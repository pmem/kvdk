--- conflicted
+++ resolved
@@ -569,18 +569,8 @@
   std::string internal_key(pmem_record->Key());
   StringView user_key = CollectionUtils::ExtractUserKey(internal_key);
 
-<<<<<<< HEAD
-  if (RecoverToCheckpoint()) {
-    if (cached_data_entry.meta.timestamp >
-        persist_checkpoint_->CheckpointTS()) {
-      return Status::Ok;
-    }
-  } else {
-    if (!linked_record) {
-=======
   if (!linked_record) {
     if (!RecoverToCheckpoint()) {
->>>>>>> 7172d5e0
       purgeAndFree(pmem_record);
     }
     return Status::Ok;
