--- conflicted
+++ resolved
@@ -1,50 +1,46 @@
-# IDE related
-.idea/
-cmake-build-*
-.vscode/
-.vs/
-
-# Prerequisites
-*.d
-
-# Compiled Object files
-*.slo
-*.lo
-*.o
-*.obj
-
-# Precompiled Headers
-*.gch
-*.pch
-
-# Compiled Dynamic libraries
-*.so
-*.dylib
-*.dll
-
-# Fortran module files
-*.mod
-*.smod
-
-# Compiled Static libraries
-*.lai
-*.la
-*.a
-*.lib
-
-# Executables
-*.exe
-*.out
-*.app
-
-build/
-.cache/
-
-<<<<<<< HEAD
-/debug
-/doc/images
-/doc/impl_doc_cn.md
-/doc/impl_doc.md
-=======
-debug/
->>>>>>> bc21eb43
+# IDE related
+.idea/
+cmake-build-*
+.vscode/
+.vs/
+
+# Prerequisites
+*.d
+
+# Compiled Object files
+*.slo
+*.lo
+*.o
+*.obj
+
+# Precompiled Headers
+*.gch
+*.pch
+
+# Compiled Dynamic libraries
+*.so
+*.dylib
+*.dll
+
+# Fortran module files
+*.mod
+*.smod
+
+# Compiled Static libraries
+*.lai
+*.la
+*.a
+*.lib
+
+# Executables
+*.exe
+*.out
+*.app
+
+build/
+.cache/
+
+debug/
+doc/images
+doc/impl_doc_cn.md
+doc/impl_doc.md