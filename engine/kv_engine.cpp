--- conflicted
+++ resolved
@@ -92,12 +92,17 @@
   auto total_slot_num = hash_table_->GetSlotSize();
   TEST_SYNC_POINT_CALLBACK("KVEngine::backgroundCleaner::NothingToDo",
                            &total_slot_num);
+
   size_t iter_slot_stride = total_slot_num / kCleanerThreadNum;
-
-  for (size_t start_slot_idx = 0; start_slot_idx < total_slot_num;
-       start_slot_idx += iter_slot_stride) {
-    bg_threads_.emplace_back(&KVEngine::backgroundOldRecordCleaner, this,
-                             start_slot_idx, start_slot_idx + iter_slot_stride);
+  for (size_t thread_id = 0; thread_id < kCleanerThreadNum; ++thread_id) {
+    if (thread_id == (kCleanerThreadNum - 1)) {
+      bg_threads_.emplace_back(&KVEngine::CleanOutDated, this,
+                               thread_id * iter_slot_stride, total_slot_num);
+    } else {
+      bg_threads_.emplace_back(&KVEngine::CleanOutDated, this,
+                               thread_id * iter_slot_stride,
+                               (thread_id + 1) * iter_slot_stride);
+    }
   }
 }
 
@@ -921,13 +926,6 @@
 
   TEST_CRASH_POINT("KVEngine::batchWriteImpl::BeforeCommit", "");
 
-<<<<<<< HEAD
-  // Free outdated kvs
-  for (size_t i = 0; i < write_batch.Size(); i++) {
-    TEST_SYNC_POINT_CALLBACK("KVEngine::BatchWrite::purgeAndFree::Before", &i);
-    if (batch_hints[i].space_not_used) {
-      pmem_allocator_->Free(batch_hints[i].allocated_space);
-=======
   BatchWriteLog::MarkCommitted(tc.batch_log);
 
   // Publish stages is where Strings and Collections make BatchWrite
@@ -1016,7 +1014,6 @@
       GlobalLogger.Error("Fail to Rollback BatchLog file. %s\n",
                          strerror(errno));
       return Status::PMemMapFileError;
->>>>>>> 9b759891
     }
   }
   closedir(dir);
@@ -1077,15 +1074,6 @@
   // TODO: maybe have a wrapper function(lookupKeyAndMayClean).
   auto res = lookupKey<false>(str, ExpirableRecordType);
   if (res.s == Status::Outdated) {
-    if (res.entry_ptr->IsTTLStatus()) {
-      // Push the expired record into cleaner and update hash entry status
-      // with KeyStatus::Expired.
-      // TODO(zhichen): This `if` will be removed when completing collection
-      // deletion.
-      if (res.entry_ptr->GetIndexType() == PointerType::StringRecord) {
-        hash_table_->UpdateEntryStatus(res.entry_ptr, KeyStatus::Expired);
-      }
-    }
     return Status::NotFound;
   }
 
@@ -1125,12 +1113,6 @@
         return Status::NotSupported;
       }
     }
-    // Update hash entry status to TTL
-    if (res.s == Status::Ok) {
-      hash_table_->UpdateEntryStatus(res.entry_ptr, expired_time == kPersistTime
-                                                        ? KeyStatus::Persist
-                                                        : KeyStatus::Volatile);
-    }
   }
   return res.s;
 }
