/* SPDX-License-Identifier: BSD-3-Clause
 * Copyright(c) 2021 Intel Corporation
 */

#include "kv_engine.hpp"

namespace KVDK_NAMESPACE {
Status KVEngine::HashCreate(StringView key) {
  if (!CheckKeySize(key)) {
    return Status::InvalidDataSize;
  }
  if (MaybeInitAccessThread() != Status::Ok) {
    return Status::TooManyAccessThreads;
  }

  auto guard = hash_table_->AcquireLock(key);
  auto result = lookupKey<true>(key, RecordType::HashRecord);
  if (result.s == Status::Ok) {
    return Status::Existed;
  }
  if (result.s != Status::NotFound && result.s != Status::Outdated) {
    return result.s;
  }
  SpaceEntry space = pmem_allocator_->Allocate(sizeof(DLRecord) + key.size() +
                                               sizeof(CollectionIDType));
  if (space.size == 0) {
    return Status::PmemOverflow;
  }
  HashList* hlist = new HashList{};
  hlist->Init(pmem_allocator_.get(), space,
              version_controller_.GetCurrentTimestamp(), key,
              list_id_.fetch_add(1), hash_list_locks_.get());
  {
    std::lock_guard<std::mutex> guard2{hlists_mu_};
    hash_lists_.emplace(hlist);
  }
  insertKeyOrElem(result, RecordType::HashRecord, hlist);
  return Status::Ok;
}

Status KVEngine::HashDestroy(StringView key) {
  if (!CheckKeySize(key)) {
    return Status::InvalidDataSize;
  }
  if (MaybeInitAccessThread() != Status::Ok) {
    return Status::TooManyAccessThreads;
  }
  auto guard = hash_table_->AcquireLock(key);
  HashList* hlist;
  Status s = hashListFind(key, &hlist);
  if (s != Status::Ok) {
    return s;
  }
  return hashListExpire(hlist, 0);
}

Status KVEngine::HashLength(StringView key, size_t* len) {
  if (!CheckKeySize(key)) {
    return Status::InvalidDataSize;
  }
  if (MaybeInitAccessThread() != Status::Ok) {
    return Status::TooManyAccessThreads;
  }

  auto token = version_controller_.GetLocalSnapshotHolder();
  HashList* hlist;
  Status s = hashListFind(key, &hlist);
  if (s != Status::Ok) {
    return s;
  }
  *len = hlist->Size();
  return Status::Ok;
}

Status KVEngine::HashGet(StringView key, StringView field, std::string* value) {
  auto get_func = [&](StringView const* resp, StringView*, void*) {
    if (resp != nullptr) {
      value->assign(resp->data(), resp->size());
    }
    return ModifyOperation::Noop;
  };
  return hashElemOpImpl<hashElemOpImplCaller::HashGet>(key, field, get_func,
                                                       nullptr);
}

Status KVEngine::HashPut(StringView key, StringView field, StringView value) {
  auto set_func = [&](StringView const*, StringView* new_val, void*) {
    *new_val = value;
    return ModifyOperation::Write;
  };

  return hashElemOpImpl<hashElemOpImplCaller::HashPut>(key, field, set_func,
                                                       nullptr);
}

Status KVEngine::HashDelete(StringView key, StringView field) {
  auto delete_func = [&](StringView const*, StringView*, void*) {
    return ModifyOperation::Delete;
  };

  Status s = hashElemOpImpl<hashElemOpImplCaller::HashDelete>(
      key, field, delete_func, nullptr);
  if (s == Status::NotFound) {
    return Status::Ok;
  }
  return s;
}

Status KVEngine::HashModify(StringView key, StringView field,
                            ModifyFunc modify_func, void* cb_args) {
  std::string buffer;
  auto modify = [&](StringView const* old_value, StringView* new_value,
                    void* args) {
    ModifyOperation op;
    if (old_value != nullptr) {
      std::string old_val{old_value->data(), old_value->size()};
      op = modify_func(&old_val, &buffer, args);
    } else {
      op = modify_func(nullptr, &buffer, args);
    }
    *new_value = buffer;
    return op;
  };

  return hashElemOpImpl<hashElemOpImplCaller::HashModify>(key, field, modify,
                                                          cb_args);
}

template <KVEngine::hashElemOpImplCaller caller, typename CallBack>
Status KVEngine::hashElemOpImpl(StringView key, StringView field, CallBack cb,
                                void* cb_args) {
  if (!CheckKeySize(key) || !CheckKeySize(field)) {
    return Status::InvalidDataSize;
  }
  if (MaybeInitAccessThread() != Status::Ok) {
    return Status::TooManyAccessThreads;
  }

  constexpr bool may_set = (caller == hashElemOpImplCaller::HashModify ||
                            caller == hashElemOpImplCaller::HashPut);
  constexpr bool hash_get = (caller == hashElemOpImplCaller::HashGet);

  // This token guarantees a valid view of the hlist and its elements.
  auto token = version_controller_.GetLocalSnapshotHolder();

  HashList* hlist;
  Status s = hashListFind(key, &hlist);
  if (s != Status::Ok) {
    return s;
  }

  std::string internal_key = hlist->InternalKey(field);
  std::unique_lock<SpinMutex> guard;
  if (!hash_get) {
    guard = hash_table_->AcquireLock(internal_key);
  }

  auto result = lookupElem<may_set>(internal_key, RecordType::HashElem);
  if (!(result.s == Status::Ok || result.s == Status::NotFound)) {
    return result.s;
  }
  StringView new_value;
  StringView old_value;
  StringView* p_old_value = nullptr;
  if (result.s == Status::Ok) {
    DLRecord* old_rec = result.entry.GetIndex().dl_record;
    old_value = old_rec->Value();
    p_old_value = &old_value;
  }

  switch (cb(p_old_value, &new_value, cb_args)) {
    case ModifyOperation::Write: {
      kvdk_assert(caller == hashElemOpImplCaller::HashModify ||
                      caller == hashElemOpImplCaller::HashPut,
                  "");
      if (!CheckValueSize(new_value)) {
        return Status::InvalidDataSize;
      }
      TimeStampType ts = token.Timestamp();
      SpaceEntry space = pmem_allocator_->Allocate(
          sizeof(DLRecord) + internal_key.size() + new_value.size());
      if (space.size == 0) {
        return Status::PmemOverflow;
      }
      void* addr = pmem_allocator_->offset2addr_checked(space.offset);
      if (result.s == Status::NotFound) {
        if (std::hash<StringView>{}(field) % 2 == 0) {
          hlist->PushFrontWithLock(space, ts, field, new_value);
        } else {
          hlist->PushBackWithLock(space, ts, field, new_value);
        }
      } else {
        kvdk_assert(result.s == Status::Ok, "");
        DLRecord* old_rec = result.entry.GetIndex().dl_record;
        auto pos = hlist->MakeIterator(old_rec);
        hlist->ReplaceWithLock(space, pos, ts, field, new_value,
                               [&](DLRecord* rec) { delayFree(rec); });
      }
      insertKeyOrElem(result, RecordType::HashElem, addr);
      return Status::Ok;
    }
    case ModifyOperation::Delete: {
      kvdk_assert(caller == hashElemOpImplCaller::HashModify ||
                      caller == hashElemOpImplCaller::HashDelete,
                  "");
      if (result.s == Status::Ok) {
        DLRecord* old_rec = result.entry.GetIndex().dl_record;
        auto pos = hlist->MakeIterator(old_rec);
        removeKeyOrElem(result);
        hlist->EraseWithLock(pos, [&](DLRecord* rec) { delayFree(rec); });
      }
      return result.s;
    }
    case ModifyOperation::Noop: {
      kvdk_assert(caller == hashElemOpImplCaller::HashModify ||
                      caller == hashElemOpImplCaller::HashGet,
                  "");
      return result.s;
    }
    case ModifyOperation::Abort: {
      kvdk_assert(caller == hashElemOpImplCaller::HashModify, "");
      return Status::Abort;
    }
    default: {
      kvdk_assert(false, "Invalid Operation!");
      return Status::Abort;
    }
  }
}

std::unique_ptr<HashIterator> KVEngine::HashCreateIterator(StringView key) {
  if (!CheckKeySize(key)) {
    return nullptr;
  }
  if (MaybeInitAccessThread() != Status::Ok) {
    return nullptr;
  }

  auto snapshot = version_controller_.GetGlobalSnapshotToken();
  HashList* hlist;
  Status s = hashListFind(key, &hlist);
  if (s != Status::Ok) {
    return nullptr;
  }
  return std::unique_ptr<HashIteratorImpl>{
      new HashIteratorImpl{hlist, std::move(snapshot)}};
}

Status KVEngine::hashListFind(StringView key, HashList** hlist) {
  // Callers should acquire the access token or snapshot.
  // Lockless lookup for the collection
  auto result = lookupKey<false>(key, RecordType::HashRecord);
  if (result.s == Status::Outdated) {
    return Status::NotFound;
  }
  if (result.s != Status::Ok) {
    return result.s;
  }
  (*hlist) = result.entry.GetIndex().hlist;
  return Status::Ok;
}

Status KVEngine::hashListExpire(HashList* hlist, ExpireTimeType t) {
  std::lock_guard<std::mutex> guard(hlists_mu_);
  hash_lists_.erase(hlist);
  Status s = hlist->SetExpireTime(t);
  hash_lists_.insert(hlist);
  return s;
}

Status KVEngine::hashListRestoreElem(DLRecord* rec) {
  if (!hash_list_builder_->AddListElem(rec)) {
    // Broken record, don't put in HashTable.
    // Rebuilder will delete it after recovery is done.
    return Status::Ok;
  }

  StringView internal_key = rec->Key();
  auto guard = hash_table_->AcquireLock(internal_key);
  auto result = lookupElem<true>(internal_key, RecordType::HashElem);
  if (!(result.s == Status::Ok || result.s == Status::NotFound)) {
    return result.s;
  }
  kvdk_assert(result.s == Status::NotFound, "Impossible!");
  insertKeyOrElem(result, RecordType::HashElem, rec);

  return Status::Ok;
}

Status KVEngine::hashListRestoreList(DLRecord* rec) {
  hash_list_builder_->AddListRecord(rec);
  return Status::Ok;
}

Status KVEngine::hashListRegisterRecovered() {
  CollectionIDType max_id = 0;
  for (HashList* hlist : hash_lists_) {
    auto guard = hash_table_->AcquireLock(hlist->Name());
    Status s = registerCollection(hlist);
    if (s != Status::Ok) {
      return s;
    }
    max_id = std::max(max_id, hlist->ID());
  }
  CollectionIDType old = list_id_.load();
  while (max_id >= old && !list_id_.compare_exchange_strong(old, max_id + 1)) {
  }
  return Status::Ok;
}

Status KVEngine::hashListDestroy(HashList* hlist) {
  // Since hashListDestroy is only called after it's no longer visible,
  // entries can be directly Free()d
  std::vector<SpaceEntry> entries;
  auto PushPending = [&](DLRecord* rec) {
    SpaceEntry space{pmem_allocator_->addr2offset_checked(rec),
                     rec->entry.header.record_size};
    entries.push_back(space);
  };
  while (hlist->Size() != 0) {
    StringView internal_key = hlist->Front()->Key();
    {
      auto guard = hash_table_->AcquireLock(internal_key);
      kvdk_assert(hlist->Front()->Key() == internal_key, "");
      auto ret = lookupElem<false>(internal_key, RecordType::HashElem);
      kvdk_assert(ret.s == Status::Ok, "");
      removeKeyOrElem(ret);
      hlist->PopFront(PushPending);
    }
  }
  hlist->Destroy(PushPending);
  pmem_allocator_->BatchFree(entries);
  delete hlist;
  return Status::Ok;
}

Status KVEngine::hashListWrite(HashWriteArgs& args) {
  if (args.op == WriteBatchImpl::Op::Delete) {
    // Unlink and mark as dirty, but do not free.
    DLRecord* old_rec = args.res.entry.GetIndex().dl_record;
    auto pos = args.hlist->MakeIterator(old_rec);
    args.hlist->EraseWithLock(pos, [](DLRecord*) { return; });
  } else {
    if (args.res.s == Status::NotFound) {
<<<<<<< HEAD
      args.hlist->PushFrontWithLock(args.space, args.ts, args.field,
                                    args.value);
=======
      if (std::hash<StringView>{}(args.field) % 2 == 0) {
        args.hlist->PushFrontWithLock(args.space, args.ts, args.field,
                                      args.value);
      } else {
        args.hlist->PushBackWithLock(args.space, args.ts, args.field,
                                     args.value);
      }
>>>>>>> c978488a
    } else {
      kvdk_assert(args.res.s == Status::Ok, "");
      DLRecord* old_rec = args.res.entry.GetIndex().dl_record;
      auto pos = args.hlist->MakeIterator(old_rec);
      args.hlist->ReplaceWithLock(args.space, pos, args.ts, args.field,
                                  args.value, [&](DLRecord*) { return; });
    }
    args.new_rec = static_cast<DLRecord*>(
        pmem_allocator_->offset2addr_checked(args.space.offset));
  }
  return Status::Ok;
}

Status KVEngine::hashListPublish(HashWriteArgs const& args) {
  if (args.res.s == Status::Ok) {
    delayFree(args.res.entry.GetIndex().dl_record);
  }
  if (args.op == WriteBatchImpl::Op::Delete) {
    removeKeyOrElem(args.res);
  } else {
    insertKeyOrElem(args.res, RecordType::HashElem, args.new_rec);
  }
  return Status::Ok;
}

Status KVEngine::hashListRollback(BatchWriteLog::HashLogEntry const& log) {
  switch (log.op) {
    case BatchWriteLog::Op::Delete: {
      kvdk_assert(log.new_offset == kNullPMemOffset, "");
      DLRecord* old_rec = static_cast<DLRecord*>(
          pmem_allocator_->offset2addr_checked(log.old_offset));
      hash_list_builder_->RollbackDeletion(old_rec);
      break;
    }
    case BatchWriteLog::Op::Put: {
      kvdk_assert(log.old_offset == kNullPMemOffset, "");
      DLRecord* new_rec = static_cast<DLRecord*>(
          pmem_allocator_->offset2addr_checked(log.new_offset));
      hash_list_builder_->RollbackEmplacement(new_rec);
      break;
    }
    case BatchWriteLog::Op::Replace: {
      DLRecord* old_rec = static_cast<DLRecord*>(
          pmem_allocator_->offset2addr_checked(log.old_offset));
      DLRecord* new_rec = static_cast<DLRecord*>(
          pmem_allocator_->offset2addr_checked(log.new_offset));
      hash_list_builder_->RollbackReplacement(new_rec, old_rec);
      break;
    }
  }
  return Status::Ok;
}

}  // namespace KVDK_NAMESPACE<|MERGE_RESOLUTION|>--- conflicted
+++ resolved
@@ -342,10 +342,6 @@
     args.hlist->EraseWithLock(pos, [](DLRecord*) { return; });
   } else {
     if (args.res.s == Status::NotFound) {
-<<<<<<< HEAD
-      args.hlist->PushFrontWithLock(args.space, args.ts, args.field,
-                                    args.value);
-=======
       if (std::hash<StringView>{}(args.field) % 2 == 0) {
         args.hlist->PushFrontWithLock(args.space, args.ts, args.field,
                                       args.value);
@@ -353,7 +349,6 @@
         args.hlist->PushBackWithLock(args.space, args.ts, args.field,
                                      args.value);
       }
->>>>>>> c978488a
     } else {
       kvdk_assert(args.res.s == Status::Ok, "");
       DLRecord* old_rec = args.res.entry.GetIndex().dl_record;
