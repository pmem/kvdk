/* SPDX-License-Identifier: BSD-3-Clause
 * Copyright(c) 2021 Intel Corporation
 */

#pragma once

#include <immintrin.h>
#include <libpmem.h>
#include <x86intrin.h>

#include "alias.hpp"
#include "kvdk/configs.hpp"
#include "utils/utils.hpp"

namespace KVDK_NAMESPACE {

enum RecordType : uint8_t {
  Empty = 0,
  String = (1 << 0),
  SortedHeader = (1 << 1),
  SortedElem = (1 << 2),
  HashHeader = (1 << 3),
  HashElem = (1 << 4),
  ListRecord = (1 << 5),
  ListElem = (1 << 6),
};

enum class RecordStatus : uint8_t {
  // Indicate a up-to-date record
  Normal = 0,
  // Indicate key of the record is updated
  Dirty,
  // Indicate deleted or expired record
  Outdated,
};

const uint8_t ExpirableRecordType =
    (RecordType::String | RecordType::SortedHeader | RecordType::HashHeader |
     RecordType::ListRecord);

const uint8_t PrimaryRecordType = ExpirableRecordType;

<<<<<<< HEAD
const uint8_t ElemType =
    (RecordType::SortedElem | RecordType::HashElem | RecordType::ListElem);

const uint8_t HeaderType = (RecordType::SortedHeader | RecordType::HashHeader |
                            RecordType::ListRecord);
=======
const uint8_t CollectionType =
    RecordType::SortedHeader | RecordType::HashRecord | RecordType::ListRecord;
>>>>>>> cd9b756c

struct DataHeader {
  DataHeader() = default;
  DataHeader(uint32_t c, uint32_t s) : checksum(c), record_size(s) {}

  uint32_t checksum;
  uint32_t record_size;
};

struct DataMeta {
  DataMeta() = default;
  DataMeta(TimeStampType _timestamp, RecordType _type, RecordStatus _status,
           uint16_t _key_size, uint32_t _value_size)
      : type(_type),
        status(_status),
        k_size(_key_size),
        v_size(_value_size),
        timestamp(_timestamp) {}

  RecordType type;
  RecordStatus status;
  uint16_t k_size;
  uint32_t v_size;
  TimeStampType timestamp;
};

// Header and metadata of a data record
struct DataEntry {
  DataEntry(uint32_t _checksum, uint32_t _record_size /* size in blocks */,
            TimeStampType _timestamp, RecordType _type, RecordStatus _status,
            uint16_t _key_size, uint32_t _value_size)
      : header(_checksum, _record_size),
        meta(_timestamp, _type, _status, _key_size, _value_size) {}

  DataEntry() = default;

  void Destroy() {
    meta.type = RecordType::Empty;
    pmem_persist(&meta.type, sizeof(RecordType));
  }

  // TODO jiayu: use function to access these
  DataHeader header;
  DataMeta meta;
};
static_assert(sizeof(DataEntry) <= kMinPMemBlockSize);

struct StringRecord {
 public:
  DataEntry entry;
  PMemOffsetType old_version;
  ExpireTimeType expired_time;
  char data[0];

  // Construct a StringRecord instance at target_address. As the record need
  // additional space to store data, we need pre-allocate enough space for it.
  //
  // target_address: pre-allocated space to store constructed record, it
  // should larger than sizeof(StringRecord) + key size + value size
  static StringRecord* ConstructStringRecord(
      void* target_address, uint32_t _record_size, TimeStampType _timestamp,
      RecordType _record_type, RecordStatus _record_status,
      PMemOffsetType _old_version, const StringView& _key,
      const StringView& _value, ExpireTimeType _expired_time) {
    StringRecord* record = new (target_address)
        StringRecord(_record_size, _timestamp, _record_type, _record_status,
                     _old_version, _key, _value, _expired_time);
    return record;
  }

  // Construct and persist a string record at pmem address "addr"
  static StringRecord* PersistStringRecord(
      void* addr, uint32_t record_size, TimeStampType timestamp,
      RecordType type, RecordStatus status, PMemOffsetType old_version,
      const StringView& key, const StringView& value,
      ExpireTimeType expired_time = kPersistTime);

  void Destroy() { entry.Destroy(); }

  // make sure there is data followed in data[0]
  StringView Key() const { return StringView(data, entry.meta.k_size); }

  // make sure there is data followed in data[0]
  StringView Value() const {
    return StringView(data + entry.meta.k_size, entry.meta.v_size);
  }

  // Check whether the record corrupted
  bool Validate() {
    if (ValidateRecordSize()) {
      return Checksum() == entry.header.checksum;
    }
    return false;
  }

  bool ValidOrDirty() {
    bool valid = Validate();
    asm volatile("" ::: "memory");
    bool dirty = (GetRecordStatus() == RecordStatus::Dirty);
    return (valid || dirty);
  }

  // Check whether the record corrupted with expected checksum
  bool Validate(uint32_t expected_checksum) {
    if (ValidateRecordSize()) {
      return Checksum() == expected_checksum;
    }
    return false;
  }

  ExpireTimeType GetExpireTime() const { return expired_time; }
  bool HasExpired() const { return TimeUtils::CheckIsExpired(GetExpireTime()); }

  void PersistExpireTimeNT(ExpireTimeType time) {
    _mm_stream_si64(reinterpret_cast<long long*>(&expired_time),
                    static_cast<long long>(time));
    _mm_mfence();
  }

  void PersistExpireTimeCLWB(ExpireTimeType time) {
    expired_time = time;
    _mm_clwb(&expired_time);
    _mm_mfence();
  }

  void PersistOldVersion(PMemOffsetType offset) {
    _mm_stream_si64(reinterpret_cast<long long*>(&old_version),
                    static_cast<long long>(offset));
    _mm_mfence();
  }

  void PersistStatus(RecordStatus status) {
    entry.meta.status = status;
    _mm_clwb(&entry.meta.status);
    _mm_mfence();
  }

  TimeStampType GetTimestamp() const { return entry.meta.timestamp; }

  RecordType GetRecordType() const { return entry.meta.type; }

  RecordStatus GetRecordStatus() const { return entry.meta.status; }

  uint32_t GetRecordSize() const { return entry.header.record_size; }

  static uint32_t RecordSize(const StringView& key, const StringView& value) {
    return key.size() + value.size() + sizeof(StringRecord);
  }

 private:
  StringRecord(uint32_t _record_size, TimeStampType _timestamp,
               RecordType _record_type, RecordStatus _record_status,
               PMemOffsetType _old_version, const StringView& _key,
               const StringView& _value, ExpireTimeType _expired_time)
      : entry(0, _record_size, _timestamp, _record_type, _record_status,
              _key.size(), _value.size()),
        old_version(_old_version),
        expired_time(_expired_time) {
    kvdk_assert(_record_type == RecordType::String, "");
    memcpy(data, _key.data(), _key.size());
    memcpy(data + _key.size(), _value.data(), _value.size());
    entry.header.checksum = Checksum();
  }

  // check validation of k_size and v_size, as record may be left corrupted
  bool ValidateRecordSize() {
    return entry.meta.k_size + entry.meta.v_size + sizeof(StringRecord) <=
           entry.header.record_size;
  }

  uint32_t Checksum() {
    // we don't checksum expire time and old version
    uint32_t meta_checksum_size = sizeof(DataMeta);
    uint32_t data_checksum_size = entry.meta.k_size + entry.meta.v_size;

    return get_checksum((char*)&entry.meta, meta_checksum_size) +
           get_checksum(data, data_checksum_size);
  }
};

// doubly linked record
struct DLRecord {
 public:
  DataEntry entry;
  PMemOffsetType old_version;
  PMemOffsetType prev;
  PMemOffsetType next;
  ExpireTimeType expired_time;

  char data[0];

  // Construct a DLRecord instance at "target_address". As the record need
  // additional space to store data, we need pre-allocate enough space for it.
  //
  // target_address: pre-allocated space to store constructed record, it
  // should no smaller than sizeof(DLRecord) + key size + value size
  static DLRecord* ConstructDLRecord(void* target_address, uint32_t record_size,
                                     TimeStampType timestamp,
                                     RecordType record_type,
                                     RecordStatus record_status,
                                     PMemOffsetType old_version, uint64_t prev,
                                     uint64_t next, const StringView& key,
                                     const StringView& value,
                                     ExpireTimeType expired_time) {
    DLRecord* record = new (target_address)
        DLRecord(record_size, timestamp, record_type, record_status,
                 old_version, prev, next, key, value, expired_time);
    return record;
  }

  void Destroy() { entry.Destroy(); }

  bool Validate() {
    if (ValidateRecordSize()) {
      return Checksum() == entry.header.checksum;
    }
    return false;
  }

  bool Validate(uint32_t expected_checksum) {
    if (ValidateRecordSize()) {
      return Checksum() == expected_checksum;
    }
    return false;
  }

  StringView Key() const { return StringView(data, entry.meta.k_size); }

  StringView Value() const {
    return StringView(data + entry.meta.k_size, entry.meta.v_size);
  }

  void PersistNextNT(PMemOffsetType offset) {
    _mm_stream_si64(reinterpret_cast<long long*>(&next),
                    static_cast<long long>(offset));
    _mm_mfence();
  }

  void PersistPrevNT(PMemOffsetType offset) {
    _mm_stream_si64(reinterpret_cast<long long*>(&prev),
                    static_cast<long long>(offset));
    _mm_mfence();
  }

  void PersistExpireTimeNT(ExpireTimeType time) {
    kvdk_assert(entry.meta.type & ExpirableRecordType, "");
    _mm_stream_si64(reinterpret_cast<long long*>(&expired_time),
                    static_cast<long long>(time));
    _mm_mfence();
  }

  void PersistNextCLWB(PMemOffsetType offset) {
    next = offset;
    _mm_clwb(&next);
    _mm_mfence();
  }

  void PersistPrevCLWB(PMemOffsetType offset) {
    prev = offset;
    _mm_clwb(&prev);
    _mm_mfence();
  }

  void PersistExpireTimeCLWB(ExpireTimeType time) {
    kvdk_assert(entry.meta.type & ExpirableRecordType, "");
    expired_time = time;
    _mm_clwb(&expired_time);
    _mm_mfence();
  }

  void PersistOldVersion(PMemOffsetType offset) {
    _mm_stream_si64(reinterpret_cast<long long*>(&old_version),
                    static_cast<long long>(offset));
    _mm_mfence();
  }

  void PersistStatus(RecordStatus status) {
    entry.meta.status = status;
    _mm_clwb(&entry.meta.status);
    _mm_mfence();
  }

  ExpireTimeType GetExpireTime() const {
    kvdk_assert(entry.meta.type & ExpirableRecordType,
                "Call DLRecord::GetExpireTime with an unexpirable type");
    return expired_time;
  }

  RecordType GetRecordType() const { return entry.meta.type; }

  RecordStatus GetRecordStatus() const { return entry.meta.status; }

  bool HasExpired() const { return TimeUtils::CheckIsExpired(GetExpireTime()); }
  TimeStampType GetTimestamp() const { return entry.meta.timestamp; }

  // Construct and persist a dl record to PMem address "addr"
  static DLRecord* PersistDLRecord(
      void* addr, uint32_t record_size, TimeStampType timestamp,
      RecordType type, RecordStatus status, PMemOffsetType old_version,
      PMemOffsetType prev, PMemOffsetType next, const StringView& key,
      const StringView& value, ExpireTimeType expired_time = kPersistTime);

  uint32_t GetRecordSize() const { return entry.header.record_size; }

  static uint32_t RecordSize(const StringView& key, const StringView& value) {
    return sizeof(DLRecord) + key.size() + value.size();
  }

 private:
  DLRecord(uint32_t _record_size, TimeStampType _timestamp, RecordType _type,
           RecordStatus _status, PMemOffsetType _old_version,
           PMemOffsetType _prev, PMemOffsetType _next, const StringView& _key,
           const StringView& _value, ExpireTimeType _expired_time)
      : entry(0, _record_size, _timestamp, _type, _status, _key.size(),
              _value.size()),
        old_version(_old_version),
        prev(_prev),
        next(_next),
        expired_time(_expired_time) {
    kvdk_assert(_type & (RecordType::SortedElem | RecordType::SortedHeader |
                         RecordType::HashElem | RecordType::HashHeader |
                         RecordType::ListElem | RecordType::ListRecord),
                "");
    memcpy(data, _key.data(), _key.size());
    memcpy(data + _key.size(), _value.data(), _value.size());
    entry.header.checksum = Checksum();
  }

  // check validation of k_size and v_size, as record may be left corrupted
  bool ValidateRecordSize() {
    return entry.meta.k_size + entry.meta.v_size + sizeof(DLRecord) <=
           entry.header.record_size;
  }

  uint32_t Checksum() {
    // we don't checksum next/prev pointers, expire time and old_version
    uint32_t meta_checksum_size = sizeof(DataMeta);
    uint32_t data_checksum_size = entry.meta.k_size + entry.meta.v_size;

    return get_checksum((char*)&entry.meta, meta_checksum_size) +
           get_checksum(data, data_checksum_size);
  }
};
}  // namespace KVDK_NAMESPACE<|MERGE_RESOLUTION|>--- conflicted
+++ resolved
@@ -40,16 +40,13 @@
 
 const uint8_t PrimaryRecordType = ExpirableRecordType;
 
-<<<<<<< HEAD
 const uint8_t ElemType =
     (RecordType::SortedElem | RecordType::HashElem | RecordType::ListElem);
 
 const uint8_t HeaderType = (RecordType::SortedHeader | RecordType::HashHeader |
                             RecordType::ListRecord);
-=======
 const uint8_t CollectionType =
-    RecordType::SortedHeader | RecordType::HashRecord | RecordType::ListRecord;
->>>>>>> cd9b756c
+    RecordType::SortedHeader | RecordType::HashHeader | RecordType::ListRecord;
 
 struct DataHeader {
   DataHeader() = default;
