/* SPDX-License-Identifier: BSD-3-Clause
 * Copyright(c) 2021 Intel Corporation
 */

#pragma once

#include <atomic>
#include <cassert>
#include <condition_variable>
#include <cstdint>
#include <ctime>
#include <deque>
#include <iostream>
#include <list>
#include <memory>
#include <mutex>
#include <queue>
#include <thread>
#include <unordered_map>
#include <vector>

#include "data_record.hpp"
#include "dram_allocator.hpp"
#include "hash_table.hpp"
#include "kvdk/engine.hpp"
#include "logger.hpp"
#include "pmem_allocator/pmem_allocator.hpp"
#include "simple_list.hpp"
#include "skiplist.hpp"
#include "structures.hpp"
#include "thread_manager.hpp"
#include "unordered_collection.hpp"
#include "utils/utils.hpp"
#include "version/old_records_cleaner.hpp"
#include "version/version_controller.hpp"

namespace KVDK_NAMESPACE {
class KVEngine : public Engine {
  friend class SortedCollectionRebuilder;

 public:
  ~KVEngine();

  static Status Open(const std::string& name, Engine** engine_ptr,
                     const Configs& configs);

  Snapshot* GetSnapshot(bool make_checkpoint) override;

  Status Backup(const pmem::obj::string_view backup_path,
                const Snapshot* snapshot) override;

  void ReleaseSnapshot(const Snapshot* snapshot) override {
    {
      std::lock_guard<std::mutex> lg(checkpoint_lock_);
      persist_checkpoint_->MaybeRelease(
          static_cast<const SnapshotImpl*>(snapshot));
    }
    version_controller_.ReleaseSnapshot(
        static_cast<const SnapshotImpl*>(snapshot));
  }
  void ReportPMemUsage();

  Status GetTTL(const StringView str, TTLTimeType* ttl_time) override;

  Status Expire(const StringView str, TTLTimeType ttl_time) override;

  // Global Anonymous Collection
  Status Get(const StringView key, std::string* value) override;
  Status Set(const StringView key, const StringView value,
             const WriteOptions& write_options) override;
  Status Delete(const StringView key) override;
  Status BatchWrite(const WriteBatch& write_batch) override;

  // Sorted Collection
  Status SGet(const StringView collection, const StringView user_key,
              std::string* value) override;
  Status SSet(const StringView collection, const StringView user_key,
              const StringView value) override;
  Status SDelete(const StringView collection,
                 const StringView user_key) override;
  Iterator* NewSortedIterator(const StringView collection,
                              Snapshot* snapshot) override;
  void ReleaseSortedIterator(Iterator* sorted_iterator) override;

  // Unordered Collection
  virtual Status HGet(StringView const collection_name, StringView const key,
                      std::string* value) override;
  virtual Status HSet(StringView const collection_name, StringView const key,
                      StringView const value) override;
  virtual Status HDelete(StringView const collection_name,
                         StringView const key) override;
  std::shared_ptr<Iterator> NewUnorderedIterator(
      StringView const collection_name) override;

  void ReleaseAccessThread() override { access_thread.Release(); }

  const std::unordered_map<uint64_t, std::shared_ptr<Skiplist>>&
  GetSkiplists() {
    return skiplists_;
  };

  // Used by test case.
  const std::shared_ptr<HashTable>& GetHashTable() { return hash_table_; }

 private:
  friend OldRecordsCleaner;

  KVEngine(const Configs& configs)
      : engine_thread_cache_(configs.max_access_threads),
        version_controller_(configs.max_access_threads),
        old_records_cleaner_(this, configs.max_access_threads),
        comparators_(configs.comparator){};

  struct BatchWriteHint {
    TimeStampType timestamp{0};
    SpaceEntry allocated_space{};
    HashTable::KeyHashHint hash_hint{};
    HashEntry* hash_entry_ptr = nullptr;
    void* data_record_to_free = nullptr;
    void* delete_record_to_free = nullptr;
    bool space_not_used{false};
  };

  struct EngineThreadCache {
    EngineThreadCache() = default;

    PendingBatch* persisted_pending_batch = nullptr;
    // This thread is doing batch write
    bool batch_writing = false;

    // Info used in recovery
    uint64_t newest_restored_ts = 0;
    std::unordered_map<uint64_t, int> visited_skiplist_ids{};
  };

  bool CheckKeySize(const StringView& key) { return key.size() <= UINT16_MAX; }

  bool CheckValueSize(const StringView& value) {
    return value.size() <= UINT32_MAX;
  }

  bool CheckTTLOverFlow(TTLTimeType ttl_time, int64_t base_time) {
    // check overflow
    if (ttl_time > INT64_MAX - base_time) {
      return false;
    }
    return true;
  }

  Status Init(const std::string& name, const Configs& configs);

  Status HashGetImpl(const StringView& key, std::string* value,
                     uint16_t type_mask);

  inline Status MaybeInitAccessThread();

  bool RegisterComparator(const StringView& collection_name,
                          Comparator comp_func) {
    return comparators_.RegisterComparator(collection_name, comp_func);
  }

  Status CreateSortedCollection(
      const StringView collection_name, Collection** collection_ptr,
      const SortedCollectionConfigs& configs) override;

  // List
  Status ListLock(StringView key) final;
  Status ListTryLock(StringView key) final;
  Status ListUnlock(StringView key) final;
  Status ListLength(StringView key, size_t* sz) final;
  Status ListPos(StringView key, StringView elem, std::vector<size_t>* indices,
                 IndexType rank = 1, size_t count = 1,
                 size_t max_len = 0) final;
  Status ListPos(StringView key, StringView elem, size_t* index,
                 IndexType rank = 1, size_t max_len = 0) final;
  Status ListRange(StringView key, IndexType start, IndexType stop,
                   GetterCallBack cb, void* cb_args) final;
  Status ListIndex(StringView key, IndexType index, GetterCallBack cb,
                   void* cb_args) final;
  Status ListIndex(StringView key, IndexType index, std::string* elem) final;
  Status ListPush(StringView key, ListPosition pos, StringView elem) final;
  Status ListPop(StringView key, ListPosition pos, GetterCallBack cb,
                 void* cb_args, size_t cnt = 1) final;
  Status ListPop(StringView key, ListPosition pos, std::string* elem) final;
  Status ListInsert(StringView key, ListPosition pos, IndexType pivot,
                    StringView elem) final;
  Status ListInsert(StringView key, ListPosition pos, StringView pivot,
                    StringView elem, IndexType rank = 1) final;
  Status ListRemove(StringView key, IndexType cnt, StringView elem) final;
  Status ListSet(StringView key, IndexType index, StringView elem) final;

 private:
  std::shared_ptr<UnorderedCollection> createUnorderedCollection(
      StringView const collection_name);

  template <typename CollectionType>
  static constexpr RecordType collectionType() {
    static_assert(std::is_same<CollectionType, UnorderedCollection>::value ||
                      std::is_same<CollectionType, Skiplist>::value ||
                      std::is_same<CollectionType, List>::value,
                  "Invalid type!");
    return std::is_same<CollectionType, UnorderedCollection>::value
               ? RecordType::DlistRecord
               : std::is_same<CollectionType, Skiplist>::value
                     ? RecordType::SortedHeaderRecord
                     : std::is_same<CollectionType, List>::value
                           ? RecordType::ListRecord
                           : RecordType::Empty;
  }

  static HashIndexType pointerType(RecordType rtype) {
    switch (rtype) {
      case RecordType::Empty: {
        return HashIndexType::Empty;
      }
      case RecordType::StringDataRecord:
      case RecordType::StringDeleteRecord: {
        return HashIndexType::StringRecord;
      }
      case RecordType::SortedDataRecord:
      case RecordType::SortedDeleteRecord: {
        kvdk_assert(false, "Not supported!");
        return HashIndexType::Invalid;
      }
      case RecordType::SortedHeaderRecord: {
        return HashIndexType::Skiplist;
      }
      case RecordType::DlistDataRecord: {
        return HashIndexType::UnorderedCollectionElement;
      }
      case RecordType::DlistRecord: {
        return HashIndexType::UnorderedCollection;
      }
      case RecordType::ListRecord: {
        return HashIndexType::List;
      }
      case RecordType::DlistHeadRecord:
      case RecordType::ListElem:
      default: {
        /// TODO: Remove Expire Flag
        kvdk_assert(false, "Invalid type!");
        return HashIndexType::Invalid;
      }
    }
  }

  // May lock HashTable internally, caller must call this without lock
  // HashTable!
  template <typename CollectionType>
  Status FindCollection(const StringView collection_name,
                        CollectionType** collection_ptr, uint64_t record_type) {
    kvdk_assert(collectionType<CollectionType>() == record_type,
                "Type Mismatch!");
    HashTable::KeyHashHint hint = hash_table_->GetHint(collection_name);
    HashEntry hash_entry;
    HashEntry* entry_ptr = nullptr;
    Status s = hash_table_->SearchForRead(hint, collection_name, record_type,
                                          &entry_ptr, &hash_entry, nullptr);

    *collection_ptr = nullptr;
    if (s != Status::Ok) {
      return s;
    }
    *collection_ptr = (CollectionType*)hash_entry.GetIndex().ptr;

    // check collection is expired.
    if ((*collection_ptr)->HasExpired()) {
      // TODO(Zhichen): add background cleaner.
      return Status::NotFound;
    }
    return Status::Ok;
  }

<<<<<<< HEAD
  // Lockless. It's up to caller to lock the HashTable
  template <typename CollectionType>
  Status registerCollection(CollectionType* coll) {
    RecordType type = collectionType<CollectionType>();
    HashTable::KeyHashHint hint = hash_table_->GetHint(coll->Name());
    HashEntry hash_entry;
    HashEntry* entry_ptr = nullptr;
    Status s = hash_table_->SearchForWrite(hint, coll->Name(), type, &entry_ptr,
                                           &hash_entry, nullptr);
    if (s != Status::NotFound) {
      kvdk_assert(s != Status::Ok, "Collection already registered!");
      return s;
    }
    HashIndexType ptype = pointerType(type);
    kvdk_assert(ptype != HashIndexType::Invalid, "Invalid pointer type!");
    hash_table_->Insert(hint, entry_ptr, type, coll, ptype);
    return Status::Ok;
  }
=======
  struct LookupResult {
    Status s{Status::NotSupported};
    HashEntry entry{};
    HashEntry* entry_ptr{nullptr};
  };

  // Look up the key,
  // return Status::NotFound is key is not found or has expired.
  // return Status::WrongType if type_mask does not match.
  // return Status::Ok otherwise.
  LookupResult lookupKey(StringView key, RecordType type_mask) {
    LookupResult result;
    auto hint = hash_table_->GetHint(key);
    result.s =
        hash_table_->SearchForRead(hint, key, PrimaryRecordType,
                                   &result.entry_ptr, &result.entry, nullptr);
    if (result.s != Status::Ok) {
      kvdk_assert(result.s == Status::NotFound, "");
      return result;
    }
    if (result.entry.GetRecordType() == RecordType::StringDeleteRecord) {
      result.s = Status::NotFound;
      return result;
    }
    bool has_expired;
    switch (result.entry.GetRecordType()) {
      case RecordType::StringDataRecord: {
        has_expired = TimeUtils::CheckIsExpired(
            result.entry.GetIndex().string_record->GetExpiredTime());
      }
      case RecordType::DlistRecord:
      case RecordType::QueueRecord:
      case RecordType::SortedHeaderRecord: {
        has_expired = TimeUtils::CheckIsExpired(
            static_cast<Collection*>(result.entry.GetIndex().ptr)
                ->GetExpiredTime());
      }
      default: {
        kvdk_assert(false, "Unreachable branch!");
        std::abort();
      }
    }

    result.s = has_expired ? Status::NotFound
                           : (type_mask & result.entry.GetRecordType())
                                 ? result.s
                                 : Status::WrongType;
    return result;
  }

  enum class QueueOpPosition { Left, Right };
  Status xPush(StringView const collection_name, StringView const value,
               QueueOpPosition push_pos);
>>>>>>> af67bc41

  // Lockless, caller should lock the key aforehand.
  template <typename CollectionType>
  Status unregisterCollection(const StringView key) {
    RecordType type = collectionType<CollectionType>();
    HashTable::KeyHashHint hint = hash_table_->GetHint(key);
    HashEntry hash_entry;
    HashEntry* entry_ptr = nullptr;
    Status s = hash_table_->SearchForWrite(hint, key, type, &entry_ptr,
                                           &hash_entry, nullptr);
    if (s == Status::NotFound) {
      kvdk_assert(s != Status::Ok, "Collection not found!");
      return s;
    }
    HashIndexType ptype = pointerType(type);
    kvdk_assert(ptype != HashIndexType::Invalid, "Invalid pointer type!");
    hash_table_->Erase(entry_ptr);
    return Status::Ok;
  }

  Status MaybeInitPendingBatchFile();

  Status StringSetImpl(const StringView& key, const StringView& value,
                       const WriteOptions& write_options);

  Status StringDeleteImpl(const StringView& key);

  Status StringBatchWriteImpl(const WriteBatch::KV& kv,
                              BatchWriteHint& batch_hint);

  Status SSetImpl(Skiplist* skiplist, const StringView& collection_key,
                  const StringView& value);

  Status UpdateHeadWithExpiredTime(Skiplist* skiplist,
                                   ExpiredTimeType expired_time);

  Status SDeleteImpl(Skiplist* skiplist, const StringView& user_key);

  Status Recovery();

  Status RestoreData();

  Status RestoreSkiplistHead(DLRecord* pmem_record,
                             const DataEntry& cached_entry);

  Status RestoreStringRecord(StringRecord* pmem_record,
                             const DataEntry& cached_entry);

  Status RestoreSkiplistRecord(DLRecord* pmem_record,
                               const DataEntry& cached_data_entry);

  // Check if a doubly linked record has been successfully inserted, and try
  // repair un-finished prev pointer
  bool CheckAndRepairDLRecord(DLRecord* record);

  bool ValidateRecord(void* data_record);

  bool ValidateRecordAndGetValue(void* data_record, uint32_t expected_checksum,
                                 std::string* value);

  Status RestorePendingBatch();

  Status MaybeRestoreBackup();

  Status RestoreCheckpoint();

  Status PersistOrRecoverImmutableConfigs();

  Status RestoreDlistRecords(DLRecord* pmp_record);

  List* listCreate(StringView key);

  // Find and lock the list. Initialize non-existing if required.
  // Guarantees always return a valid List and lockes it if returns Status::Ok
  Status listFind(StringView key, List** list, bool init_nx,
                  std::unique_lock<std::recursive_mutex>& guard);

  Status listRestoreElem(DLRecord* pmp_record);

  Status listRestoreList(DLRecord* pmp_record);

  Status listRegisterRecovered();

  Status listDestroy(List* list);

  Status CheckConfigs(const Configs& configs);

  void FreeSkiplistDramNodes();

  inline void delayFree(const OldDeleteRecord&);

  inline void delayFree(const OldDataRecord&);

  inline std::string data_file() { return data_file(dir_); }

  inline static std::string data_file(const std::string& instance_path) {
    return format_dir_path(instance_path) + "data";
  }

  inline std::string persisted_pending_block_file(int thread_id) {
    return pending_batch_dir_ + std::to_string(thread_id);
  }

  inline std::string backup_mark_file() { return backup_mark_file(dir_); }

  inline std::string checkpoint_file() { return checkpoint_file(dir_); }

  inline static std::string checkpoint_file(const std::string& instance_path) {
    return format_dir_path(instance_path) + "checkpoint";
  }

  inline static std::string backup_mark_file(const std::string& instance_path) {
    return format_dir_path(instance_path) + "backup_mark";
  }

  inline std::string config_file() { return config_file(dir_); }

  inline static std::string config_file(const std::string& instance_path) {
    return format_dir_path(instance_path) + "configs";
  }

  inline bool checkDLRecordLinkageLeft(DLRecord* pmp_record) {
    uint64_t offset = pmem_allocator_->addr2offset_checked(pmp_record);
    DLRecord* pmem_record_prev =
        pmem_allocator_->offset2addr_checked<DLRecord>(pmp_record->prev);
    return pmem_record_prev->next == offset;
  }

  inline bool checkDLRecordLinkageRight(DLRecord* pmp_record) {
    uint64_t offset = pmem_allocator_->addr2offset_checked(pmp_record);
    DLRecord* pmp_next =
        pmem_allocator_->offset2addr_checked<DLRecord>(pmp_record->next);
    return pmp_next->prev == offset;
  }

  // If this instance is a backup of another kvdk instance
  bool RecoverToCheckpoint() {
    return configs_.recover_to_checkpoint && persist_checkpoint_->Valid();
  }

  bool checkLinkage(DLRecord* pmp_record) {
    uint64_t offset = pmem_allocator_->addr2offset_checked(pmp_record);
    DLRecord* pmp_prev =
        pmem_allocator_->offset2addr_checked<DLRecord>(pmp_record->prev);
    DLRecord* pmp_next =
        pmem_allocator_->offset2addr_checked<DLRecord>(pmp_record->next);
    bool is_linked_left = (pmp_prev->next == offset);
    bool is_linked_right = (pmp_next->prev == offset);

    if (is_linked_left && is_linked_right) {
      return true;
    } else if (!is_linked_left && !is_linked_right) {
      return false;
    } else if (is_linked_left && !is_linked_right) {
      /// TODO: Repair this situation
      GlobalLogger.Error(
          "Broken DLDataEntry linkage: prev<=>curr->right, abort...\n");
      std::abort();
    } else {
      GlobalLogger.Error(
          "Broken DLDataEntry linkage: prev<-curr<=>right, "
          "which is logically impossible! Abort...\n");
      std::abort();
    }
  }

  inline void purgeAndFree(void* pmem_record) {
    DataEntry* data_entry = static_cast<DataEntry*>(pmem_record);
    data_entry->Destroy();
    pmem_allocator_->Free(
        SpaceEntry(pmem_allocator_->addr2offset_checked(pmem_record),
                   data_entry->header.record_size));
  }

  // Run in background to clean old records regularly
  void backgroundOldRecordCleaner();

  // Run in background to report PMem usage regularly
  void backgroundPMemUsageReporter();

  // Run in background to merge and balance free space of PMem Allocator
  void backgroundPMemAllocatorOrgnizer();

  // Run in background to free obsolete DRAM space
  void backgroundDramCleaner();

  // void backgroundWorkCoordinator();

  void startBackgroundWorks();

  void terminateBackgroundWorks();

  Array<EngineThreadCache> engine_thread_cache_;

  // restored kvs in reopen
  std::atomic<uint64_t> restored_{0};
  std::atomic<CollectionIDType> list_id_{0};

  std::shared_ptr<HashTable> hash_table_;

  std::unordered_map<uint64_t, std::shared_ptr<Skiplist>> skiplists_;
  std::vector<std::shared_ptr<UnorderedCollection>>
      vec_sp_unordered_collections_;

  std::vector<std::unique_ptr<List>> lists_;
  std::unique_ptr<ListBuilder> list_builder_;

  std::mutex list_mu_;

  std::string dir_;
  std::string pending_batch_dir_;
  std::string db_file_;
  std::shared_ptr<ThreadManager> thread_manager_;
  std::shared_ptr<PMEMAllocator> pmem_allocator_;
  Configs configs_;
  bool closing_{false};
  std::vector<std::thread> bg_threads_;
  std::unique_ptr<SortedCollectionRebuilder> sorted_rebuilder_;
  VersionController version_controller_;
  OldRecordsCleaner old_records_cleaner_;

  bool bg_cleaner_processing_;

  ComparatorTable comparators_;

  struct BackgroundWorkSignals {
    BackgroundWorkSignals() = default;
    BackgroundWorkSignals(const BackgroundWorkSignals&) = delete;

    std::condition_variable_any old_records_cleaner_cv;
    std::condition_variable_any pmem_usage_reporter_cv;
    std::condition_variable_any pmem_allocator_organizer_cv;
    std::condition_variable_any dram_cleaner_cv;

    SpinMutex terminating_lock;
    bool terminating = false;
  };

  CheckPoint* persist_checkpoint_;
  std::mutex checkpoint_lock_;

  BackgroundWorkSignals bg_work_signals_;
};

}  // namespace KVDK_NAMESPACE<|MERGE_RESOLUTION|>--- conflicted
+++ resolved
@@ -197,7 +197,8 @@
   static constexpr RecordType collectionType() {
     static_assert(std::is_same<CollectionType, UnorderedCollection>::value ||
                       std::is_same<CollectionType, Skiplist>::value ||
-                      std::is_same<CollectionType, List>::value,
+                      std::is_same<CollectionType, List>::value ||
+                      std::is_same<CollectionType, StringRecord>::value,
                   "Invalid type!");
     return std::is_same<CollectionType, UnorderedCollection>::value
                ? RecordType::DlistRecord
@@ -247,8 +248,9 @@
   // May lock HashTable internally, caller must call this without lock
   // HashTable!
   template <typename CollectionType>
-  Status FindCollection(const StringView collection_name,
-                        CollectionType** collection_ptr, uint64_t record_type) {
+  [[gnu::deprecated]] Status FindCollection(const StringView collection_name,
+                                            CollectionType** collection_ptr,
+                                            uint64_t record_type) {
     kvdk_assert(collectionType<CollectionType>() == record_type,
                 "Type Mismatch!");
     HashTable::KeyHashHint hint = hash_table_->GetHint(collection_name);
@@ -271,33 +273,13 @@
     return Status::Ok;
   }
 
-<<<<<<< HEAD
-  // Lockless. It's up to caller to lock the HashTable
-  template <typename CollectionType>
-  Status registerCollection(CollectionType* coll) {
-    RecordType type = collectionType<CollectionType>();
-    HashTable::KeyHashHint hint = hash_table_->GetHint(coll->Name());
-    HashEntry hash_entry;
-    HashEntry* entry_ptr = nullptr;
-    Status s = hash_table_->SearchForWrite(hint, coll->Name(), type, &entry_ptr,
-                                           &hash_entry, nullptr);
-    if (s != Status::NotFound) {
-      kvdk_assert(s != Status::Ok, "Collection already registered!");
-      return s;
-    }
-    HashIndexType ptype = pointerType(type);
-    kvdk_assert(ptype != HashIndexType::Invalid, "Invalid pointer type!");
-    hash_table_->Insert(hint, entry_ptr, type, coll, ptype);
-    return Status::Ok;
-  }
-=======
   struct LookupResult {
     Status s{Status::NotSupported};
     HashEntry entry{};
     HashEntry* entry_ptr{nullptr};
   };
 
-  // Look up the key,
+  // Lockless look up the key,
   // return Status::NotFound is key is not found or has expired.
   // return Status::WrongType if type_mask does not match.
   // return Status::Ok otherwise.
@@ -318,15 +300,15 @@
     bool has_expired;
     switch (result.entry.GetRecordType()) {
       case RecordType::StringDataRecord: {
-        has_expired = TimeUtils::CheckIsExpired(
-            result.entry.GetIndex().string_record->GetExpiredTime());
+        has_expired = result.entry.GetIndex().string_record->HasExpired();
+        break;
       }
       case RecordType::DlistRecord:
-      case RecordType::QueueRecord:
+      case RecordType::ListRecord:
       case RecordType::SortedHeaderRecord: {
-        has_expired = TimeUtils::CheckIsExpired(
-            static_cast<Collection*>(result.entry.GetIndex().ptr)
-                ->GetExpiredTime());
+        has_expired =
+            static_cast<Collection*>(result.entry.GetIndex().ptr)->HasExpired();
+        break;
       }
       default: {
         kvdk_assert(false, "Unreachable branch!");
@@ -341,28 +323,48 @@
     return result;
   }
 
-  enum class QueueOpPosition { Left, Right };
-  Status xPush(StringView const collection_name, StringView const value,
-               QueueOpPosition push_pos);
->>>>>>> af67bc41
-
-  // Lockless, caller should lock the key aforehand.
+  // Lockless. It's up to caller to lock the HashTable
   template <typename CollectionType>
-  Status unregisterCollection(const StringView key) {
+  Status registerCollection(CollectionType* coll) {
     RecordType type = collectionType<CollectionType>();
-    HashTable::KeyHashHint hint = hash_table_->GetHint(key);
+    HashTable::KeyHashHint hint = hash_table_->GetHint(coll->Name());
     HashEntry hash_entry;
     HashEntry* entry_ptr = nullptr;
-    Status s = hash_table_->SearchForWrite(hint, key, type, &entry_ptr,
-                                           &hash_entry, nullptr);
-    if (s == Status::NotFound) {
-      kvdk_assert(s != Status::Ok, "Collection not found!");
-      return s;
-    }
+    Status s =
+        hash_table_->SearchForWrite(hint, coll->Name(), PrimaryRecordType,
+                                    &entry_ptr, &hash_entry, nullptr);
+    if (s != Status::NotFound) {
+      if (hash_entry.GetRecordType() != type) {
+        return Status::WrongType;
+      }
+      kvdk_assert(false, "Collection already registered!");
+      return Status::Abort;
+    }
+
     HashIndexType ptype = pointerType(type);
     kvdk_assert(ptype != HashIndexType::Invalid, "Invalid pointer type!");
+    hash_table_->Insert(hint, entry_ptr, type, coll, ptype);
+    return Status::Ok;
+  }
+
+  struct RemoveResult {
+    Status s{Status::NotSupported};
+    HashEntry entry{};
+  };
+
+  // Lockless, caller should lock the key aforehand.
+  // Remove key from HashTable. It's up to caller to handle the erased key
+  RemoveResult removeKey(const StringView key) {
+    RemoveResult result;
+    HashTable::KeyHashHint hint = hash_table_->GetHint(key);
+    HashEntry* entry_ptr = nullptr;
+    result.s = hash_table_->SearchForWrite(hint, key, PrimaryRecordType,
+                                           &entry_ptr, &result.entry, nullptr);
+    if (result.s != Status::Ok) {
+      return result;
+    }
     hash_table_->Erase(entry_ptr);
-    return Status::Ok;
+    return result;
   }
 
   Status MaybeInitPendingBatchFile();
