--- conflicted
+++ resolved
@@ -10,7 +10,6 @@
 using List = GenericList<RecordType::ListRecord, RecordType::ListElem>;
 using ListBuilder =
     GenericListBuilder<RecordType::ListRecord, RecordType::ListElem>;
-<<<<<<< HEAD
 
 class ListIteratorImpl final : public ListIterator {
  public:
@@ -63,9 +62,4 @@
   std::unique_lock<std::recursive_mutex> guard;
 };
 
-}  // namespace KVDK_NAMESPACE
-
-#endif  // SIMPLE_LIST_HPP
-=======
-}  // namespace KVDK_NAMESPACE
->>>>>>> 24085343
+}  // namespace KVDK_NAMESPACE