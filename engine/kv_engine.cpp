/* SPDX-License-Identifier: BSD-3-Clause
 * Copyright(c) 2021 Intel Corporation
 */

#include "kv_engine.hpp"

#include <dirent.h>
#include <libpmem.h>
#include <sys/mman.h>

#include <algorithm>
#include <atomic>
#include <cmath>
#include <cstdint>
#include <future>
#include <limits>
#include <mutex>
#include <thread>

#include "configs.hpp"
#include "dram_allocator.hpp"
#include "kvdk/engine.hpp"
#include "sorted_collection/iterator.hpp"
#include "sorted_collection/skiplist.hpp"
#include "structures.hpp"
#include "utils/sync_point.hpp"
#include "utils/utils.hpp"

namespace KVDK_NAMESPACE {

void PendingBatch::PersistFinish() {
  num_kv = 0;
  stage = Stage::Finish;
  pmem_persist(this, sizeof(PendingBatch));
}

void PendingBatch::PersistProcessing(const std::vector<PMemOffsetType>& records,
                                     TimeStampType ts) {
  pmem_memcpy_persist(record_offsets, records.data(), records.size() * 8);
  timestamp = ts;
  num_kv = records.size();
  stage = Stage::Processing;
  pmem_persist(this, sizeof(PendingBatch));
}

KVEngine::~KVEngine() {
  GlobalLogger.Info("Closing instance ... \n");
  GlobalLogger.Info("Waiting bg threads exit ... \n");
  closing_ = true;
  terminateBackgroundWorks();

  ReportPMemUsage();
  GlobalLogger.Info("Instance closed\n");
}

Status KVEngine::Open(const std::string& name, Engine** engine_ptr,
                      const Configs& configs) {
  KVEngine* engine = new KVEngine(configs);
  Status s = engine->Init(name, configs);
  if (s == Status::Ok) {
    *engine_ptr = engine;
  } else {
    GlobalLogger.Error("Init kvdk instance failed: %d\n", s);
    delete engine;
  }
  return s;
}

void KVEngine::FreeSkiplistDramNodes() {
  for (auto& skiplist : skiplists_) {
    skiplist.second->CleanObsoletedNodes();
  }
}

void KVEngine::ReportPMemUsage() {
  // Check pmem allocator is initialized before use it.
  // It may not be successfully initialized due to file operation errors.
  if (pmem_allocator_ == nullptr) {
    return;
  }

  auto total = pmem_allocator_->PMemUsageInBytes();
  GlobalLogger.Info("PMem Usage: %ld B, %ld KB, %ld MB, %ld GB\n", total,
                    (total / (1LL << 10)), (total / (1LL << 20)),
                    (total / (1LL << 30)));
}

void KVEngine::startBackgroundWorks() {
  std::unique_lock<SpinMutex> ul(bg_work_signals_.terminating_lock);
  bg_work_signals_.terminating = false;
  bg_threads_.emplace_back(&KVEngine::backgroundPMemAllocatorOrgnizer, this);
  bg_threads_.emplace_back(&KVEngine::backgroundOldRecordCleaner, this);
  bg_threads_.emplace_back(&KVEngine::backgroundDramCleaner, this);
  bg_threads_.emplace_back(&KVEngine::backgroundPMemUsageReporter, this);
}

void KVEngine::terminateBackgroundWorks() {
  {
    std::unique_lock<SpinMutex> ul(bg_work_signals_.terminating_lock);
    bg_work_signals_.terminating = true;
    bg_work_signals_.old_records_cleaner_cv.notify_all();
    bg_work_signals_.dram_cleaner_cv.notify_all();
    bg_work_signals_.pmem_allocator_organizer_cv.notify_all();
    bg_work_signals_.pmem_usage_reporter_cv.notify_all();
  }
  for (auto& t : bg_threads_) {
    t.join();
  }
}

Status KVEngine::Init(const std::string& name, const Configs& configs) {
  access_thread.id = 0;
  defer(access_thread.id = -1);
  Status s;
  if (!configs.use_devdax_mode) {
    dir_ = format_dir_path(name);
    pending_batch_dir_ = dir_ + "pending_batch_files/";
    int res = create_dir_if_missing(dir_);
    if (res != 0) {
      GlobalLogger.Error("Create engine dir %s error\n", dir_.c_str());
      return Status::IOError;
    }

    res = create_dir_if_missing(pending_batch_dir_);
    if (res != 0) {
      GlobalLogger.Error("Create pending batch files dir %s error\n",
                         pending_batch_dir_.c_str());
      return Status::IOError;
    }

    db_file_ = data_file();
    configs_ = configs;

  } else {
    configs_ = configs;
    db_file_ = name;

    // The devdax mode need to execute the shell scripts/init_devdax.sh,
    // then a fsdax model namespace will be created and the
    // configs_.devdax_meta_dir will be created on a xfs file system with a
    // fsdax namespace
    dir_ = format_dir_path(configs_.devdax_meta_dir);
    pending_batch_dir_ = dir_ + "pending_batch_files/";

    int res = create_dir_if_missing(pending_batch_dir_);
    if (res != 0) {
      GlobalLogger.Error("Create pending batch files dir %s error\n",
                         pending_batch_dir_.c_str());
      return Status::IOError;
    }
  }

  s = PersistOrRecoverImmutableConfigs();
  if (s != Status::Ok) {
    return s;
  }

  pmem_allocator_.reset(PMEMAllocator::NewPMEMAllocator(
      db_file_, configs_.pmem_file_size, configs_.pmem_segment_blocks,
      configs_.pmem_block_size, configs_.max_access_threads,
      configs_.populate_pmem_space, configs_.use_devdax_mode,
      &version_controller_));
  thread_manager_.reset(new (std::nothrow)
                            ThreadManager(configs_.max_access_threads));
  hash_table_.reset(HashTable::NewHashTable(
      configs_.hash_bucket_num, configs_.hash_bucket_size,
      configs_.num_buckets_per_slot, pmem_allocator_,
      configs_.max_access_threads));
  if (pmem_allocator_ == nullptr || hash_table_ == nullptr ||
      thread_manager_ == nullptr) {
    GlobalLogger.Error("Init kvdk basic components error\n");
    return Status::Abort;
  }

  RegisterComparator("default", compare_string_view);
  s = Recovery();
  startBackgroundWorks();

  ReportPMemUsage();
  kvdk_assert(pmem_allocator_->PMemUsageInBytes() >= 0, "Invalid PMem Usage");
  return s;
}

Status KVEngine::CreateSortedCollection(
    const StringView collection_name,
    const SortedCollectionConfigs& s_configs) {
  Status s = MaybeInitAccessThread();
  defer(ReleaseAccessThread());
  if (s != Status::Ok) {
    return s;
  }

  if (!CheckKeySize(collection_name)) {
    return Status::InvalidDataSize;
  }

  auto hint = hash_table_->GetHint(collection_name);
  HashEntry hash_entry;
  HashEntry* entry_ptr = nullptr;
  DataEntry existing_data_entry;
  std::lock_guard<SpinMutex> lg(*hint.spin);
  entry_ptr = nullptr;
  s = hash_table_->SearchForWrite(hint, collection_name, SortedHeaderRecord,
                                  &entry_ptr, &hash_entry,
                                  &existing_data_entry);
  if (s == Status::NotFound) {
    auto comparator = comparators_.GetComparator(s_configs.comparator_name);
    if (comparator == nullptr) {
      GlobalLogger.Error("Compare function %s is not registered\n",
                         s_configs.comparator_name);
      return Status::Abort;
    }
    CollectionIDType id = list_id_.fetch_add(1);
    std::string value_str =
        Skiplist::EncodeSortedCollectionValue(id, s_configs);
    uint32_t request_size =
        sizeof(DLRecord) + collection_name.size() + value_str.size();
    SpaceEntry space_entry = pmem_allocator_->Allocate(request_size);
    if (space_entry.size == 0) {
      return Status::PmemOverflow;
    }
    // PMem level of skiplist is circular, so the next and prev pointers of
    // header point to itself
    DLRecord* pmem_record = DLRecord::PersistDLRecord(
        pmem_allocator_->offset2addr(space_entry.offset), space_entry.size,
        version_controller_.GetCurrentTimestamp(), SortedHeaderRecord,
        kNullPMemOffset, space_entry.offset, space_entry.offset,
        collection_name, value_str);

    auto skiplist = std::make_shared<Skiplist>(
        pmem_record, string_view_2_string(collection_name), id, comparator,
        pmem_allocator_, hash_table_, s_configs.index_with_hashtable);
    {
      std::lock_guard<std::mutex> lg(list_mu_);
      skiplists_.insert({id, skiplist});
    }
    hash_table_->Insert(hint, entry_ptr, SortedHeaderRecord, skiplist.get(),
                        PointerType::Skiplist);
  } else {
    return s;
  }
  return Status::Ok;
}

Iterator* KVEngine::NewSortedIterator(const StringView collection,
                                      Snapshot* snapshot) {
  Skiplist* skiplist;
  Status s =
      FindCollection(collection, &skiplist, RecordType::SortedHeaderRecord);
  bool create_snapshot = snapshot == nullptr;
  if (create_snapshot) {
    snapshot = GetSnapshot(false);
  }

  return s == Status::Ok
             ? new SortedIterator(skiplist, pmem_allocator_,
                                  static_cast<SnapshotImpl*>(snapshot),
                                  create_snapshot)
             : nullptr;
}

void KVEngine::ReleaseSortedIterator(Iterator* sorted_iterator) {
  if (sorted_iterator == nullptr) {
    GlobalLogger.Info("pass a nullptr in KVEngine::ReleaseSortedIterator!\n");
    return;
  }
  SortedIterator* iter = static_cast<SortedIterator*>(sorted_iterator);
  if (iter->own_snapshot_) {
    ReleaseSnapshot(iter->snapshot_);
  }
  delete iter;
}

Status KVEngine::RestoreData() {
  Status s = MaybeInitAccessThread();
  if (s != Status::Ok) {
    return s;
  }
  EngineThreadCache& engine_thread_cache =
      engine_thread_cache_[access_thread.id];

  SpaceEntry segment_recovering;
  DataEntry data_entry_cached;
  uint64_t cnt = 0;
  while (true) {
    if (segment_recovering.size == 0) {
      if (!pmem_allocator_->FetchSegment(&segment_recovering)) {
        break;
      }
      assert(segment_recovering.size % configs_.pmem_block_size == 0);
    }

    void* recovering_pmem_record =
        pmem_allocator_->offset2addr_checked(segment_recovering.offset);
    memcpy(&data_entry_cached, recovering_pmem_record, sizeof(DataEntry));

    if (data_entry_cached.header.record_size == 0) {
      // Reach end of the segment, mark it as padding
      DataEntry* recovering_pmem_data_entry =
          static_cast<DataEntry*>(recovering_pmem_record);
      uint64_t padding_size = segment_recovering.size;
      recovering_pmem_data_entry->meta.type = RecordType::Padding;
      pmem_persist(&recovering_pmem_data_entry->meta.type, sizeof(RecordType));
      recovering_pmem_data_entry->header.record_size = padding_size;
      pmem_persist(&recovering_pmem_data_entry->header.record_size,
                   sizeof(uint32_t));
      data_entry_cached = *recovering_pmem_data_entry;
    }

    segment_recovering.size -= data_entry_cached.header.record_size;
    segment_recovering.offset += data_entry_cached.header.record_size;

    switch (data_entry_cached.meta.type) {
      case RecordType::SortedDataRecord:
      case RecordType::SortedDeleteRecord:
      case RecordType::SortedHeaderRecord:
      case RecordType::StringDataRecord:
      case RecordType::StringDeleteRecord:
      case RecordType::DlistRecord:
      case RecordType::DlistHeadRecord:
      case RecordType::DlistTailRecord:
      case RecordType::DlistDataRecord:
      case RecordType::ListRecord:
      case RecordType::ListElem: {
        if (!ValidateRecord(recovering_pmem_record)) {
          // Checksum dismatch, mark as padding to be Freed
          // Otherwise the Restore will continue normally
          data_entry_cached.meta.type = RecordType::Padding;
        }
        break;
      }
      case RecordType::Padding:
      case RecordType::Empty: {
        data_entry_cached.meta.type = RecordType::Padding;
        break;
      }
      default: {
        // Report Corrupted Record, but still release it and continues
        GlobalLogger.Error(
            "Corrupted Record met when recovering. It has invalid "
            "type. Record type: %u, Checksum: %u\n",
            data_entry_cached.meta.type, data_entry_cached.header.checksum);
        kvdk_assert(data_entry_cached.header.checksum == 0, "");
        data_entry_cached.meta.type = RecordType::Padding;
        break;
      }
    }

    // When met records with invalid checksum
    // or the space is padding, empty or with corrupted record
    // Free the space and fetch another
    if (data_entry_cached.meta.type == RecordType::Padding) {
      pmem_allocator_->Free(SpaceEntry(
          pmem_allocator_->addr2offset_checked(recovering_pmem_record),
          data_entry_cached.header.record_size));
      continue;
    }

    // Record has valid type and Checksum is correct
    // Continue to restore the Record
    cnt++;

    engine_thread_cache.newest_restored_ts =
        std::max(data_entry_cached.meta.timestamp,
                 engine_thread_cache.newest_restored_ts);

    switch (data_entry_cached.meta.type) {
      case RecordType::SortedDataRecord:
      case RecordType::SortedDeleteRecord: {
        s = RestoreSkiplistRecord(
            static_cast<DLRecord*>(recovering_pmem_record));
        break;
      }
      case RecordType::SortedHeaderRecord: {
        s = RestoreSkiplistHeader(
            static_cast<DLRecord*>(recovering_pmem_record));
        break;
      }
      case RecordType::StringDataRecord:
      case RecordType::StringDeleteRecord: {
        s = RestoreStringRecord(
            static_cast<StringRecord*>(recovering_pmem_record),
            data_entry_cached);
        break;
      }
      case RecordType::DlistRecord:
      case RecordType::DlistHeadRecord:
      case RecordType::DlistTailRecord:
      case RecordType::DlistDataRecord: {
        s = RestoreDlistRecords(static_cast<DLRecord*>(recovering_pmem_record));
        break;
      }
      case RecordType::ListRecord: {
        s = listRestoreList(static_cast<DLRecord*>(recovering_pmem_record));
        break;
      }
      case RecordType::ListElem: {
        s = listRestoreElem(static_cast<DLRecord*>(recovering_pmem_record));
        break;
      }
      default: {
        GlobalLogger.Error(
            "Invalid Record type when recovering. Trying "
            "restoring record. Record type: %u\n",
            data_entry_cached.meta.type);
        s = Status::Abort;
      }
    }
    if (s != Status::Ok) {
      break;
    }
  }
  restored_.fetch_add(cnt);
  ReleaseAccessThread();
  return s;
}

bool KVEngine::ValidateRecordAndGetValue(void* data_record,
                                         uint32_t expected_checksum,
                                         std::string* value) {
  assert(data_record);
  assert(value);
  DataEntry* entry = static_cast<DataEntry*>(data_record);
  switch (entry->meta.type) {
    case RecordType::StringDataRecord:
    case RecordType::StringDeleteRecord: {
      StringRecord* string_record = static_cast<StringRecord*>(data_record);
      if (string_record->Validate(expected_checksum)) {
        auto v = string_record->Value();
        value->assign(v.data(), v.size());
        return true;
      }
      return false;
    }
    case RecordType::SortedDataRecord:
    case RecordType::SortedDeleteRecord:
    case RecordType::SortedHeaderRecord:
    case RecordType::DlistDataRecord:
    case RecordType::DlistRecord: {
      DLRecord* dl_record = static_cast<DLRecord*>(data_record);
      if (dl_record->Validate(expected_checksum)) {
        auto v = dl_record->Value();
        value->assign(v.data(), v.size());
        return true;
      }
      return false;
    }
    case RecordType::Padding: {
      return false;
    }
    default:
      GlobalLogger.Error("Unsupported type in ValidateRecordAndGetValue()!");
      kvdk_assert(false, "Unsupported type in ValidateRecordAndGetValue()!");
      std::abort();
  }
}

bool KVEngine::ValidateRecord(void* data_record) {
  assert(data_record);
  DataEntry* entry = static_cast<DataEntry*>(data_record);
  switch (entry->meta.type) {
    case RecordType::StringDataRecord:
    case RecordType::StringDeleteRecord: {
      return static_cast<StringRecord*>(data_record)->Validate();
    }
    case RecordType::SortedDataRecord:
    case RecordType::SortedHeaderRecord:
    case RecordType::SortedDeleteRecord:
    case RecordType::DlistDataRecord:
    case RecordType::DlistRecord:
    case RecordType::DlistHeadRecord:
    case RecordType::DlistTailRecord:
    case RecordType::ListRecord:
    case RecordType::ListElem: {
      return static_cast<DLRecord*>(data_record)->Validate();
    }
    default:
      kvdk_assert(false, "Unsupported type in ValidateRecord()!");
      return false;
  }
}

Status KVEngine::RestoreSkiplistHeader(DLRecord* header_record) {
  return sorted_rebuilder_->AddHeader(header_record);
}

Status KVEngine::RestoreStringRecord(StringRecord* pmem_record,
                                     const DataEntry& cached_entry) {
  assert(pmem_record->entry.meta.type & StringRecordType);
  if (RecoverToCheckpoint() &&
      cached_entry.meta.timestamp > persist_checkpoint_->CheckpointTS()) {
    purgeAndFree(pmem_record);
    return Status::Ok;
  }
  auto view = pmem_record->Key();
  std::string key{view.data(), view.size()};
  DataEntry existing_data_entry;
  HashEntry hash_entry;
  HashEntry* entry_ptr = nullptr;

  auto hint = hash_table_->GetHint(key);
  std::lock_guard<SpinMutex> lg(*hint.spin);
  Status s =
      hash_table_->SearchForWrite(hint, key, StringRecordType, &entry_ptr,
                                  &hash_entry, &existing_data_entry);

  if (s == Status::MemoryOverflow) {
    return s;
  }

  bool found = s == Status::Ok;
  if (found &&
      existing_data_entry.meta.timestamp >= cached_entry.meta.timestamp) {
    purgeAndFree(pmem_record);
    return Status::Ok;
  }

  hash_table_->Insert(hint, entry_ptr, cached_entry.meta.type, pmem_record,
                      PointerType::StringRecord);
  if (found) {
    purgeAndFree(hash_entry.GetIndex().ptr);
  }

  return Status::Ok;
}

bool KVEngine::CheckAndRepairDLRecord(DLRecord* record) {
  uint64_t offset = pmem_allocator_->addr2offset(record);
  DLRecord* prev = pmem_allocator_->offset2addr<DLRecord>(record->prev);
  DLRecord* next = pmem_allocator_->offset2addr<DLRecord>(record->next);
  if (prev->next != offset && next->prev != offset) {
    return false;
  }
  // Repair un-finished write
  if (next && next->prev != offset) {
    next->prev = offset;
    pmem_persist(&next->prev, 8);
  }
  return true;
}

Status KVEngine::RestoreSkiplistRecord(DLRecord* pmem_record) {
  return sorted_rebuilder_->AddElement(pmem_record);
}

Status KVEngine::PersistOrRecoverImmutableConfigs() {
  size_t mapped_len;
  int is_pmem;
  uint64_t len =
      kPMEMMapSizeUnit *
      (size_t)ceil(1.0 * sizeof(ImmutableConfigs) / kPMEMMapSizeUnit);
  ImmutableConfigs* configs = (ImmutableConfigs*)pmem_map_file(
      config_file().c_str(), len, PMEM_FILE_CREATE, 0666, &mapped_len,
      &is_pmem);
  if (configs == nullptr || !is_pmem || mapped_len != len) {
    GlobalLogger.Error(
        "Open immutable configs file error %s\n",
        !is_pmem ? (dir_ + "is not a valid pmem path").c_str() : "");
    return Status::IOError;
  }
  if (configs->Valid()) {
    configs->AssignImmutableConfigs(configs_);
  }

  Status s = CheckConfigs(configs_);
  if (s == Status::Ok) {
    configs->PersistImmutableConfigs(configs_);
  }
  pmem_unmap(configs, len);
  return s;
}

Status KVEngine::Backup(const pmem::obj::string_view backup_path,
                        const Snapshot* snapshot) {
  std::string path = string_view_2_string(backup_path);
  GlobalLogger.Info("Backup to %s\n", path.c_str());
  create_dir_if_missing(path);
  // TODO: make sure backup_path is empty

  size_t mapped_len;
  BackupMark* backup_mark = static_cast<BackupMark*>(
      pmem_map_file(backup_mark_file(path).c_str(), sizeof(BackupMark),
                    PMEM_FILE_CREATE, 0666, &mapped_len,
                    nullptr /* we do not care if backup path is on PMem*/));

  if (backup_mark == nullptr || mapped_len != sizeof(BackupMark)) {
    GlobalLogger.Error("Map backup mark file %s error in Backup\n",
                       backup_mark_file(path).c_str());
    return Status::IOError;
  }

  ImmutableConfigs* imm_configs = static_cast<ImmutableConfigs*>(
      pmem_map_file(config_file(path).c_str(), sizeof(ImmutableConfigs),
                    PMEM_FILE_CREATE, 0666, &mapped_len,
                    nullptr /* we do not care if backup path is on PMem*/));
  if (imm_configs == nullptr || mapped_len != sizeof(ImmutableConfigs)) {
    GlobalLogger.Error("Map persistent config file %s error in Backup\n",
                       config_file(path).c_str());
    return Status::IOError;
  }

  CheckPoint* persistent_checkpoint = static_cast<CheckPoint*>(pmem_map_file(
      checkpoint_file(path).c_str(), sizeof(CheckPoint), PMEM_FILE_CREATE, 0666,
      &mapped_len, nullptr /* we do not care if checkpoint path is on PMem*/));

  backup_mark->stage = BackupMark::Stage::Processing;
  msync(backup_mark, sizeof(BackupMark), MS_SYNC);

  imm_configs->PersistImmutableConfigs(configs_);
  persistent_checkpoint->MakeCheckpoint(snapshot);
  msync(persistent_checkpoint, sizeof(CheckPoint), MS_SYNC);

  Status s = pmem_allocator_->Backup(data_file(path));
  if (s != Status::Ok) {
    return s;
  }

  backup_mark->stage = BackupMark::Stage::Finish;
  msync(backup_mark, sizeof(BackupMark), MS_SYNC);
  GlobalLogger.Info("Backup to %s finished\n", path.c_str());
  return Status::Ok;
}

Status KVEngine::RestoreCheckpoint() {
  size_t mapped_len;
  int is_pmem;
  persist_checkpoint_ = static_cast<CheckPoint*>(
      pmem_map_file(checkpoint_file().c_str(), sizeof(CheckPoint),
                    PMEM_FILE_CREATE, 0666, &mapped_len, &is_pmem));
  if (persist_checkpoint_ == nullptr || !is_pmem ||
      mapped_len != sizeof(CheckPoint)) {
    GlobalLogger.Error("Map persistent checkpoint file %s failed\n",
                       checkpoint_file().c_str());
    return Status::IOError;
  }
  return Status::Ok;
}

Status KVEngine::MaybeRestoreBackup() {
  size_t mapped_len;
  int is_pmem;
  BackupMark* backup_mark = static_cast<BackupMark*>(
      pmem_map_file(backup_mark_file().c_str(), sizeof(BackupMark),
                    PMEM_FILE_CREATE, 0666, &mapped_len, &is_pmem));
  if (backup_mark != nullptr) {
    if (!is_pmem || mapped_len != sizeof(BackupMark)) {
      GlobalLogger.Error("Map persisted backup mark file %s failed\n",
                         backup_mark_file().c_str());
      return Status::IOError;
    }

    switch (backup_mark->stage) {
      case BackupMark::Stage::Init: {
        break;
      }
      case BackupMark::Stage::Processing: {
        GlobalLogger.Error("Recover from a unfinished backup instance\n");
        return Status::Abort;
      }
      case BackupMark::Stage::Finish: {
        GlobalLogger.Info("Recover from a backup KVDK instance\n");
        kvdk_assert(persist_checkpoint_->Valid(),
                    "No valid checkpoint for a backup instance");
        configs_.recover_to_checkpoint = true;
        break;
      }
      default:
        GlobalLogger.Error(
            "Recover from a backup instance with wrong backup stage\n");
        return Status ::Abort;
    }
    pmem_unmap(backup_mark, sizeof(BackupMark));
  }
  return Status::Ok;
}

Status KVEngine::RestorePendingBatch() {
  DIR* dir;
  dirent* ent;
  uint64_t persisted_pending_file_size =
      kMaxWriteBatchSize * 8 /* offsets */ + sizeof(PendingBatch);
  persisted_pending_file_size =
      kPMEMMapSizeUnit *
      (size_t)ceil(1.0 * persisted_pending_file_size / kPMEMMapSizeUnit);
  size_t mapped_len;
  int is_pmem;

  // Iterate all pending batch files and rollback unfinished batch writes
  if ((dir = opendir(pending_batch_dir_.c_str())) != nullptr) {
    while ((ent = readdir(dir)) != nullptr) {
      std::string file_name = std::string(ent->d_name);
      if (file_name != "." && file_name != "..") {
        uint64_t id = std::stoul(file_name);
        std::string pending_batch_file = persisted_pending_block_file(id);

        PendingBatch* pending_batch = (PendingBatch*)pmem_map_file(
            pending_batch_file.c_str(), persisted_pending_file_size,
            PMEM_FILE_CREATE, 0666, &mapped_len, &is_pmem);

        if (pending_batch != nullptr) {
          if (!is_pmem || mapped_len != persisted_pending_file_size) {
            GlobalLogger.Error("Map persisted pending batch file %s failed\n",
                               pending_batch_file.c_str());
            return Status::IOError;
          }
          if (pending_batch->Unfinished()) {
            uint64_t* invalid_offsets = pending_batch->record_offsets;
            for (uint32_t i = 0; i < pending_batch->num_kv; i++) {
              DataEntry* data_entry =
                  pmem_allocator_->offset2addr<DataEntry>(invalid_offsets[i]);
              if (data_entry->meta.timestamp == pending_batch->timestamp) {
                data_entry->meta.type = Padding;
                pmem_persist(&data_entry->meta.type, 8);
              }
            }
            pending_batch->PersistFinish();
          }

          if (id < configs_.max_access_threads) {
            engine_thread_cache_[id].persisted_pending_batch = pending_batch;
          } else {
            remove(pending_batch_file.c_str());
          }
        }
      }
    }
    closedir(dir);
  } else {
    GlobalLogger.Error("Open persisted pending batch dir %s failed\n",
                       pending_batch_dir_.c_str());
    return Status::IOError;
  }

  return Status::Ok;
}

Status KVEngine::Recovery() {
  auto s = RestorePendingBatch();

  if (s == Status::Ok) {
    s = RestoreCheckpoint();
  }

  if (s == Status::Ok) {
    s = MaybeRestoreBackup();
  }

  if (s != Status::Ok) {
    return s;
  }

  sorted_rebuilder_.reset(new SortedCollectionRebuilder(
      this, configs_.opt_large_sorted_collection_recovery,
      configs_.max_access_threads, *persist_checkpoint_));

  list_builder_.reset(new ListBuilder{pmem_allocator_.get(), &lists_, 1U});

  std::vector<std::future<Status>> fs;
  GlobalLogger.Info("Start restore data\n");
  for (uint32_t i = 0; i < configs_.max_access_threads; i++) {
    fs.push_back(std::async(&KVEngine::RestoreData, this));
  }

  for (auto& f : fs) {
    Status s = f.get();
    if (s != Status::Ok) {
      return s;
    }
  }
  fs.clear();

  GlobalLogger.Info("RestoreData done: iterated %lu records\n",
                    restored_.load());

  // restore skiplist by two optimization strategy
  auto ret = sorted_rebuilder_->Rebuild();
  if (ret.s != Status::Ok) {
    return ret.s;
  }
  list_id_ = ret.max_id + 1;
  skiplists_.swap(ret.rebuild_skiplits);

#ifdef KVDK_DEBUG_CHECK
  for (auto skiplist : skiplists_) {
    Status s = skiplist.second->CheckIndex();
    if (s != Status::Ok) {
      GlobalLogger.Info("Check skiplist index error\n");
      return s;
    }
  }
#endif
  GlobalLogger.Info("Rebuild skiplist done\n");
  sorted_rebuilder_.reset(nullptr);

  list_builder_->RebuildLists();
  list_builder_->CleanBrokens([&](DLRecord* elem) { purgeAndFree(elem); });
  s = listRegisterRecovered();
  if (s != Status::Ok) {
    return s;
  }
  list_builder_.reset(nullptr);
  GlobalLogger.Info("Rebuild Lists done\n");

  uint64_t latest_version_ts = 0;
  if (restored_.load() > 0) {
    for (size_t i = 0; i < engine_thread_cache_.size(); i++) {
      auto& engine_thread_cache = engine_thread_cache_[i];
      latest_version_ts =
          std::max(engine_thread_cache.newest_restored_ts, latest_version_ts);
    }
  }

  persist_checkpoint_->Release();
  pmem_persist(persist_checkpoint_, sizeof(CheckPoint));
  remove(backup_mark_file().c_str());

  version_controller_.Init(latest_version_ts);
  old_records_cleaner_.TryGlobalClean();

  return Status::Ok;
}

Status KVEngine::HashGetImpl(const StringView& key, std::string* value,
                             uint16_t type_mask) {
  DataEntry data_entry;
  while (1) {
    HashEntry hash_entry;
    HashEntry* entry_ptr = nullptr;
    bool is_found = hash_table_->SearchForRead(
                        hash_table_->GetHint(key), key, type_mask, &entry_ptr,
                        &hash_entry, &data_entry) == Status::Ok;
    if (!is_found || (hash_entry.GetRecordType() & DeleteRecordType) ||
        hash_entry.IsExpiredStatus()) {
      return Status::NotFound;
    }
    void* pmem_record = nullptr;
    if (hash_entry.GetRecordType() == StringDataRecord) {
      if (hash_entry.GetIndex().string_record->HasExpired()) {
        // push the expired string record into cleaner during scaning hash
        // table, because need to update hash entry status
        return Status::NotFound;
      }
      pmem_record = hash_entry.GetIndex().string_record;
    } else if (hash_entry.GetRecordType() == DlistDataRecord) {
      pmem_record = hash_entry.GetIndex().ptr;
    } else if (hash_entry.GetRecordType() == SortedDataRecord) {
      if (hash_entry.GetIndexType() == PointerType::SkiplistNode) {
        SkiplistNode* dram_node = hash_entry.GetIndex().skiplist_node;
        pmem_record = dram_node->record;
      } else {
        assert(hash_entry.GetIndexType() == PointerType::DLRecord);
        pmem_record = hash_entry.GetIndex().dl_record;
      }
    } else {
      return Status::NotSupported;
    }

    // Copy PMem data record to dram buffer
    auto record_size = data_entry.header.record_size;
    // Region of data_entry.header.record_size may be corrupted by a write
    // operation if the original reading space entry is merged with the adjacent
    // one by pmem allocator
    if (record_size > configs_.pmem_segment_blocks * configs_.pmem_block_size) {
      continue;
    }

    // TODO. remove checksum validation when unordered_collection supports mvcc
    void* data_buffer = malloc(record_size);
    memcpy(data_buffer, pmem_record, record_size);
    // If the pmem data record is corrupted or modified during get, redo search
    bool valid = ValidateRecordAndGetValue(data_buffer,
                                           data_entry.header.checksum, value);
    free(data_buffer);
    if (valid) {
      break;
    }
  }

  return Status::Ok;
}

Status KVEngine::Get(const StringView key, std::string* value) {
  Status s = MaybeInitAccessThread();

  if (s != Status::Ok) {
    return s;
  }

  if (!CheckKeySize(key)) {
    return Status::InvalidDataSize;
  }
  return HashGetImpl(key, value, StringRecordType);
}

Status KVEngine::Delete(const StringView key) {
  Status s = MaybeInitAccessThread();

  if (s != Status::Ok) {
    return s;
  }

  if (!CheckKeySize(key)) {
    return Status::InvalidDataSize;
  }

  return StringDeleteImpl(key);
}

Status KVEngine::SDeleteImpl(Skiplist* skiplist, const StringView& user_key) {
  std::string collection_key(skiplist->InternalKey(user_key));
  if (!CheckKeySize(collection_key)) {
    return Status::InvalidDataSize;
  }

  auto hint = hash_table_->GetHint(collection_key);

  while (1) {
    std::unique_lock<SpinMutex> ul(*hint.spin);
    version_controller_.HoldLocalSnapshot();
    defer(version_controller_.ReleaseLocalSnapshot());
    TimeStampType new_ts =
        version_controller_.GetLocalSnapshot().GetTimestamp();

    auto ret = skiplist->Delete(user_key, hint, new_ts);
    switch (ret.s) {
      case Status::Fail:
        continue;
      case Status::PmemOverflow:
        return ret.s;
      case Status::Ok:
        ul.unlock();
        if (ret.write_record != nullptr) {
          kvdk_assert(
              ret.existing_record != nullptr &&
                  ret.existing_record->entry.meta.type == SortedDataRecord,
              "Wrong existing record type while insert a delete reocrd for "
              "sorted collection");
          delayFree(OldDataRecord{ret.existing_record, new_ts});
          if (ret.hash_entry_ptr != nullptr) {
            // delete record indexed by hash table
            delayFree(OldDeleteRecord(ret.write_record, ret.hash_entry_ptr,
                                      PointerType::HashEntry, new_ts,
                                      hint.spin));
          } else if (ret.dram_node != nullptr) {
            // no hash index, by a skiplist node points to delete record
            delayFree(OldDeleteRecord(ret.write_record, ret.dram_node,
                                      PointerType::SkiplistNode, new_ts,
                                      hint.spin));
          } else {
            // delete record nor pointed by hash entry nor skiplist node
            delayFree(OldDeleteRecord(ret.write_record, nullptr,
                                      PointerType::Empty, new_ts, hint.spin));
          }
        }
        return ret.s;
      default:
        std::abort();
    }
    break;
  }
  return Status::Ok;
}

Status KVEngine::SSetImpl(Skiplist* skiplist, const StringView& user_key,
                          const StringView& value) {
  std::string collection_key(skiplist->InternalKey(user_key));
  if (!CheckKeySize(collection_key) || !CheckValueSize(value)) {
    return Status::InvalidDataSize;
  }

  auto hint = hash_table_->GetHint(collection_key);
  while (1) {
    std::unique_lock<SpinMutex> ul(*hint.spin);
    version_controller_.HoldLocalSnapshot();
    defer(version_controller_.ReleaseLocalSnapshot());
    TimeStampType new_ts =
        version_controller_.GetLocalSnapshot().GetTimestamp();
    auto ret = skiplist->Set(user_key, value, hint, new_ts);
    switch (ret.s) {
      case Status::Fail:
        continue;
      case Status::PmemOverflow:
        break;
      case Status::Ok:
        if (ret.existing_record &&
            ret.existing_record->entry.meta.type == SortedDataRecord) {
          ul.unlock();
          delayFree(OldDataRecord{ret.existing_record, new_ts});
        }
        break;
      default:
        std::abort();  // never shoud reach
    }
    return ret.s;
  }
  return Status::Ok;
}

Status KVEngine::SSet(const StringView collection, const StringView user_key,
                      const StringView value) {
  Status s = MaybeInitAccessThread();
  if (s != Status::Ok) {
    return s;
  }

  Skiplist* skiplist = nullptr;
  s = FindCollection(collection, &skiplist, RecordType::SortedHeaderRecord);
  if (s != Status::Ok) {
    return s;
  }
  return SSetImpl(skiplist, user_key, value);
}

Status KVEngine::CheckConfigs(const Configs& configs) {
  auto is_2pown = [](uint64_t n) { return (n > 0) && (n & (n - 1)) == 0; };

  if (configs.pmem_block_size < 16) {
    GlobalLogger.Error("pmem block size too small\n");
    return Status::InvalidConfiguration;
  }

  if (configs.pmem_segment_blocks * configs.pmem_block_size < 1024) {
    GlobalLogger.Error("pmem segment size too small\n");
    return Status::InvalidConfiguration;
  }

  if (configs.pmem_file_size % configs.pmem_block_size != 0) {
    GlobalLogger.Error(
        "pmem file size should align to pmem block size (%d bytes)\n",
        configs.pmem_block_size);
    return Status::InvalidConfiguration;
  }

  auto segment_size = configs.pmem_block_size * configs.pmem_segment_blocks;
  if (configs.pmem_file_size % segment_size != 0) {
    GlobalLogger.Error(
        "pmem file size should align to segment "
        "size(pmem_segment_blocks*pmem_block_size) (%d bytes)\n",
        segment_size);
    return Status::InvalidConfiguration;
  }

  if (configs.pmem_segment_blocks * configs.pmem_block_size *
          configs.max_access_threads >
      configs.pmem_file_size) {
    GlobalLogger.Error(
        "pmem file too small, should larger than pmem_segment_blocks * "
        "pmem_block_size * max_access_threads\n");
    return Status::InvalidConfiguration;
  }

  if (configs.hash_bucket_size < sizeof(HashEntry) + 8) {
    GlobalLogger.Error("hash bucket too small\n");
    return Status::InvalidConfiguration;
  }

  if (!is_2pown(configs.hash_bucket_num) ||
      !is_2pown(configs.num_buckets_per_slot)) {
    GlobalLogger.Error(
        "hash_bucket_num and num_buckets_per_slot should be 2^n\n");
    return Status::InvalidConfiguration;
  }

  if (configs.hash_bucket_num >= ((uint64_t)1 << 32)) {
    GlobalLogger.Error("too many hash buckets\n");
    return Status::InvalidConfiguration;
  }

  if (configs.num_buckets_per_slot > configs.hash_bucket_num) {
    GlobalLogger.Error(
        "num_buckets_per_slot should less than hash_bucket_num\n");
    return Status::InvalidConfiguration;
  }

  return Status::Ok;
}

Status KVEngine::SDelete(const StringView collection,
                         const StringView user_key) {
  Status s = MaybeInitAccessThread();
  if (s != Status::Ok) {
    return s;
  }

  Skiplist* skiplist = nullptr;
  s = FindCollection(collection, &skiplist, RecordType::SortedHeaderRecord);
  if (s != Status::Ok) {
    return s == Status::NotFound ? Status::Ok : s;
  }

  return SDeleteImpl(skiplist, user_key);
}

Status KVEngine::MaybeInitPendingBatchFile() {
  if (engine_thread_cache_[access_thread.id].persisted_pending_batch ==
      nullptr) {
    int is_pmem;
    size_t mapped_len;
    uint64_t persisted_pending_file_size =
        kMaxWriteBatchSize * 8 + sizeof(PendingBatch);
    persisted_pending_file_size =
        kPMEMMapSizeUnit *
        (size_t)ceil(1.0 * persisted_pending_file_size / kPMEMMapSizeUnit);

    if ((engine_thread_cache_[access_thread.id].persisted_pending_batch =
             (PendingBatch*)pmem_map_file(
                 persisted_pending_block_file(access_thread.id).c_str(),
                 persisted_pending_file_size, PMEM_FILE_CREATE, 0666,
                 &mapped_len, &is_pmem)) == nullptr ||
        !is_pmem || mapped_len != persisted_pending_file_size) {
      return Status::PMemMapFileError;
    }
  }
  return Status::Ok;
}

Status KVEngine::BatchWrite(const WriteBatch& write_batch) {
  if (write_batch.Size() > kMaxWriteBatchSize) {
    return Status::BatchOverflow;
  }

  Status s = MaybeInitAccessThread();
  if (s != Status::Ok) {
    return s;
  }

  s = MaybeInitPendingBatchFile();
  if (s != Status::Ok) {
    return s;
  }

  engine_thread_cache_[access_thread.id].batch_writing = true;
  defer(engine_thread_cache_[access_thread.id].batch_writing = false;);

  std::set<SpinMutex*> spins_to_lock;
  std::vector<BatchWriteHint> batch_hints(write_batch.Size());
  std::vector<uint64_t> space_entry_offsets;

  for (size_t i = 0; i < write_batch.Size(); i++) {
    auto& kv = write_batch.kvs[i];
    uint32_t requested_size;
    if (kv.type == StringDataRecord) {
      requested_size = kv.key.size() + kv.value.size() + sizeof(StringRecord);
    } else if (kv.type == StringDeleteRecord) {
      requested_size = kv.key.size() + sizeof(StringRecord);
    } else {
      GlobalLogger.Error("only support string type batch write\n");
      return Status::NotSupported;
    }
    batch_hints[i].allocated_space = pmem_allocator_->Allocate(requested_size);
    // No enough space for batch write
    if (batch_hints[i].allocated_space.size == 0) {
      return Status::PmemOverflow;
    }
    space_entry_offsets.emplace_back(batch_hints[i].allocated_space.offset);

    batch_hints[i].hash_hint = hash_table_->GetHint(kv.key);
    spins_to_lock.emplace(batch_hints[i].hash_hint.spin);
  }

  [[gnu::unused]] size_t batch_size = write_batch.Size();
  TEST_SYNC_POINT_CALLBACK("KVEngine::BatchWrite::AllocateRecord::After",
                           &batch_size);
  // lock spin mutex with order to avoid deadlock
  std::vector<std::unique_lock<SpinMutex>> ul_locks;
  for (const SpinMutex* l : spins_to_lock) {
    ul_locks.emplace_back(const_cast<SpinMutex&>(*l));
  }

  version_controller_.HoldLocalSnapshot();
  defer(version_controller_.ReleaseLocalSnapshot());
  TimeStampType ts = version_controller_.GetLocalSnapshot().GetTimestamp();
  for (size_t i = 0; i < write_batch.Size(); i++) {
    batch_hints[i].timestamp = ts;
  }

  // Persist batch write status as processing
  engine_thread_cache_[access_thread.id]
      .persisted_pending_batch->PersistProcessing(space_entry_offsets, ts);

  // Do batch writes
  for (size_t i = 0; i < write_batch.Size(); i++) {
    if (write_batch.kvs[i].type == StringDataRecord ||
        write_batch.kvs[i].type == StringDeleteRecord) {
      s = StringBatchWriteImpl(write_batch.kvs[i], batch_hints[i]);
      TEST_SYNC_POINT_CALLBACK("KVEnigne::BatchWrite::BatchWriteRecord", &i);
    } else {
      return Status::NotSupported;
    }

    // Something wrong
    // TODO: roll back finished writes (hard to roll back hash table now)
    if (s != Status::Ok) {
      assert(s == Status::MemoryOverflow);
      std::abort();
    }
  }

  // Must release all spinlocks before delayFree(),
  // otherwise may deadlock as delayFree() also try to acquire these spinlocks.
  ul_locks.clear();

  engine_thread_cache_[access_thread.id]
      .persisted_pending_batch->PersistFinish();

  // Free outdated kvs
  for (size_t i = 0; i < write_batch.Size(); i++) {
    TEST_SYNC_POINT_CALLBACK("KVEngine::BatchWrite::purgeAndFree::Before", &i);
    if (batch_hints[i].data_record_to_free != nullptr) {
      delayFree(OldDataRecord{batch_hints[i].data_record_to_free, ts});
    }
    if (batch_hints[i].delete_record_to_free != nullptr) {
      delayFree(OldDeleteRecord(
          batch_hints[i].delete_record_to_free, batch_hints[i].hash_entry_ptr,
          PointerType::HashEntry, ts, batch_hints[i].hash_hint.spin));
    }
    if (batch_hints[i].space_not_used) {
      pmem_allocator_->Free(batch_hints[i].allocated_space);
    }
  }
  return Status::Ok;
}

Status KVEngine::Modify(const StringView key, std::string* new_value,
                        ModifyFunction modify_func,
                        const WriteOptions& write_options) {
  int64_t base_time = TimeUtils::millisecond_time();
  if (write_options.ttl_time <= 0 ||
      !TimeUtils::CheckTTL(write_options.ttl_time, base_time)) {
    return Status::InvalidArgument;
  }
  ExpireTimeType expired_time = write_options.ttl_time == kPersistTime
                                    ? kPersistTime
                                    : write_options.ttl_time + base_time;

  Status s = MaybeInitAccessThread();
  if (s != Status::Ok) {
    return s;
  }
  auto hint = hash_table_->GetHint(key);
  std::unique_lock<SpinMutex> ul(*hint.spin);
  version_controller_.HoldLocalSnapshot();
  defer(version_controller_.ReleaseLocalSnapshot());
  TimeStampType new_ts = version_controller_.GetLocalSnapshot().GetTimestamp();
  auto ret = lookupKey(key, static_cast<RecordType>(StringRecordType));
  // push it into cleaner
  if (ret.s == Status::Expired) {
    hash_table_->UpdateEntryStatus(ret.entry_ptr, HashEntryStatus::Expired);
    ul.unlock();
    delayFree(OldDeleteRecord{ret.entry.GetIndex().ptr, ret.entry_ptr,
                              PointerType::HashEntry, new_ts, hint.spin});
    return Status::NotFound;
  }
  if (ret.s == Status::Ok) {
    StringRecord* old_record = ret.entry.GetIndex().string_record;

    std::string modified_value = modify_func(old_record->Value());
    if (!CheckValueSize(modified_value)) {
      return Status::InvalidDataSize;
    }

    auto requested_size =
        key.size() + modified_value.size() + sizeof(StringRecord);
    SpaceEntry space_entry = pmem_allocator_->Allocate(requested_size);
    if (space_entry.size == 0) {
      return Status::PmemOverflow;
    }

    kvdk_assert(new_ts > old_record->GetTimestamp(),
                "old record has newer timestamp");
    StringRecord* new_record_ptr =
        pmem_allocator_->offset2addr<StringRecord>(space_entry.offset);
    StringRecord::PersistStringRecord(
        new_record_ptr, space_entry.size, new_ts, StringDataRecord,
        pmem_allocator_->addr2offset_checked(old_record), key, modified_value,
        expired_time);

    hash_table_->Insert(hint, ret.entry_ptr, StringDataRecord, new_record_ptr,
                        PointerType::StringRecord);
    ul.unlock();
    delayFree(OldDataRecord({old_record, new_ts}));
    new_value->assign(modified_value);
  }
  return ret.s;
}

Status KVEngine::StringBatchWriteImpl(const WriteBatch::KV& kv,
                                      BatchWriteHint& batch_hint) {
  DataEntry data_entry;
  HashEntry hash_entry;
  HashEntry* entry_ptr = nullptr;

  {
    auto& hash_hint = batch_hint.hash_hint;
    // hash table for the hint should be alread locked, so we do not lock it
    // here
    Status s =
        hash_table_->SearchForWrite(hash_hint, kv.key, StringRecordType,
                                    &entry_ptr, &hash_entry, &data_entry);
    if (s == Status::MemoryOverflow) {
      return s;
    }
    batch_hint.hash_entry_ptr = entry_ptr;
    bool found = s == Status::Ok;

    // Deleting kv is not existing
    if (kv.type == StringDeleteRecord && !found) {
      batch_hint.space_not_used = true;
      return Status::Ok;
    }

    kvdk_assert(!found || batch_hint.timestamp >= data_entry.meta.timestamp,
                "ts of new data smaller than existing data in batch write");

    void* block_base =
        pmem_allocator_->offset2addr(batch_hint.allocated_space.offset);

    TEST_SYNC_POINT(
        "KVEngine::BatchWrite::StringBatchWriteImpl::Pesistent::Before");

    StringRecord::PersistStringRecord(
        block_base, batch_hint.allocated_space.size, batch_hint.timestamp,
        static_cast<RecordType>(kv.type),
        found ? pmem_allocator_->addr2offset_checked(
                    hash_entry.GetIndex().string_record)
              : kNullPMemOffset,
        kv.key, kv.type == StringDataRecord ? kv.value : "");

    hash_table_->Insert(hash_hint, entry_ptr, (RecordType)kv.type, block_base,
                        PointerType::StringRecord);

    if (found) {
      if (kv.type == StringDeleteRecord) {
        batch_hint.delete_record_to_free = block_base;
      }
      if (hash_entry.GetRecordType() == StringDataRecord) {
        batch_hint.data_record_to_free = hash_entry.GetIndex().string_record;
      }
    }
  }

  return Status::Ok;
}

Status KVEngine::SGet(const StringView collection, const StringView user_key,
                      std::string* value) {
  Status s = MaybeInitAccessThread();

  if (s != Status::Ok) {
    return s;
  }
  Skiplist* skiplist = nullptr;
  s = FindCollection(collection, &skiplist, RecordType::SortedHeaderRecord);

  if (s != Status::Ok) {
    return s;
  }

  assert(skiplist);
  // Set current snapshot to this thread
  version_controller_.HoldLocalSnapshot();
  defer(version_controller_.ReleaseLocalSnapshot());
  return skiplist->Get(user_key, value);
}

Status KVEngine::GetTTL(const StringView str, TTLType* ttl_time) {
  HashTable::KeyHashHint hint = hash_table_->GetHint(str);
  std::unique_lock<SpinMutex> ul(*hint.spin);
  LookupResult res = lookupKey(str, ExpirableRecordType);
  *ttl_time = kInvalidTTL;
  if (res.s == Status::Expired) {
    return Status::NotFound;
  }

  if (res.s == Status::Ok) {
    ExpireTimeType expire_time;
    switch (res.entry_ptr->GetIndexType()) {
      case PointerType::Skiplist: {
        expire_time = res.entry_ptr->GetIndex().skiplist->GetExpireTime();
        break;
      }
      case PointerType::UnorderedCollection: {
        expire_time =
            res.entry_ptr->GetIndex().p_unordered_collection->GetExpireTime();
        break;
      }

      case PointerType::List: {
        expire_time = res.entry_ptr->GetIndex().list->GetExpireTime();
        break;
      }

      case PointerType::StringRecord: {
        expire_time = res.entry_ptr->GetIndex().string_record->GetExpireTime();
        break;
      }
      default: {
        return Status::NotSupported;
      }
    }
    // return ttl time
    *ttl_time = TimeUtils::ExpireTimeToTTL(expire_time);
  }
  return res.s;
}

Status KVEngine::Expire(const StringView str, TTLType ttl_time) {
  int64_t base_time = TimeUtils::millisecond_time();
  if (!TimeUtils::CheckTTL(ttl_time, base_time)) {
    return Status::InvalidArgument;
  }

  ExpireTimeType expired_time = TimeUtils::TTLToExpireTime(ttl_time, base_time);

  HashTable::KeyHashHint hint = hash_table_->GetHint(str);
  std::unique_lock<SpinMutex> ul(*hint.spin);
  // TODO: maybe have a wrapper function(lookupKeyAndMayClean).
  LookupResult res = lookupKey(str, ExpirableRecordType);
  if (ttl_time <= 0 /*immediately expired*/ || (res.s == Status::Expired)) {
    // Push the expired record into cleaner and update hash entry status with
    // HashEntryStatus::Expired.
    // TODO(zhichen): This `if` will be removed when completing collection
    // deletion.
    if (res.entry_ptr->GetIndexType() == PointerType::StringRecord) {
      hash_table_->UpdateEntryStatus(res.entry_ptr, HashEntryStatus::Expired);
      ul.unlock();
      delayFree(OldDeleteRecord{
          res.entry_ptr->GetIndex().ptr, res.entry_ptr, PointerType::HashEntry,
          version_controller_.GetCurrentTimestamp(), hint.spin});
    }
    return Status::NotFound;
  }

  if (res.s == Status::Ok) {
    std::string val;
    WriteOptions write_option{ttl_time, false};
    switch (res.entry_ptr->GetIndexType()) {
      case PointerType::StringRecord: {
        ul.unlock();
        res.s = Modify(
            str, &val,
            [](const StringView& val) { return string_view_2_string(val); },
            write_option);
        break;
      }
      case PointerType::Skiplist: {
        res.s = res.entry_ptr->GetIndex().skiplist->SetExpireTime(expired_time);
        break;
      }
      case PointerType::UnorderedCollection: {
        UnorderedCollection* pcoll =
            res.entry.GetIndex().p_unordered_collection;
        /// TODO: put these unregister and delete work in findKey()
        res.s = pcoll->SetExpireTime(expired_time);
        break;
      }
      case PointerType::List: {
        res.s = res.entry_ptr->GetIndex().list->SetExpireTime(expired_time);
        break;
      }
      default: {
        return Status::NotSupported;
      }
    }
  }

  // Update hash entry status to TTL
  if (res.s == Status::Ok) {
    hash_table_->UpdateEntryStatus(res.entry_ptr, expired_time == kPersistTime
                                                      ? HashEntryStatus::Persist
                                                      : HashEntryStatus::TTL);
  }
  return res.s;
}

Status KVEngine::StringDeleteImpl(const StringView& key) {
  DataEntry data_entry;
  HashEntry hash_entry;
  HashEntry* entry_ptr = nullptr;

  SpaceEntry sized_space_entry;

  {
    auto hint = hash_table_->GetHint(key);
    std::unique_lock<SpinMutex> ul(*hint.spin);
    // Set current snapshot to this thread
    version_controller_.HoldLocalSnapshot();
    defer(version_controller_.ReleaseLocalSnapshot());
    TimeStampType new_ts =
        version_controller_.GetLocalSnapshot().GetTimestamp();
    Status s = hash_table_->SearchForWrite(
        hint, key, StringDeleteRecord | StringDataRecord, &entry_ptr,
        &hash_entry, &data_entry);

    switch (s) {
      case Status::Ok: {
        if (entry_ptr->GetRecordType() == StringDeleteRecord) {
          return s;
        }
        auto request_size = key.size() + sizeof(StringRecord);
        SpaceEntry sized_space_entry = pmem_allocator_->Allocate(request_size);
        if (sized_space_entry.size == 0) {
          return Status::PmemOverflow;
        }

        void* pmem_ptr =
            pmem_allocator_->offset2addr_checked(sized_space_entry.offset);

        StringRecord::PersistStringRecord(
            pmem_ptr, sized_space_entry.size, new_ts, StringDeleteRecord,
            pmem_allocator_->addr2offset_checked(
                hash_entry.GetIndex().string_record),
            key, "");

        hash_table_->Insert(hint, entry_ptr, StringDeleteRecord, pmem_ptr,
                            PointerType::StringRecord);
        ul.unlock();
        delayFree(OldDataRecord{hash_entry.GetIndex().string_record, new_ts});
        // We also delay free this delete record to recycle PMem and DRAM
        // space
        delayFree(OldDeleteRecord(pmem_ptr, entry_ptr, PointerType::HashEntry,
                                  new_ts, hint.spin));

        return s;
      }
      case Status::NotFound:
        return Status::Ok;
      default:
        return s;
    }
  }
}

Status KVEngine::StringSetImpl(const StringView& key, const StringView& value,
                               const WriteOptions& write_options) {
  int64_t base_time = TimeUtils::millisecond_time();
  if (write_options.ttl_time <= 0 ||
      !TimeUtils::CheckTTL(write_options.ttl_time, base_time)) {
    return Status::InvalidArgument;
  }

  ExpireTimeType expired_time =
      TimeUtils::TTLToExpireTime(write_options.ttl_time, base_time);

  DataEntry data_entry;
  HashEntry hash_entry;
  HashEntry* hash_entry_ptr = nullptr;
  uint32_t v_size = value.size();

  uint32_t requested_size = v_size + key.size() + sizeof(StringRecord);

  // Space is already allocated for batch writes
  SpaceEntry sized_space_entry = pmem_allocator_->Allocate(requested_size);
  if (sized_space_entry.size == 0) {
    return Status::PmemOverflow;
  }

  {
    auto hint = hash_table_->GetHint(key);
    TEST_SYNC_POINT("KVEngine::StringSetImpl::BeforeLock");
    std::unique_lock<SpinMutex> ul(*hint.spin);
    // Set current snapshot to this thread
    version_controller_.HoldLocalSnapshot();
    defer(version_controller_.ReleaseLocalSnapshot());
    TimeStampType new_ts =
        version_controller_.GetLocalSnapshot().GetTimestamp();

    // Search position to write index in hash table.
    Status s = hash_table_->SearchForWrite(
        hint, key, StringDeleteRecord | StringDataRecord, &hash_entry_ptr,
        &hash_entry, &data_entry);
    if (s == Status::MemoryOverflow) {
      return s;
    }
    bool found = s == Status::Ok;

    void* block_base = pmem_allocator_->offset2addr(sized_space_entry.offset);

    kvdk_assert(!found || new_ts > data_entry.meta.timestamp,
                "old record has newer timestamp!");
    // Persist key-value pair to PMem
    StringRecord::PersistStringRecord(
        block_base, sized_space_entry.size, new_ts, StringDataRecord,
        found ? pmem_allocator_->addr2offset_checked(
                    hash_entry.GetIndex().string_record)
              : kNullPMemOffset,
        key, value, expired_time);

    auto updated_type = hash_entry_ptr->GetRecordType();

    hash_table_->Insert(hint, hash_entry_ptr, StringDataRecord, block_base,
                        PointerType::StringRecord);
    if (found &&
        updated_type == StringDataRecord
        /* delete record is self-freed, so we don't need to free it here */
        && !hash_entry_ptr->IsExpiredStatus()) {
      ul.unlock();
      delayFree(OldDataRecord{hash_entry.GetIndex().string_record, new_ts});
    }
  }

  return Status::Ok;
}

Status KVEngine::Set(const StringView key, const StringView value,
                     const WriteOptions& options) {
  Status s = MaybeInitAccessThread();
  if (s != Status::Ok) {
    return s;
  }

  if (!CheckKeySize(key) || !CheckValueSize(value)) {
    return Status::InvalidDataSize;
  }

  return StringSetImpl(key, value, options);
}

}  // namespace KVDK_NAMESPACE

// UnorderedCollection
namespace KVDK_NAMESPACE {
KVEngine::LookupResult KVEngine::lookupKey(StringView key, uint16_t type_mask) {
  LookupResult result;
  auto hint = hash_table_->GetHint(key);
  result.s = hash_table_->SearchForRead(
      hint, key, PrimaryRecordType, &result.entry_ptr, &result.entry, nullptr);
  if (result.s != Status::Ok) {
    kvdk_assert(result.s == Status::NotFound, "");
    return result;
  }

  if (result.entry_ptr->IsExpiredStatus()) {
    result.s = Status::NotFound;
    return result;
  }

  RecordType record_type = result.entry.GetRecordType();

  if (type_mask & record_type) {
    if (record_type == RecordType::StringDeleteRecord) {
      result.s = Status::NotFound;
      return result;
    }
    bool has_expired;
    switch (record_type) {
      case RecordType::StringDataRecord: {
        has_expired = result.entry.GetIndex().string_record->HasExpired();
        break;
      }
      case RecordType::DlistRecord:
      case RecordType::ListRecord:
      case RecordType::SortedHeaderRecord: {
        has_expired = TimeUtils::CheckIsExpired(
            static_cast<Collection*>(result.entry.GetIndex().ptr)
                ->GetExpireTime());
        break;
      }
      default: {
        kvdk_assert(false, "Unreachable branch!");
        std::abort();
      }
    }

    if (has_expired) {
      result.s = Status::Expired;
    }
  } else {
    result.s = Status::WrongType;
  }
  return result;
}

std::shared_ptr<UnorderedCollection> KVEngine::createUnorderedCollection(
    StringView const collection_name) {
  TimeStampType ts = version_controller_.GetCurrentTimestamp();
  CollectionIDType id = list_id_.fetch_add(1);
  std::string name(collection_name.data(), collection_name.size());
  std::shared_ptr<UnorderedCollection> sp_uncoll =
      std::make_shared<UnorderedCollection>(
          hash_table_.get(), pmem_allocator_.get(), name, id, ts);
  return sp_uncoll;
}

Status KVEngine::HGet(StringView const collection_name, StringView const key,
                      std::string* value) {
  Status s = MaybeInitAccessThread();

  if (s != Status::Ok) {
    return s;
  }

  UnorderedCollection* p_uncoll;
  s = FindCollection(collection_name, &p_uncoll, RecordType::DlistRecord);
  if (s != Status::Ok) {
    return s;
  }

  std::string internal_key = p_uncoll->InternalKey(key);
  return HashGetImpl(internal_key, value, RecordType::DlistDataRecord);
}

Status KVEngine::HSet(StringView const collection_name, StringView const key,
                      StringView const value) {
  Status s = MaybeInitAccessThread();
  if (s != Status::Ok) {
    return s;
  }

  UnorderedCollection* p_collection;

  // Find UnorederedCollection, create if none exists
  {
    s = FindCollection(collection_name, &p_collection, RecordType::DlistRecord);
    if (s == Status::NotFound) {
      HashTable::KeyHashHint hint_collection =
          hash_table_->GetHint(collection_name);
      std::unique_lock<SpinMutex> lock_collection{*hint_collection.spin};
      {
        // Lock and find again in case other threads have created the
        // UnorderedCollection
        s = FindCollection(collection_name, &p_collection,
                           RecordType::DlistRecord);
        if (s == Status::Ok) {
          // Some thread already created the collection
          // Do nothing
        } else {
          auto sp_collection = createUnorderedCollection(collection_name);

          p_collection = sp_collection.get();
          {
            std::lock_guard<std::mutex> lg{list_mu_};
            vec_sp_unordered_collections_.push_back(sp_collection);
          }

          HashEntry hash_entry_collection;
          HashEntry* p_hash_entry_collection = nullptr;
          Status s = hash_table_->SearchForWrite(
              hint_collection, collection_name, RecordType::DlistRecord,
              &p_hash_entry_collection, &hash_entry_collection, nullptr);
          kvdk_assert(s == Status::NotFound, "Logically impossible!");
          hash_table_->Insert(hint_collection, p_hash_entry_collection,
                              RecordType::DlistRecord, p_collection,
                              PointerType::UnorderedCollection);
        }
      }
    }
  }

  // Emplace the new DlistDataRecord
  {
    auto internal_key = p_collection->InternalKey(key);
    HashTable::KeyHashHint hint_record = hash_table_->GetHint(internal_key);

    int n_try = 0;
    while (true) {
      ++n_try;

      std::unique_lock<SpinMutex> lock_record{*hint_record.spin};

      TimeStampType ts = version_controller_.GetCurrentTimestamp();

      HashEntry hash_entry_record;
      HashEntry* p_hash_entry_record = nullptr;
      Status search_result = hash_table_->SearchForWrite(
          hint_record, internal_key, RecordType::DlistDataRecord,
          &p_hash_entry_record, &hash_entry_record, nullptr);

      ModifyReturn emplace_result{};
      switch (search_result) {
        case Status::NotFound: {
          emplace_result = p_collection->Emplace(ts, key, value, lock_record);
          break;
        }
        case Status::Ok: {
          DLRecord* pmp_old_record = hash_entry_record.GetIndex().dl_record;
          emplace_result = p_collection->Replace(pmp_old_record, ts, key, value,
                                                 lock_record);
          // Additional check
          if (emplace_result.success) {
            kvdk_assert(pmem_allocator_->addr2offset_checked(pmp_old_record) ==
                            emplace_result.offset_old,
                        "Updated a record, but HashEntry in HashTable is "
                        "inconsistent with data on PMem!");

            DLRecord* pmp_new_record =
                pmem_allocator_->offset2addr_checked<DLRecord>(
                    emplace_result.offset_new);
            kvdk_assert(
                pmp_old_record->entry.meta.timestamp <
                    pmp_new_record->entry.meta.timestamp,
                "Old record has newer timestamp than newly inserted record!");
            purgeAndFree(pmp_old_record);
          }
          break;
        }
        default: {
          kvdk_assert(false,
                      "Invalid search result when trying to insert "
                      "a new DlistDataRecord!");
        }
      }

      if (!emplace_result.success) {
        // Retry
        continue;
      } else {
        // Successfully emplaced the new record
        DLRecord* pmp_new_record =
            pmem_allocator_->offset2addr_checked<DLRecord>(
                emplace_result.offset_new);
        hash_table_->Insert(hint_record, p_hash_entry_record,
                            RecordType::DlistDataRecord, pmp_new_record,
                            PointerType::UnorderedCollectionElement);
        return Status::Ok;
      }
    }
  }
}

Status KVEngine::HDelete(StringView const collection_name,
                         StringView const key) {
  Status s = MaybeInitAccessThread();
  if (s != Status::Ok) {
    return s;
  }
  UnorderedCollection* p_collection;
  s = FindCollection(collection_name, &p_collection, RecordType::DlistRecord);
  if (s == Status::NotFound) return Status::Ok;

  // Erase DlistDataRecord if found one.
  {
    auto internal_key = p_collection->InternalKey(key);
    HashTable::KeyHashHint hint_record = hash_table_->GetHint(internal_key);

    int n_try = 0;
    while (true) {
      ++n_try;
      std::unique_lock<SpinMutex> lock_record{*hint_record.spin};

      HashEntry hash_entry;
      HashEntry* p_hash_entry = nullptr;
      Status search_result = hash_table_->SearchForWrite(
          hint_record, internal_key, RecordType::DlistDataRecord, &p_hash_entry,
          &hash_entry, nullptr);

      ModifyReturn erase_result{};
      switch (search_result) {
        case Status::NotFound: {
          return Status::Ok;
        }
        case Status::Ok: {
          DLRecord* pmp_old_record = hash_entry.GetIndex().dl_record;

          erase_result = p_collection->Erase(pmp_old_record, lock_record);
          if (erase_result.success) {
            hash_table_->Erase(p_hash_entry);
            purgeAndFree(pmp_old_record);
            return Status::Ok;
          } else {
            // !erase_result.success
            continue;
          }
          break;
        }
        default: {
          kvdk_assert(false,
                      "Invalid search result when trying to erase "
                      "a DlistDataRecord!");
        }
      }
    }
  }
}

std::unique_ptr<Iterator> KVEngine::NewUnorderedIterator(
    StringView const collection_name) {
  UnorderedCollection* p_collection;
  Status s =
      FindCollection(collection_name, &p_collection, RecordType::DlistRecord);
  return (s == Status::Ok)
             ? std::unique_ptr<UnorderedIterator>(
                   new UnorderedIterator{p_collection->shared_from_this()})
             : nullptr;
}

Status KVEngine::RestoreDlistRecords(DLRecord* pmp_record) {
  switch (pmp_record->entry.meta.type) {
    case RecordType::DlistRecord: {
      UnorderedCollection* p_collection = nullptr;
      std::lock_guard<std::mutex> lg{list_mu_};
      {
        std::shared_ptr<UnorderedCollection> sp_collection =
            std::make_shared<UnorderedCollection>(
                hash_table_.get(), pmem_allocator_.get(), pmp_record);
        p_collection = sp_collection.get();
        vec_sp_unordered_collections_.emplace_back(sp_collection);
        CollectionIDType id = p_collection->ID();
        auto old = list_id_.load();
        while (id >= old && !list_id_.compare_exchange_strong(old, id + 1)) {
        }
      }

      std::string collection_name = p_collection->Name();
      HashTable::KeyHashHint hint_collection =
          hash_table_->GetHint(collection_name);
      std::unique_lock<SpinMutex> guard{*hint_collection.spin};

      HashEntry hash_entry_collection;
      HashEntry* p_hash_entry_collection = nullptr;
      Status s = hash_table_->SearchForWrite(
          hint_collection, collection_name, RecordType::DlistRecord,
          &p_hash_entry_collection, &hash_entry_collection, nullptr);
      hash_table_->Insert(hint_collection, p_hash_entry_collection,
                          RecordType::DlistRecord, p_collection,
                          PointerType::UnorderedCollection);
      kvdk_assert((s == Status::NotFound), "Impossible situation occurs!");
      return Status::Ok;
    }
    case RecordType::DlistHeadRecord: {
      kvdk_assert(pmp_record->prev == kNullPMemOffset &&
                      checkDLRecordLinkageRight(pmp_record),
                  "Bad linkage found when RestoreDlistRecords. Broken head.");
      return Status::Ok;
    }
    case RecordType::DlistTailRecord: {
      kvdk_assert(pmp_record->next == kNullPMemOffset &&
                      checkDLRecordLinkageLeft(pmp_record),
                  "Bad linkage found when RestoreDlistRecords. Broken tail.");
      return Status::Ok;
    }
    case RecordType::DlistDataRecord: {
      bool linked = checkLinkage(static_cast<DLRecord*>(pmp_record));
      if (!linked) {
        GlobalLogger.Error("Bad linkage!\n");
#if KVDK_DEBUG_LEVEL == 0
        GlobalLogger.Error(
            "Bad linkage can only be repaired when KVDK_DEBUG_LEVEL > 0!\n");
        std::abort();
#endif
        return Status::Ok;
      }

      auto internal_key = pmp_record->Key();
      HashTable::KeyHashHint hint_record = hash_table_->GetHint(internal_key);
      std::unique_lock<SpinMutex> lock_record{*hint_record.spin};

      HashEntry hash_entry_record;
      HashEntry* p_hash_entry_record = nullptr;
      Status search_status = hash_table_->SearchForWrite(
          hint_record, internal_key, RecordType::DlistDataRecord,
          &p_hash_entry_record, &hash_entry_record, nullptr);

      switch (search_status) {
        case Status::NotFound: {
          hash_table_->Insert(hint_record, p_hash_entry_record,
                              pmp_record->entry.meta.type, pmp_record,
                              PointerType::UnorderedCollectionElement);
          return Status::Ok;
        }
        case Status::Ok: {
          DLRecord* pmp_old_record = hash_entry_record.GetIndex().dl_record;
          if (pmp_old_record->entry.meta.timestamp <
              pmp_record->entry.meta.timestamp) {
            if (checkDLRecordLinkageRight((DLRecord*)pmp_old_record) ||
                checkDLRecordLinkageLeft((DLRecord*)pmp_old_record)) {
              assert(false && "Old record is linked in Dlinkedlist!");
              throw std::runtime_error{"Old record is linked in Dlinkedlist!"};
            }
            hash_table_->Insert(hint_record, p_hash_entry_record,
                                pmp_record->entry.meta.type, pmp_record,
                                PointerType::UnorderedCollectionElement);
            purgeAndFree(pmp_old_record);

          } else if (pmp_old_record->entry.meta.timestamp ==
                     pmp_record->entry.meta.timestamp) {
            GlobalLogger.Info("Met two DlistRecord with same timestamp");
            purgeAndFree(pmp_record);

          } else {
            if (checkDLRecordLinkageRight((DLRecord*)pmp_record) ||
                checkDLRecordLinkageLeft((DLRecord*)pmp_record)) {
              assert(false && "Old record is linked in Dlinkedlist!");
              throw std::runtime_error{"Old record is linked in Dlinkedlist!"};
            }
            purgeAndFree(pmp_record);
          }
          return Status::Ok;
        }
        default: {
          kvdk_assert(false,
                      "Invalid search result when trying to insert a new "
                      "DlistDataRecord!\n");
          return search_status;
        }
      }
    }
    default: {
      kvdk_assert(false, "Wrong type in RestoreDlistRecords!\n");
      return Status::Abort;
    }
  }
}

}  // namespace KVDK_NAMESPACE

// Snapshot, delayFree and background work
namespace KVDK_NAMESPACE {

Snapshot* KVEngine::GetSnapshot(bool make_checkpoint) {
  Snapshot* ret = version_controller_.NewGlobalSnapshot();
  TimeStampType snapshot_ts = static_cast<SnapshotImpl*>(ret)->GetTimestamp();

  // A snapshot should not contain any ongoing batch write
  for (size_t i = 0; i < configs_.max_access_threads; i++) {
    while (engine_thread_cache_[i].batch_writing &&
           snapshot_ts >=
               version_controller_.GetLocalSnapshot(i).GetTimestamp()) {
      asm volatile("pause");
    }
  }

  if (make_checkpoint) {
    std::lock_guard<std::mutex> lg(checkpoint_lock_);
    persist_checkpoint_->MakeCheckpoint(ret);
    pmem_persist(persist_checkpoint_, sizeof(CheckPoint));
  }

  return ret;
}

void KVEngine::delayFree(const OldDataRecord& old_data_record) {
  old_records_cleaner_.PushToCache(old_data_record);
  // To avoid too many cached old records pending clean, we try to clean cached
  // records while pushing new one
  if (old_records_cleaner_.NumCachedOldRecords() > kMaxCachedOldRecords &&
      !bg_cleaner_processing_) {
    bg_work_signals_.old_records_cleaner_cv.notify_all();
  } else {
    old_records_cleaner_.TryCleanCachedOldRecords(
        kLimitForegroundCleanOldRecords);
  }
}

void KVEngine::delayFree(const OldDeleteRecord& old_delete_record) {
  old_records_cleaner_.PushToCache(old_delete_record);
  // To avoid too many cached old records pending clean, we try to clean cached
  // records while pushing new one
  if (old_records_cleaner_.NumCachedOldRecords() > kMaxCachedOldRecords &&
      !bg_cleaner_processing_) {
    bg_work_signals_.old_records_cleaner_cv.notify_all();
  } else {
    old_records_cleaner_.TryCleanCachedOldRecords(
        kLimitForegroundCleanOldRecords);
  }
}

void KVEngine::backgroundOldRecordCleaner() {
  auto interval = std::chrono::milliseconds{
      static_cast<std::uint64_t>(configs_.background_work_interval * 1000)};
  while (!bg_work_signals_.terminating) {
    bg_cleaner_processing_ = false;
    {
      std::unique_lock<SpinMutex> ul(bg_work_signals_.terminating_lock);
      if (!bg_work_signals_.terminating) {
        bg_work_signals_.old_records_cleaner_cv.wait_for(ul, interval);
      }
    }
    bg_cleaner_processing_ = true;
    CleanExpired();
    old_records_cleaner_.TryGlobalClean();
  }
}

void KVEngine::backgroundPMemUsageReporter() {
  auto interval = std::chrono::milliseconds{
      static_cast<std::uint64_t>(configs_.report_pmem_usage_interval * 1000)};
  while (!bg_work_signals_.terminating) {
    {
      std::unique_lock<SpinMutex> ul(bg_work_signals_.terminating_lock);
      if (!bg_work_signals_.terminating) {
        bg_work_signals_.pmem_usage_reporter_cv.wait_for(ul, interval);
      }
    }
    ReportPMemUsage();
  }
}

void KVEngine::backgroundPMemAllocatorOrgnizer() {
  auto interval = std::chrono::milliseconds{
      static_cast<std::uint64_t>(configs_.background_work_interval * 1000)};
  while (!bg_work_signals_.terminating) {
    {
      std::unique_lock<SpinMutex> ul(bg_work_signals_.terminating_lock);
      if (!bg_work_signals_.terminating) {
        bg_work_signals_.pmem_allocator_organizer_cv.wait_for(ul, interval);
      }
    }
    pmem_allocator_->BackgroundWork();
  }
}

void KVEngine::backgroundDramCleaner() {
  auto interval = std::chrono::milliseconds{1000};
  while (!bg_work_signals_.terminating) {
    {
      std::unique_lock<SpinMutex> ul(bg_work_signals_.terminating_lock);
      if (!bg_work_signals_.terminating) {
        bg_work_signals_.dram_cleaner_cv.wait_for(ul, interval);
      }
    }
    FreeSkiplistDramNodes();
  }
}

void KVEngine::CleanExpired() {
  // Iterate hash table
  auto start_ts = std::chrono::system_clock::now();
  auto slot_iter = hash_table_->GetSlotIterator();
  while (slot_iter.Valid()) {
    auto bucket_iter = slot_iter.Begin();
    auto end_bucket_iter = slot_iter.End();
    auto new_ts = version_controller_.GetCurrentTimestamp();
    std::deque<OldDeleteRecord> expired_record_queue;
    uint64_t need_clean_num = 0;
    while (bucket_iter != end_bucket_iter) {
      switch (bucket_iter->GetIndexType()) {
        case PointerType::StringRecord: {
          if (bucket_iter->IsTTLStatus() &&
              bucket_iter->GetIndex().string_record->HasExpired()) {
            hash_table_->UpdateEntryStatus(&(*bucket_iter),
                                           HashEntryStatus::Expired);
            // push expired cleaner
            expired_record_queue.push_back(OldDeleteRecord{
                bucket_iter->GetIndex().ptr, &(*bucket_iter),
                PointerType::HashEntry, new_ts, slot_iter.GetSlotLock()});
            need_clean_num++;
          }
        }
        case PointerType::UnorderedCollection:
        case PointerType::List:
        case PointerType::Skiplist: {
          // TODO(zhichen): check expired. and push into collection cleaner.
          break;
        }
        default:
          break;
      }
      bucket_iter++;
    }
    old_records_cleaner_.PushToGloble(expired_record_queue);
    slot_iter.Next();
  }
  auto duration = std::chrono::duration_cast<std::chrono::milliseconds>(
      std::chrono::system_clock::now() - start_ts);
}

}  // namespace KVDK_NAMESPACE

// List
namespace KVDK_NAMESPACE {
Status KVEngine::ListLength(StringView key, size_t* sz) {
  if (!CheckKeySize(key)) {
    return Status::InvalidDataSize;
  }
  std::unique_lock<std::recursive_mutex> guard;
  List* list;
  Status s = listFind(key, &list, false, guard);
  if (s != Status::Ok) {
    return s;
  }
  *sz = list->Size();
  return Status::Ok;
}

Status KVEngine::ListPushFront(StringView key, StringView elem) {
  if (!CheckKeySize(key) || !CheckValueSize(elem)) {
    return Status::InvalidDataSize;
  }
  /// TODO: (Ziyan) use gargage collection mechanism from version controller
  /// to perform these operations lockless.
  std::unique_lock<std::recursive_mutex> guard;
  List* list;
  Status s = listFind(key, &list, true, guard);
  if (s != Status::Ok) {
    return s;
  }

  auto space = pmem_allocator_->Allocate(
      sizeof(DLRecord) + sizeof(CollectionIDType) + elem.size());
  if (space.size == 0) {
    return Status::PmemOverflow;
  }

  list->PushFront(space, version_controller_.GetCurrentTimestamp(), "", elem);
  return Status::Ok;
}

Status KVEngine::ListPushBack(StringView key, StringView elem) {
  if (!CheckKeySize(key) || !CheckValueSize(elem)) {
    return Status::InvalidDataSize;
  }
  std::unique_lock<std::recursive_mutex> guard;
  List* list;
  Status s = listFind(key, &list, true, guard);
  if (s != Status::Ok) {
    return s;
  }

  auto space = pmem_allocator_->Allocate(
      sizeof(DLRecord) + sizeof(CollectionIDType) + elem.size());
  if (space.size == 0) {
    return Status::PmemOverflow;
  }

  list->PushBack(space, version_controller_.GetCurrentTimestamp(), "", elem);
  return Status::Ok;
}

Status KVEngine::ListPopFront(StringView key, std::string* elem) {
  if (!CheckKeySize(key)) {
    return Status::InvalidDataSize;
  }
  std::unique_lock<std::recursive_mutex> guard;
  List* list;
  Status s = listFind(key, &list, false, guard);
  if (s != Status::Ok) {
    return s;
  }

  DLRecord* front = list->Front().Address();
  auto sw = front->Value();
  elem->assign(sw.data(), sw.size());
  list->PopFront([&](DLRecord* rec) { purgeAndFree(rec); });

  if (list->Size() == 0) {
    auto guard = hash_table_->AcquireLock(key);
    auto result = removeKey(key);
    kvdk_assert(result.s == Status::Ok, "");
    listDestroy(list);
  }
  return Status::Ok;
}

Status KVEngine::ListPopBack(StringView key, std::string* elem) {
  if (!CheckKeySize(key)) {
    return Status::InvalidDataSize;
  }
  std::unique_lock<std::recursive_mutex> guard;
  List* list;
  Status s = listFind(key, &list, false, guard);
  if (s != Status::Ok) {
    return s;
  }

<<<<<<< HEAD
  DLRecord* back = list->Back().Address();
  auto sw = back->Value();
  elem->assign(sw.data(), sw.size());
  list->PopBack([&](DLRecord* rec) { purgeAndFree(rec); });

=======
  switch (pos) {
    case ListPosition::Left: {
      while (list->Size() > 0 && cnt > 0) {
        cb(list->Front()->Value(), cb_args);
        --cnt;
        list->PopFront([&](DLRecord* rec) { purgeAndFree(rec); });
      }
      break;
    }
    case ListPosition::Right: {
      while (list->Size() > 0 && cnt > 0) {
        cb(list->Back()->Value(), cb_args);
        --cnt;
        list->PopBack([&](DLRecord* rec) { purgeAndFree(rec); });
      }
      break;
    }
    default: {
      kvdk_assert(
          false,
          "Only ListPosition::Left and ListPosition::Right are supported!");
      return Status::InvalidArgument;
    }
  }
>>>>>>> dc2c0eee
  if (list->Size() == 0) {
    auto guard = hash_table_->AcquireLock(key);
    auto result = removeKey(key);
    kvdk_assert(result.s == Status::Ok, "");
    listDestroy(list);
  }
  return Status::Ok;
}

Status KVEngine::ListInsert(std::unique_ptr<ListIterator> const& pos,
                            StringView elem) {
  if (!CheckValueSize(elem)) {
    return Status::InvalidDataSize;
  }
  ListIteratorImpl* iter = dynamic_cast<ListIteratorImpl*>(pos.get());
  kvdk_assert(iter != nullptr, "Invalid iterator!");

  std::unique_lock<std::recursive_mutex> guard;
  List* list;
  Status s = listFind(iter->Owner()->Name(), &list, false, guard);
  if (s != Status::Ok) {
    return s;
  }
  kvdk_assert(list == iter->Owner(), "Iterator outdated!");

  auto space = pmem_allocator_->Allocate(
      sizeof(DLRecord) + sizeof(CollectionIDType) + elem.size());
  if (space.size == 0) {
    return Status::PmemOverflow;
  }

  iter->Rep() = list->EmplaceBefore(
      space, iter->Rep(), version_controller_.GetCurrentTimestamp(), "", elem);
  return Status::Ok;
}

Status KVEngine::ListErase(std::unique_ptr<ListIterator> const& pos) {
  ListIteratorImpl* iter = dynamic_cast<ListIteratorImpl*>(pos.get());
  kvdk_assert(iter != nullptr, "Invalid iterator!");

<<<<<<< HEAD
=======
  size_t index;
  s = ListPos(key, pivot, &index, rank, 0);
  if (s != Status::Ok) {
    return s;
  }
  return ListInsert(key, pos, static_cast<IndexType>(index), elem);
}

Status KVEngine::ListRemove(StringView key, IndexType cnt, StringView elem) {
>>>>>>> dc2c0eee
  std::unique_lock<std::recursive_mutex> guard;
  List* list;
  Status s = listFind(iter->Owner()->Name(), &list, false, guard);
  if (s != Status::Ok) {
    return s;
  }
  kvdk_assert(list == iter->Owner(), "Iterator outdated!");

  iter->Rep() =
      list->Erase(iter->Rep(), [&](DLRecord* rec) { purgeAndFree(rec); });

<<<<<<< HEAD
=======
  for (auto iter = list->Front(); iter != list->Tail() && cnt > 0; ++iter) {
    if (iter->Value() == elem) {
      iter = list->Erase(iter, [&](DLRecord* rec) { purgeAndFree(rec); });
      --cnt;
    }
  }
>>>>>>> dc2c0eee
  if (list->Size() == 0) {
    auto key = list->Name();
    auto guard = hash_table_->AcquireLock(key);
    auto result = removeKey(key);
    kvdk_assert(result.s == Status::Ok, "");
    listDestroy(list);
  }
  return Status::Ok;
}

// Replace the element at pos
Status KVEngine::ListSet(std::unique_ptr<ListIterator> const& pos,
                         StringView elem) {
  if (!CheckValueSize(elem)) {
    return Status::InvalidDataSize;
  }
  ListIteratorImpl* iter = dynamic_cast<ListIteratorImpl*>(pos.get());
  kvdk_assert(iter != nullptr, "Invalid iterator!");

  std::unique_lock<std::recursive_mutex> guard;
  List* list;
  Status s = listFind(iter->Owner()->Name(), &list, false, guard);
  if (s != Status::Ok) {
    return s;
  }
  kvdk_assert(list == iter->Owner(), "Iterator outdated!");

  auto space = pmem_allocator_->Allocate(
      sizeof(DLRecord) + sizeof(CollectionIDType) + elem.size());
  if (space.size == 0) {
    return Status::PmemOverflow;
  }
  iter->Rep() = list->Replace(space, iter->Rep(),
                              version_controller_.GetCurrentTimestamp(), "",
                              elem, [&](DLRecord* rec) { purgeAndFree(rec); });
  return Status::Ok;
}

std::unique_ptr<ListIterator> KVEngine::ListMakeIterator(StringView key) {
  if (!CheckKeySize(key)) {
    return nullptr;
  }
<<<<<<< HEAD
  std::unique_lock<std::recursive_mutex> guard;
  List* list;
  Status s = listFind(key, &list, false, guard);
  if (s != Status::Ok) {
    return nullptr;
  }
  return std::unique_ptr<ListIteratorImpl>{new ListIteratorImpl{list}};
=======
  list->Replace(space, iter, version_controller_.GetCurrentTimestamp(), "",
                elem, [&](DLRecord* rec) { purgeAndFree(rec); });
  return Status::Ok;
>>>>>>> dc2c0eee
}

List* KVEngine::listCreate(StringView key) {
  std::uint64_t ts = version_controller_.GetCurrentTimestamp();
  CollectionIDType id = list_id_.fetch_add(1);
  List* list = new List{};
  auto space = pmem_allocator_->Allocate(sizeof(DLRecord) + key.size() +
                                         sizeof(CollectionIDType));
  if (space.size == 0) {
    return nullptr;
  }
  list->Init(pmem_allocator_.get(), space, ts, key, id);
  std::lock_guard<std::mutex> guard{list_mu_};
  lists_.emplace_back(list);
  return list;
}

Status KVEngine::listRestoreElem(DLRecord* pmp_record) {
  list_builder_->AddListElem(pmp_record);
  return Status::Ok;
}

Status KVEngine::listRestoreList(DLRecord* pmp_record) {
  list_builder_->AddListRecord(pmp_record);
  return Status::Ok;
}

Status KVEngine::listRegisterRecovered() {
  CollectionIDType max_id = 0;
  for (auto const& list : lists_) {
    auto guard = hash_table_->AcquireLock(list->Name());
    Status s = registerCollection(list.get());
    if (s != Status::Ok) {
      return s;
    }
    max_id = std::max(max_id, list->ID());
  }
  auto old = list_id_.load();
  while (max_id >= old && !list_id_.compare_exchange_strong(old, max_id + 1)) {
  }
  return Status::Ok;
}

Status KVEngine::listDestroy(List* list) {
  while (list->Size() > 0) {
    list->PopFront([&](DLRecord* elem) { purgeAndFree(elem); });
  }
  list->Destroy([&](DLRecord* lrec) { purgeAndFree(lrec); });
  return Status::Ok;
}

Status KVEngine::listFind(StringView key, List** list, bool init_nx,
                          std::unique_lock<std::recursive_mutex>& guard) {
  // The life cycle of a List includes following stages
  // Uninitialized. List not created yet.
  // Active. Initialized and registered on HashTable.
  // Inactive. Destroyed and unregistered from HashTable.
  // Always lock List visible to other threads first,
  // then lock the HashTable to avoid deadlock.
  if (MaybeInitAccessThread() != Status::Ok) {
    return Status::TooManyAccessThreads;
  }
  {
    auto result = lookupKey(key, RecordType::ListRecord);
    if (result.s != Status::Ok && result.s != Status::NotFound) {
      return result.s;
    }
    if (result.s == Status::Ok) {
      (*list) = result.entry.GetIndex().list;
      guard = (*list)->AcquireLock();
      if ((*list)->Valid()) {
        // Active and successfully locked
        return Status::Ok;
      }
      // Inactive, already destroyed by other thread.
      // The inactive List will be removed from HashTable
      // by caller that destroys it with HashTable locked.
    }
    if (!init_nx) {
      // Uninitialized or Inactive
      return Status::NotFound;
    }
  }

  // Uninitialized or Inactive, initialize new one
  /// TODO: may deadlock!
  {
    auto guard2 = hash_table_->AcquireLock(key);
    auto result = lookupKey(key, RecordType::ListRecord);
    if (result.s != Status::Ok && result.s != Status::NotFound) {
      return result.s;
    }
    if (result.s == Status::Ok) {
      (*list) = result.entry.GetIndex().list;
      guard = (*list)->AcquireLock();
      kvdk_assert((*list)->Valid(), "Invalid list should have been removed!");
      return Status::Ok;
    }
    // No other thread have created one, create one here.
    (*list) = listCreate(key);
    if ((*list) == nullptr) {
      return Status::PmemOverflow;
    }
    guard = (*list)->AcquireLock();
    return registerCollection(*list);
  }
}

}  // namespace KVDK_NAMESPACE<|MERGE_RESOLUTION|>--- conflicted
+++ resolved
@@ -2228,8 +2228,8 @@
     return s;
   }
 
-  DLRecord* front = list->Front().Address();
-  auto sw = front->Value();
+  kvdk_assert (list->Size() != 0, "");
+  auto sw = list->Front()->Value();
   elem->assign(sw.data(), sw.size());
   list->PopFront([&](DLRecord* rec) { purgeAndFree(rec); });
 
@@ -2253,38 +2253,11 @@
     return s;
   }
 
-<<<<<<< HEAD
-  DLRecord* back = list->Back().Address();
-  auto sw = back->Value();
+  kvdk_assert (list->Size() != 0, "");
+  auto sw = list->Back()->Value();
   elem->assign(sw.data(), sw.size());
   list->PopBack([&](DLRecord* rec) { purgeAndFree(rec); });
 
-=======
-  switch (pos) {
-    case ListPosition::Left: {
-      while (list->Size() > 0 && cnt > 0) {
-        cb(list->Front()->Value(), cb_args);
-        --cnt;
-        list->PopFront([&](DLRecord* rec) { purgeAndFree(rec); });
-      }
-      break;
-    }
-    case ListPosition::Right: {
-      while (list->Size() > 0 && cnt > 0) {
-        cb(list->Back()->Value(), cb_args);
-        --cnt;
-        list->PopBack([&](DLRecord* rec) { purgeAndFree(rec); });
-      }
-      break;
-    }
-    default: {
-      kvdk_assert(
-          false,
-          "Only ListPosition::Left and ListPosition::Right are supported!");
-      return Status::InvalidArgument;
-    }
-  }
->>>>>>> dc2c0eee
   if (list->Size() == 0) {
     auto guard = hash_table_->AcquireLock(key);
     auto result = removeKey(key);
@@ -2325,18 +2298,6 @@
   ListIteratorImpl* iter = dynamic_cast<ListIteratorImpl*>(pos.get());
   kvdk_assert(iter != nullptr, "Invalid iterator!");
 
-<<<<<<< HEAD
-=======
-  size_t index;
-  s = ListPos(key, pivot, &index, rank, 0);
-  if (s != Status::Ok) {
-    return s;
-  }
-  return ListInsert(key, pos, static_cast<IndexType>(index), elem);
-}
-
-Status KVEngine::ListRemove(StringView key, IndexType cnt, StringView elem) {
->>>>>>> dc2c0eee
   std::unique_lock<std::recursive_mutex> guard;
   List* list;
   Status s = listFind(iter->Owner()->Name(), &list, false, guard);
@@ -2344,19 +2305,11 @@
     return s;
   }
   kvdk_assert(list == iter->Owner(), "Iterator outdated!");
+  kvdk_assert(iter->Valid(), "Trying to erase invalid iterator!");
 
   iter->Rep() =
       list->Erase(iter->Rep(), [&](DLRecord* rec) { purgeAndFree(rec); });
 
-<<<<<<< HEAD
-=======
-  for (auto iter = list->Front(); iter != list->Tail() && cnt > 0; ++iter) {
-    if (iter->Value() == elem) {
-      iter = list->Erase(iter, [&](DLRecord* rec) { purgeAndFree(rec); });
-      --cnt;
-    }
-  }
->>>>>>> dc2c0eee
   if (list->Size() == 0) {
     auto key = list->Name();
     auto guard = hash_table_->AcquireLock(key);
@@ -2399,7 +2352,6 @@
   if (!CheckKeySize(key)) {
     return nullptr;
   }
-<<<<<<< HEAD
   std::unique_lock<std::recursive_mutex> guard;
   List* list;
   Status s = listFind(key, &list, false, guard);
@@ -2407,11 +2359,6 @@
     return nullptr;
   }
   return std::unique_ptr<ListIteratorImpl>{new ListIteratorImpl{list}};
-=======
-  list->Replace(space, iter, version_controller_.GetCurrentTimestamp(), "",
-                elem, [&](DLRecord* rec) { purgeAndFree(rec); });
-  return Status::Ok;
->>>>>>> dc2c0eee
 }
 
 List* KVEngine::listCreate(StringView key) {
