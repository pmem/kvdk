--- conflicted
+++ resolved
@@ -19,45 +19,25 @@
     if (addr != nullptr) {
       entry.size = chunk_size_;
       entry.offset = addr2offset(addr);
-<<<<<<< HEAD
-      thread_cache_[access_thread.id].allocated_chunks.push_back(addr);
-=======
-      dalloc_thread_cache_[write_thread.id].allocated_chunks.push_back(addr);
->>>>>>> 1c350497
+      dalloc_thread_cache_[access_thread.id].allocated_chunks.push_back(addr);
     }
     return entry;
   }
 
-<<<<<<< HEAD
-  if (thread_cache_[access_thread.id].usable_bytes < size) {
-=======
-  if (dalloc_thread_cache_[write_thread.id].usable_bytes < size) {
->>>>>>> 1c350497
+  if (dalloc_thread_cache_[access_thread.id].usable_bytes < size) {
     void *addr = malloc(chunk_size_);
     if (addr == nullptr) {
       return entry;
     }
-<<<<<<< HEAD
-    thread_cache_[access_thread.id].chunk_addr = (char *)addr;
-    thread_cache_[access_thread.id].usable_bytes = chunk_size_;
-    thread_cache_[access_thread.id].allocated_chunks.push_back(addr);
+    dalloc_thread_cache_[access_thread.id].chunk_addr = (char *)addr;
+    dalloc_thread_cache_[access_thread.id].usable_bytes = chunk_size_;
+    dalloc_thread_cache_[access_thread.id].allocated_chunks.push_back(addr);
   }
 
   entry.size = size;
-  entry.offset = addr2offset(thread_cache_[access_thread.id].chunk_addr);
-  thread_cache_[access_thread.id].chunk_addr += size;
-  thread_cache_[access_thread.id].usable_bytes -= size;
-=======
-    dalloc_thread_cache_[write_thread.id].chunk_addr = (char *)addr;
-    dalloc_thread_cache_[write_thread.id].usable_bytes = chunk_size_;
-    dalloc_thread_cache_[write_thread.id].allocated_chunks.push_back(addr);
-  }
-
-  entry.size = size;
-  entry.offset = addr2offset(dalloc_thread_cache_[write_thread.id].chunk_addr);
-  dalloc_thread_cache_[write_thread.id].chunk_addr += size;
-  dalloc_thread_cache_[write_thread.id].usable_bytes -= size;
->>>>>>> 1c350497
+  entry.offset = addr2offset(dalloc_thread_cache_[access_thread.id].chunk_addr);
+  dalloc_thread_cache_[access_thread.id].chunk_addr += size;
+  dalloc_thread_cache_[access_thread.id].usable_bytes -= size;
   return entry;
 }
 } // namespace KVDK_NAMESPACE