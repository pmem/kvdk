--- conflicted
+++ resolved
@@ -661,11 +661,7 @@
     }
   }
 
-<<<<<<< HEAD
-  GlobalLogger.Info("In recovering skiplist\n");
-=======
   GlobalLogger.Info("In recovering skiplists\n");
->>>>>>> 43826e6e
 
   if (restored_.load() == 0) {
     if (configs_.populate_pmem_space) {
