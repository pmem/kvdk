/* SPDX-License-Identifier: BSD-3-Clause
 * Copyright(c) 2021 Intel Corporation
 */

#pragma once

#include <algorithm>
#include <assert.h>
#include <cstdint>
#include <thread>
#include <unordered_map>
#include <unordered_set>

#include "hash_table.hpp"
#include "kvdk/engine.hpp"
#include "structures.hpp"
#include "utils.hpp"

namespace KVDK_NAMESPACE {
static const uint8_t kMaxHeight = 32;
static const uint8_t kCacheHeight = 3;

struct Splice;

/* Format:
 * next pointers | DataEntry on pmem | height | cached key size | cached key
 * We only cache key if height > kCache height or there are enough space in
 * the end of malloced space to cache the key (4B here).
 * */
struct SkiplistNode {
public:
  // Tagged pointers means this node has been logically removed from the list
  std::atomic<PointerWithTag<SkiplistNode>> next[0];
  // Doubly linked data entry on PMem
  DLDataEntry *data_entry;
  // TODO: save memory
  uint16_t cached_key_size;
  uint8_t height;
  // How many height this node are linked on its skiplist. If this node is
  // phisically remove from some height of a skiplist, then valid_links-=1.
  // valid_links==0 means this node is removed from every height of the
  // skiplist, free this node.
  std::atomic<uint8_t> valid_links{0};
  // 4 bytes for alignment, the actually allocated size may > 4
  char cached_key[4];

  static void DeleteNode(SkiplistNode *node) { free(node->heap_space_start()); }

  static SkiplistNode *NewNode(const pmem::obj::string_view &key,
                               DLDataEntry *entry_on_pmem, uint8_t height) {
    size_t size;
    if (height >= kCacheHeight && key.size() > 4) {
      size = sizeof(SkiplistNode) + 8 * height + key.size() - 4;
    } else {
      size = sizeof(SkiplistNode) + 8 * height;
    }
    void *space = malloc(size);
    SkiplistNode *node = (SkiplistNode *)((char *)space + 8 * height);
    if (node != nullptr) {
      node->data_entry = entry_on_pmem;
      node->height = height;
      // make sure this will be linked to skiplist at all the height after
      // creation
      node->valid_links = height;
      node->MaybeCacheKey(key);
    }
    return node;
  }

  // Start seek from this node, find dram position of "key" in the skiplist
  // between height "start_height" and "end"_height", and store position in
  // "result_splice", if "key" existing, the next pointers in splice point to
  // node of "key"
  void SeekNode(const pmem::obj::string_view &key, uint8_t start_height,
                uint8_t end_height, Splice *result_splice);

  uint16_t Height() { return height; }

  pmem::obj::string_view UserKey();

<<<<<<< HEAD
  PointerWithTag<SkiplistNode> Next(int l) {
    assert(l > 0);
=======
  uint64_t GetSkipListId();

  SkiplistNode *Next(int l) {
    assert((l > 0 && l <= height) && "should be less than node's height");
>>>>>>> 6200cde1
    return next[-l].load(std::memory_order_acquire);
  }

  bool CASNext(int l, PointerWithTag<SkiplistNode> expected,
               PointerWithTag<SkiplistNode> x) {
    assert(l > 0);
    return (next[-l].compare_exchange_strong(expected, x));
  }

  PointerWithTag<SkiplistNode> RelaxedNext(int l) {
    assert(l > 0);
    return next[-l].load(std::memory_order_relaxed);
  }

<<<<<<< HEAD
  void SetNext(int l, PointerWithTag<SkiplistNode> x) {
    assert(l > 0);
    next[-l].store(x, std::memory_order_release);
  }

  void RelaxedSetNext(int l, PointerWithTag<SkiplistNode> x) {
    assert(l > 0);
=======
  void SetNext(int l, SkiplistNode *x) {
    assert(l > 0 && l <= height);
    next[-l].store(x, std::memory_order_release);
  }

  void RelaxedSetNext(int l, SkiplistNode *x) {
    assert(l > 0 && l <= height);
>>>>>>> 6200cde1
    next[-l].store(x, std::memory_order_relaxed);
  }

  // Logically delete node by tag next pointers from bottom to top
  void MarkAsRemoved() {
    for (int l = 1; l <= height; l++) {
      while (1) {
        auto next = RelaxedNext(l);
        // This node alread tagged by another thread
        if (next.GetTag()) {
          continue;
        }
        auto tagged = PointerWithTag<SkiplistNode>(next.RawPointer(), 1);
        if (CASNext(l, next, tagged)) {
          break;
        }
      }
    }
  }

private:
  SkiplistNode() {}

  void MaybeCacheKey(const pmem::obj::string_view &key) {
    if (height >= kCacheHeight || key.size() <= 4) {
      cached_key_size = key.size();
      memcpy(cached_key, key.data(), key.size());
    } else {
      cached_key_size = 0;
    }
  }

  void *heap_space_start() { return (char *)this - height * 8; }
};

class Skiplist : public PersistentList {
public:
  Skiplist(DLDataEntry *h, const std::string &n, uint64_t i,
           const std::shared_ptr<PMEMAllocator> &pmem_allocator,
           std::shared_ptr<HashTable> hash_table)
      : name_(n), id_(i), pmem_allocator_(pmem_allocator),
        hash_table_(hash_table) {
    header_ = SkiplistNode::NewNode(n, h, kMaxHeight);
    for (uint8_t i = 1; i <= kMaxHeight; i++) {
      header_->RelaxedSetNext(i, nullptr);
    }
  }

  ~Skiplist() {
    if (header_) {
      SkiplistNode *to_delete = header_;
      while (to_delete) {
        SkiplistNode *next = to_delete->Next(1).RawPointer();
        SkiplistNode::DeleteNode(to_delete);
        to_delete = next;
      }
      std::lock_guard<SpinMutex> lg_a(pending_delete_nodes_spin_);
      for (SkiplistNode *node : pending_deletion_nodes_) {
        SkiplistNode::DeleteNode(node);
      }
      pending_deletion_nodes_.clear();
      std::lock_guard<SpinMutex> lg_b(obsolete_nodes_spin_);
      for (SkiplistNode *node : obsolete_nodes_) {
        SkiplistNode::DeleteNode(node);
      }
      obsolete_nodes_.clear();
    }
  }

  uint64_t id() override { return id_; }

  const std::string &name() { return name_; }

  SkiplistNode *header() { return header_; }

  static uint8_t RandomHeight() {
    uint8_t height = 0;
    while (height < kMaxHeight && fast_random_64() & 1) {
      height++;
    }

    return height;
  }

  inline static pmem::obj::string_view
  UserKey(const pmem::obj::string_view &skiplist_key) {
    return pmem::obj::string_view(skiplist_key.data() + 8,
                                  skiplist_key.size() - 8);
  }

  // Start position of "key" on both dram and PMem node in the skiplist, and
  // store position in "result_splice". If "key" existing, the next pointers in
  // splice point to node of "key"
  void Seek(const pmem::obj::string_view &key, Splice *result_splice);

  Status Rebuild();

  bool FindAndLockWritePos(Splice *splice,
                           const pmem::obj::string_view &insert_key,
                           const HashTable::KeyHashHint &hint,
                           std::vector<SpinMutex *> &spins,
                           DLDataEntry *updated_data_entry);

  // Insert "inserting_entry" to the skiplist on pmem, and create dram node for
  // it. Insertion position of PMem and dram stored in "insert_splice". Return
  // dram node of inserting data node, return nullptr if inserting node is
  // height 0.
  SkiplistNode *InsertDataEntry(Splice *insert_splice,
                                DLDataEntry *inserting_entry,
                                const pmem::obj::string_view &inserting_key,
                                SkiplistNode *data_node, bool is_update);

  // Remove "deleting_entry" from dram and PMem part of the skiplist
  void DeleteDataEntry(DLDataEntry *deleting_entry, Splice *delete_splice,
                       SkiplistNode *dram_node);

<<<<<<< HEAD
  void AddInvalidNodes(const std::vector<SkiplistNode *> nodes) {
    std::lock_guard<SpinMutex> lg(obsolete_nodes_spin_);
    for (SkiplistNode *node : nodes) {
      obsolete_nodes_.push_back(node);
    }
  }

  void PurgeObsoleteNodes() {
    std::lock_guard<SpinMutex> lg_a(pending_delete_nodes_spin_);
    if (pending_deletion_nodes_.size() > 0) {
      for (SkiplistNode *node : pending_deletion_nodes_) {
        SkiplistNode::DeleteNode(node);
      }
      pending_deletion_nodes_.clear();
    }

    std::lock_guard<SpinMutex> lg_b(obsolete_nodes_spin_);
    obsolete_nodes_.swap(pending_deletion_nodes_);
  }
=======
  Status CheckConnection(int height);
>>>>>>> 6200cde1

private:
  SkiplistNode *header_;
  std::string name_;
  uint64_t id_;
  std::shared_ptr<HashTable> hash_table_;
  std::shared_ptr<PMEMAllocator> pmem_allocator_;
  // nodes that unlinked on every height
  std::vector<SkiplistNode *> obsolete_nodes_;
  // to avoid concurrent access a just deleted node, a node can be safely
  // deleted only if a certain interval is passes after being moved from
  // obsolete_nodes_ to pending_deletion_nodes_, this is guaranteed by
  // background thread of kvdk instance
  std::vector<SkiplistNode *> pending_deletion_nodes_;
  // protect obsolete_nodes_
  SpinMutex obsolete_nodes_spin_;
  // protect pending_deletion_nodes_
  SpinMutex pending_delete_nodes_spin_;
};

class SortedIterator : public Iterator {
public:
  SortedIterator(Skiplist *skiplist,
                 const std::shared_ptr<PMEMAllocator> &pmem_allocator)
      : skiplist_(skiplist), pmem_allocator_(pmem_allocator), current(nullptr) {
  }

  virtual void Seek(const std::string &key) override;

  virtual void SeekToFirst() override;

  virtual bool Valid() override { return (current != nullptr); }

  virtual bool Next() override;

  virtual bool Prev() override;

  virtual std::string Key() override;

  virtual std::string Value() override;

private:
  Skiplist *skiplist_;
  std::shared_ptr<PMEMAllocator> pmem_allocator_;
  DLDataEntry *current;
};

<<<<<<< HEAD
// A helper struct for seeking skiplist
struct Splice {
  // Seeking skiplist
  Skiplist *seeking_list;
  std::array<SkiplistNode *, kMaxHeight + 1> nexts;
  std::array<SkiplistNode *, kMaxHeight + 1> prevs;
  DLDataEntry *prev_data_entry{nullptr};
  DLDataEntry *next_data_entry{nullptr};

  Splice(Skiplist *s) : seeking_list(s) {}

  void Recompute(const pmem::obj::string_view &key, uint8_t l) {
    SkiplistNode *start_node;
    uint8_t start_height = l;
    while (1) {
      if (start_height > kMaxHeight || prevs[start_height] == nullptr) {
        assert(seeking_list != nullptr);
        start_height = kMaxHeight;
        start_node = seeking_list->header();
      } else if (prevs[start_height]->Next(start_height).GetTag()) {
        // If prev on this height has been deleted, roll back to higher height
        start_height++;
        continue;
      } else {
        start_node = prevs[start_height];
      }
      start_node->SeekNode(key, start_height, l, this);
      return;
    }
  }
};
=======
class KVEngine;
class SortedCollectionRebuilder {
public:
  SortedCollectionRebuilder() = default;
  Status DealWithFirstHeight(uint64_t thread_id, SkiplistNode *cur_node,
                             const KVEngine *engine);

  void
  DealWithOtherHeight(uint64_t thread_id, SkiplistNode *cur_node, int heightm,
                      const std::shared_ptr<PMEMAllocator> &pmem_allocator);

  SkiplistNode *GetSortedOffset(int height);

  void LinkedNode(uint64_t thread_id, int height, const KVEngine *engine);

  Status Rebuild(const KVEngine *engine);

  void UpdateEntriesOffset(const KVEngine *engine);

  void SetEntriesOffsets(uint64_t entry_offset, bool is_visited,
                         SkiplistNode *node) {
    entries_offsets_.insert({entry_offset, {is_visited, node}});
  }

private:
  struct SkiplistNodeInfo {
    bool is_visited;
    SkiplistNode *visited_node;
  };
  SpinMutex map_mu_;
  std::vector<std::unordered_set<SkiplistNode *>> thread_cache_node_;
  std::unordered_map<uint64_t, SkiplistNodeInfo> entries_offsets_;
};

>>>>>>> 6200cde1
} // namespace KVDK_NAMESPACE<|MERGE_RESOLUTION|>--- conflicted
+++ resolved
@@ -78,15 +78,10 @@
 
   pmem::obj::string_view UserKey();
 
-<<<<<<< HEAD
+  uint64_t GetSkipListId();
+
   PointerWithTag<SkiplistNode> Next(int l) {
     assert(l > 0);
-=======
-  uint64_t GetSkipListId();
-
-  SkiplistNode *Next(int l) {
-    assert((l > 0 && l <= height) && "should be less than node's height");
->>>>>>> 6200cde1
     return next[-l].load(std::memory_order_acquire);
   }
 
@@ -101,7 +96,6 @@
     return next[-l].load(std::memory_order_relaxed);
   }
 
-<<<<<<< HEAD
   void SetNext(int l, PointerWithTag<SkiplistNode> x) {
     assert(l > 0);
     next[-l].store(x, std::memory_order_release);
@@ -109,15 +103,6 @@
 
   void RelaxedSetNext(int l, PointerWithTag<SkiplistNode> x) {
     assert(l > 0);
-=======
-  void SetNext(int l, SkiplistNode *x) {
-    assert(l > 0 && l <= height);
-    next[-l].store(x, std::memory_order_release);
-  }
-
-  void RelaxedSetNext(int l, SkiplistNode *x) {
-    assert(l > 0 && l <= height);
->>>>>>> 6200cde1
     next[-l].store(x, std::memory_order_relaxed);
   }
 
@@ -234,7 +219,6 @@
   void DeleteDataEntry(DLDataEntry *deleting_entry, Splice *delete_splice,
                        SkiplistNode *dram_node);
 
-<<<<<<< HEAD
   void AddInvalidNodes(const std::vector<SkiplistNode *> nodes) {
     std::lock_guard<SpinMutex> lg(obsolete_nodes_spin_);
     for (SkiplistNode *node : nodes) {
@@ -254,9 +238,7 @@
     std::lock_guard<SpinMutex> lg_b(obsolete_nodes_spin_);
     obsolete_nodes_.swap(pending_deletion_nodes_);
   }
-=======
   Status CheckConnection(int height);
->>>>>>> 6200cde1
 
 private:
   SkiplistNode *header_;
@@ -304,7 +286,6 @@
   DLDataEntry *current;
 };
 
-<<<<<<< HEAD
 // A helper struct for seeking skiplist
 struct Splice {
   // Seeking skiplist
@@ -336,7 +317,6 @@
     }
   }
 };
-=======
 class KVEngine;
 class SortedCollectionRebuilder {
 public:
@@ -371,5 +351,4 @@
   std::unordered_map<uint64_t, SkiplistNodeInfo> entries_offsets_;
 };
 
->>>>>>> 6200cde1
 } // namespace KVDK_NAMESPACE