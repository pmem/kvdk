--- conflicted
+++ resolved
@@ -193,15 +193,12 @@
     return std::unique_lock<SpinMutex>{*GetHint(key).spin};
   }
 
-<<<<<<< HEAD
   HashTableIterator GetIterator(uint64_t start_slot_idx, uint64_t end_slot_idx);
 
   size_t GetSlotSize() { return slots_.size(); }
 
-=======
   // StringAlike is std::string or StringView
   template <typename StringAlike>
->>>>>>> f202719e
   std::vector<std::unique_lock<SpinMutex>> RangeLock(
       std::vector<StringAlike> const& keys) {
     std::vector<SpinMutex*> spins;
