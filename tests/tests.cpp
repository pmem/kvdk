/* SPDX-License-Identifier: BSD-3-Clause
 * Copyright(c) 2021 Intel Corporation
 */

#include <future>
#include <string>
#include <thread>
#include <vector>

#include "../engine/kv_engine.hpp"
#include "../engine/pmem_allocator/pmem_allocator.hpp"
#include "../engine/utils/sync_point.hpp"
#include "gtest/gtest.h"
#include "kvdk/engine.hpp"
#include "kvdk/namespace.hpp"
#include "test_util.h"

using namespace KVDK_NAMESPACE;
static const uint64_t str_pool_length = 1024000;

using SetOpsFunc =
    std::function<Status(const std::string& collection, const std::string& key,
                         const std::string& value)>;
using DeleteOpsFunc = std::function<Status(const std::string& collection,
                                           const std::string& key)>;

using GetOpsFunc = std::function<Status(
    const std::string& collection, const std::string& key, std::string* value)>;

enum Types { String, Sorted, Hash, Queue };

class EngineBasicTest : public testing::Test {
 protected:
  Engine* engine = nullptr;
  Configs configs;
  std::string db_path;
  std::string backup_path;
  std::string str_pool;

  virtual void SetUp() override {
    str_pool.resize(str_pool_length);
    random_str(&str_pool[0], str_pool_length);
    // No logs by default, for debug, set it to All
    configs.log_level = LogLevel::Debug;
    configs.pmem_file_size = (16ULL << 30);
    configs.populate_pmem_space = false;
    configs.hash_bucket_num = (1 << 10);
    configs.hash_bucket_size = 64;
    configs.pmem_segment_blocks = 8 * 1024;
    // For faster test, no interval so it would not block engine closing
    configs.background_work_interval = 0.1;
    configs.max_access_threads = 1;
    db_path = "/mnt/pmem0/kvdk-test";
    backup_path = "/mnt/pmem0/kvdk-test-backup";
    char cmd[1024];
    sprintf(cmd, "rm -rf %s && rm -rf %s\n", db_path.c_str(),
            backup_path.c_str());
    int res __attribute__((unused)) = system(cmd);
    config_option = OptionConfig::Default;
    cnt = 500;
  }

  virtual void TearDown() { Destroy(); }

  void AssignData(std::string& data, int len) {
    data.assign(str_pool.data() + (rand() % (str_pool_length - len)), len);
  }

  void Destroy() {
    // delete db_path
    char cmd[1024];
    sprintf(cmd, "rm -rf %s && rm -rf %s\n", db_path.c_str(),
            backup_path.c_str());
    int res __attribute__((unused)) = system(cmd);
  }

  bool ChangeConfig() {
    config_option++;
    if (config_option >= End) {
      return false;
    } else {
      ReCreateEngine();
      return engine != nullptr;
    }
  }

  void ReCreateEngine() {
    delete engine;
    engine = nullptr;
    Destroy();
    configs = CurrentConfigs();
    ASSERT_EQ(Engine::Open(db_path.c_str(), &engine, configs, stdout),
              Status::Ok);
  }

  // Return the current configuration.
  Configs CurrentConfigs() {
    switch (config_option) {
      case MultiThread:
        configs.max_access_threads = 16;
        break;
      case OptRestore:
        configs.opt_large_sorted_collection_recovery = true;
        break;
      default:
        break;
    }
    return configs;
  }

  // Set/Get/Delete
  void TestGlobalCollection(const std::string& collection, SetOpsFunc SetFunc,
                            GetOpsFunc GetFunc, DeleteOpsFunc DeleteFunc,
                            Types type) {
    // Maybe having create collection for all collection types.
    if (type == Types::Sorted) {
      Collection* collection_ptr;
      ASSERT_EQ(engine->CreateSortedCollection(collection, &collection_ptr),
                Status::Ok);
    }
    TestEmptyKey(collection, SetFunc, GetFunc, DeleteFunc);
    auto global_func = [=](uint64_t id) {
      this->CreateBasicOperationTest(collection, SetFunc, GetFunc, DeleteFunc,
                                     id);
    };
    LaunchNThreads(configs.max_access_threads, global_func);
  }

  void TestLocalUnorderedCollection(const std::string& collection) {
    auto UnorderedSetFunc = [&](const std::string& collection,
                                const std::string& key,
                                const std::string& value) -> Status {
      return engine->HSet(collection, key, value);
    };

    auto UnorderedGetFunc = [&](const std::string& collection,
                                const std::string& key,
                                std::string* value) -> Status {
      return engine->HGet(collection, key, value);
    };

    auto UnorderedDeleteFunc = [&](const std::string& collection,
                                   const std::string& key) -> Status {
      return engine->HDelete(collection, key);
    };

    auto Local_XSetXGetXDelete = [&](uint64_t id) {
      std::string thread_local_collection = collection + std::to_string(id);

      TestEmptyKey(thread_local_collection, UnorderedSetFunc, UnorderedGetFunc,
                   UnorderedDeleteFunc);

      CreateBasicOperationTest(thread_local_collection, UnorderedSetFunc,
                               UnorderedGetFunc, UnorderedDeleteFunc, id);
    };
    LaunchNThreads(configs.max_access_threads, Local_XSetXGetXDelete);
  }

  void TestGlobalSortedCollection(const std::string& collection,
                                  const SortedCollectionConfigs& s_configs) {
    auto SortedSetFunc = [&](const std::string& collection,
                             const std::string& key,
                             const std::string& value) -> Status {
      return engine->SSet(collection, key, value);
    };

    auto SortedGetFunc = [&](const std::string& collection,
                             const std::string& key,
                             std::string* value) -> Status {
      return engine->SGet(collection, key, value);
    };

    auto SortedDeleteFunc = [&](const std::string& collection,
                                const std::string& key) -> Status {
      return engine->SDelete(collection, key);
    };

    Collection* collection_ptr;
    ASSERT_EQ(
        engine->CreateSortedCollection(collection, &collection_ptr, s_configs),
        Status::Ok);

    auto global_func = [=](uint64_t id) {
      this->CreateBasicOperationTest(collection, SortedSetFunc, SortedGetFunc,
                                     SortedDeleteFunc, id);
    };
    LaunchNThreads(configs.max_access_threads, global_func);
  }

  void TestLocalSortedCollection(Engine* engine, const std::string& collection,
                                 const SortedCollectionConfigs& s_configs) {
    auto SortedSetFunc = [&](const std::string& collection,
                             const std::string& key,
                             const std::string& value) -> Status {
      return engine->SSet(collection, key, value);
    };

    auto SortedGetFunc = [&](const std::string& collection,
                             const std::string& key,
                             std::string* value) -> Status {
      return engine->SGet(collection, key, value);
    };

    auto SortedDeleteFunc = [&](const std::string& collection,
                                const std::string& key) -> Status {
      return engine->SDelete(collection, key);
    };

    auto Local_XSetXGetXDelete = [&](uint64_t id) {
      std::string thread_local_collection = collection + std::to_string(id);
      Collection* local_collection_ptr;
      ASSERT_EQ(engine->CreateSortedCollection(
                    thread_local_collection, &local_collection_ptr, s_configs),
                Status::Ok);

      TestEmptyKey(thread_local_collection, SortedSetFunc, SortedGetFunc,
                   SortedDeleteFunc);

      CreateBasicOperationTest(thread_local_collection, SortedSetFunc,
                               SortedGetFunc, SortedDeleteFunc, id);
    };
    LaunchNThreads(configs.max_access_threads, Local_XSetXGetXDelete);
  }

  void TestSortedIterator(const std::string& collection,
                          bool is_local = false) {
    auto IteratingThrough = [&](uint32_t id) {
      int entries = 0;
      std::string new_collection = collection;
      if (is_local) {
        new_collection += std::to_string(id);
      }

      auto iter = engine->NewSortedIterator(new_collection);
      ASSERT_TRUE(iter != nullptr);
      // forward iterator
      iter->SeekToFirst();
      if (iter->Valid()) {
        ++entries;
        std::string prev = iter->Key();
        iter->Next();
        while (iter->Valid()) {
          ++entries;
          std::string k = iter->Key();
          iter->Next();
          ASSERT_EQ(true, k.compare(prev) > 0);
          prev = k;
        }
      }
      if (is_local) {
        ASSERT_EQ(cnt, entries);
      } else {
        ASSERT_EQ(cnt * configs.max_access_threads, entries);
      }

      // backward iterator
      iter->SeekToLast();
      if (iter->Valid()) {
        --entries;
        std::string next = iter->Key();
        iter->Prev();
        while (iter->Valid()) {
          --entries;
          std::string k = iter->Key();
          iter->Prev();
          ASSERT_EQ(true, k.compare(next) < 0);
          next = k;
        }
      }
      ASSERT_EQ(entries, 0);
      engine->ReleaseSortedIterator(iter);
    };
    LaunchNThreads(configs.max_access_threads, IteratingThrough);
  }

  void TestUnorderedIterator(const std::string& collection,
                             bool is_local = false) {
    auto IteratingThrough = [&](uint32_t id) {
      int entries = 0;
      std::string new_collection = collection;
      if (is_local) {
        new_collection += std::to_string(id);
      }

      auto iter = engine->NewUnorderedIterator(new_collection);
      ASSERT_TRUE(iter != nullptr);
      // forward iterator
      iter->SeekToFirst();
      if (iter->Valid()) {
        ++entries;
        std::string prev = iter->Key();
        iter->Next();
        while (iter->Valid()) {
          ++entries;
          std::string k = iter->Key();
          iter->Next();
          prev = k;
        }
      }
      if (is_local) {
        ASSERT_EQ(cnt, entries);
      } else {
        ASSERT_EQ(cnt * configs.max_access_threads, entries);
      }

      // backward iterator
      iter->SeekToLast();
      if (iter->Valid()) {
        --entries;
        std::string next = iter->Key();
        iter->Prev();
        while (iter->Valid()) {
          --entries;
          std::string k = iter->Key();
          iter->Prev();
          next = k;
        }
      }
      ASSERT_EQ(entries, 0);
    };
    LaunchNThreads(configs.max_access_threads, IteratingThrough);
  }

 private:
  void TestEmptyKey(const std::string& collection, SetOpsFunc SetFunc,
                    GetOpsFunc GetFunc, DeleteOpsFunc DeleteFunc) {
    std::string key, val, got_val;
    key = "", val = "val";
    ASSERT_EQ(SetFunc(collection, key, val), Status::Ok);
    ASSERT_EQ(GetFunc(collection, key, &got_val), Status::Ok);
    ASSERT_EQ(val, got_val);
    ASSERT_EQ(DeleteFunc(collection, key), Status::Ok);
    ASSERT_EQ(GetFunc(collection, key, &got_val), Status::NotFound);
    engine->ReleaseAccessThread();
  }

  void CreateBasicOperationTest(const std::string& collection,
                                SetOpsFunc SetFunc, GetOpsFunc GetFunc,
                                DeleteOpsFunc DeleteFunc, uint32_t id) {
    std::string val1, val2, got_val1, got_val2;
    int t_cnt = cnt;
    while (t_cnt--) {
      std::string key1(std::string(id + 1, 'a') + std::to_string(t_cnt));
      std::string key2(std::string(id + 1, 'b') + std::to_string(t_cnt));
      AssignData(val1, fast_random_64() % 1024);
      AssignData(val2, fast_random_64() % 1024);

      // Set
      ASSERT_EQ(SetFunc(collection, key1, val1), Status::Ok);
      ASSERT_EQ(SetFunc(collection, key2, val2), Status::Ok);

      // Get
      ASSERT_EQ(GetFunc(collection, key1, &got_val1), Status::Ok);
      ASSERT_EQ(val1, got_val1);
      ASSERT_EQ(GetFunc(collection, key2, &got_val2), Status::Ok);
      ASSERT_EQ(val2, got_val2);

      // Delete
      ASSERT_EQ(DeleteFunc(collection, key1), Status::Ok);
      ASSERT_EQ(GetFunc(collection, key1, &got_val1), Status::NotFound);

      // Update
      AssignData(val2, fast_random_64() % 1024);
      ASSERT_EQ(SetFunc(collection, key2, val2), Status::Ok);
      ASSERT_EQ(GetFunc(collection, key2, &got_val2), Status::Ok);
      ASSERT_EQ(got_val2, val2);
    }
  }

 private:
  // Sequence of option configurations to try
  enum OptionConfig { Default, MultiThread, OptRestore, End };
  int config_option;
  int cnt;
};

TEST_F(EngineBasicTest, TestThreadManager) {
  int max_access_threads = 1;
  configs.max_access_threads = max_access_threads;
  ASSERT_EQ(Engine::Open(db_path.c_str(), &engine, configs, stdout),
            Status::Ok);
  std::string key("k");
  std::string val("value");
  ASSERT_EQ(engine->Set(key, val, WriteOptions()), Status::Ok);

  // Reach max access threads
  auto s = std::async(&Engine::Set, engine, key, val, WriteOptions());
  ASSERT_EQ(s.get(), Status::TooManyAccessThreads);
  // Manually release access thread
  engine->ReleaseAccessThread();
  s = std::async(&Engine::Set, engine, key, val, WriteOptions());
  ASSERT_EQ(s.get(), Status::Ok);
  // Release access thread on thread exits
  s = std::async(&Engine::Set, engine, key, val, WriteOptions());
  ASSERT_EQ(s.get(), Status::Ok);
  delete engine;
}

// Test iterator/backup/checkpoint on a snapshot
TEST_F(EngineBasicTest, TestBasicSnapshot) {
  uint32_t num_threads = 16;
  int count = 100;
  configs.max_access_threads = num_threads;
  ASSERT_EQ(Engine::Open(db_path.c_str(), &engine, configs, stdout),
            Status::Ok);

  std::string sorted_collection("sorted_collection");
  std::string sorted_collection_after_snapshot(
      "sorted_collection_after_snapshot");
  Collection* sorted_collection_ptr;
  ASSERT_EQ(
      engine->CreateSortedCollection(sorted_collection, &sorted_collection_ptr),
      Status::Ok);

  bool snapshot_done(false);
  std::atomic<int> set_finished_threads(0);
  SpinMutex spin;
  std::condition_variable_any cv;

  // Insert kv, then update/delete them and insert new kv after snapshot
  auto WriteThread = [&](uint32_t id) {
    int cnt = count;
    // Insert
    while (cnt--) {
      // Insert
      std::string key1(std::string(id + 1, 'a') + std::to_string(cnt));
      std::string key2(std::string(id + 1, 'b') + std::to_string(cnt));
      WriteOptions write_options;
      ASSERT_EQ(engine->Set(key1, key1, write_options), Status::Ok);
      ASSERT_EQ(engine->Set(key2, key2, write_options), Status::Ok);
      ASSERT_EQ(engine->SSet(sorted_collection, key1, key1), Status::Ok);
      ASSERT_EQ(engine->SSet(sorted_collection, key2, key2), Status::Ok);
    }
    // Wait snapshot done
    set_finished_threads.fetch_add(1);
    engine->ReleaseAccessThread();
    {
      std::unique_lock<SpinMutex> ul(spin);
      while (!snapshot_done) {
        cv.wait(ul);
      }
    }

    cnt = count * 10;
    // Update / Delete, and insert new
    while (cnt--) {
      std::string key1(std::string(id + 1, 'a') + std::to_string(cnt));
      std::string key2(std::string(id + 1, 'b') + std::to_string(cnt));
      std::string key3(std::string(id + 1, 'c') + std::to_string(cnt));
      ASSERT_EQ(engine->Set(key1, "updated " + key1), Status::Ok);
      ASSERT_EQ(engine->Delete(key1), Status::Ok);
      ASSERT_EQ(engine->Set(key3, key3), Status::Ok);
      ASSERT_EQ(engine->SSet(sorted_collection, key1, "updated " + key1),
                Status::Ok);
      ASSERT_EQ(engine->SDelete(sorted_collection, key2), Status::Ok);
      ASSERT_EQ(engine->SSet(sorted_collection, key3, key3), Status::Ok);
      ASSERT_EQ(engine->SSet(sorted_collection_after_snapshot, key1, key1), Ok);
    }
  };

  std::vector<std::thread> ths;
  for (int i = 0; i < num_threads; i++) {
    ths.emplace_back(std::thread(WriteThread, i));
  }
  // wait until all threads insert done
  while (set_finished_threads.load() != num_threads) {
    asm volatile("pause");
  }
  Snapshot* snapshot = engine->GetSnapshot(true);
  // Insert a new collection after snapshot
  ASSERT_EQ(engine->CreateSortedCollection(sorted_collection_after_snapshot,
                                           &sorted_collection_ptr),
            Status::Ok);
  {
    std::lock_guard<SpinMutex> ul(spin);
    snapshot_done = true;
    cv.notify_all();
  }
  engine->Backup(backup_path, snapshot);
  for (auto& t : ths) {
    t.join();
  }

  Iterator* snapshot_iter =
      engine->NewSortedIterator(sorted_collection, snapshot);
  uint64_t snapshot_iter_cnt = 0;
  snapshot_iter->SeekToFirst();
  while (snapshot_iter->Valid()) {
    ASSERT_TRUE(snapshot_iter->Valid());
    snapshot_iter_cnt++;
    ASSERT_EQ(snapshot_iter->Key(), snapshot_iter->Value());
    snapshot_iter->Next();
  }
  ASSERT_EQ(snapshot_iter_cnt, num_threads * count * 2);
  engine->ReleaseSortedIterator(snapshot_iter);

  snapshot_iter =
      engine->NewSortedIterator(sorted_collection_after_snapshot, snapshot);
  snapshot_iter->SeekToFirst();
  ASSERT_FALSE(snapshot_iter->Valid());
  engine->ReleaseSortedIterator(snapshot_iter);
  delete engine;

  std::vector<int> opt_restore_skiplists{0, 1};
  for (auto is_opt : opt_restore_skiplists) {
    configs.opt_large_sorted_collection_recovery = is_opt;
    Engine* backup_engine;

    ASSERT_EQ(
        Engine::Open(backup_path.c_str(), &backup_engine, configs, stdout),
        Status::Ok);

    configs.recover_to_checkpoint = true;
    ASSERT_EQ(Engine::Open(db_path.c_str(), &engine, configs, stdout),
              Status::Ok);

    // Test backup and checkpoint instance
    // All changes after snapshot should not be seen in backup and checkpoint
    // Writes on backup should work well
    for (uint32_t id = 0; id < num_threads; id++) {
      int cnt = count;
      std::string got_v1, got_v2, got_v3;
      while (cnt--) {
        std::string key1(std::string(id + 1, 'a') + std::to_string(cnt));
        std::string key2(std::string(id + 1, 'b') + std::to_string(cnt));
        std::string key3(std::string(id + 1, 'c') + std::to_string(cnt));

        ASSERT_EQ(backup_engine->Get(key1, &got_v1), Status::Ok);
        ASSERT_EQ(backup_engine->Get(key2, &got_v2), Status::Ok);
        ASSERT_EQ(backup_engine->Get(key3, &got_v3), Status::NotFound);
        ASSERT_EQ(got_v1, key1);
        ASSERT_EQ(got_v2, key2);
        ASSERT_EQ(engine->Get(key1, &got_v1), Status::Ok);
        ASSERT_EQ(engine->Get(key2, &got_v2), Status::Ok);
        ASSERT_EQ(engine->Get(key3, &got_v3), Status::NotFound);
        ASSERT_EQ(got_v1, key1);
        ASSERT_EQ(got_v2, key2);

        ASSERT_EQ(backup_engine->SGet(sorted_collection, key1, &got_v1),
                  Status::Ok);
        ASSERT_EQ(backup_engine->SGet(sorted_collection, key2, &got_v2),
                  Status::Ok);
        ASSERT_EQ(backup_engine->SGet(sorted_collection, key3, &got_v3),
                  Status::NotFound);
        ASSERT_EQ(got_v1, key1);
        ASSERT_EQ(got_v2, key2);
        ASSERT_EQ(backup_engine->SGet(sorted_collection_after_snapshot, key1,
                                      &got_v1),
                  Status::NotFound);
        ASSERT_EQ(engine->SGet(sorted_collection, key1, &got_v1), Status::Ok);
        ASSERT_EQ(engine->SGet(sorted_collection, key2, &got_v2), Status::Ok);
        ASSERT_EQ(engine->SGet(sorted_collection, key3, &got_v3),
                  Status::NotFound);
        ASSERT_EQ(got_v1, key1);
        ASSERT_EQ(got_v2, key2);
        ASSERT_EQ(engine->SGet(sorted_collection_after_snapshot, key1, &got_v1),
                  Status::NotFound);
      }
    }

    uint64_t backup_iter_cnt = 0;
    uint64_t checkpoint_iter_cnt = 0;
    auto backup_iter = backup_engine->NewSortedIterator(sorted_collection);
    auto checkpoint_iter = engine->NewSortedIterator(sorted_collection);
    backup_iter->SeekToFirst();
    checkpoint_iter->SeekToFirst();
    while (backup_iter->Valid()) {
      ASSERT_TRUE(checkpoint_iter->Valid());
      backup_iter_cnt++;
      checkpoint_iter_cnt++;
      ASSERT_EQ(backup_iter->Key(), backup_iter->Value());
      ASSERT_EQ(checkpoint_iter->Key(), checkpoint_iter->Value());
      ASSERT_EQ(checkpoint_iter->Key(), backup_iter->Key());
      backup_iter->Next();
      checkpoint_iter->Next();
    }
    ASSERT_EQ(backup_iter_cnt, num_threads * count * 2);
    ASSERT_EQ(checkpoint_iter_cnt, num_threads * count * 2);
    backup_engine->ReleaseSortedIterator(backup_iter);
    engine->ReleaseSortedIterator(checkpoint_iter);

    ASSERT_EQ(
        backup_engine->NewSortedIterator(sorted_collection_after_snapshot),
        nullptr);
    ASSERT_EQ(engine->NewSortedIterator(sorted_collection_after_snapshot),
              nullptr);

    delete engine;
    delete backup_engine;
  }
}

TEST_F(EngineBasicTest, TestBasicStringOperations) {
  auto StringSetFunc = [&](const std::string& collection,
                           const std::string& key,
                           const std::string& value) -> Status {
    return engine->Set(key, value);
  };

  auto StringGetFunc =
      [&](const std::string& collection, const std::string& key,
          std::string* value) -> Status { return engine->Get(key, value); };

  auto StringDeleteFunc = [&](const std::string& collection,
                              const std::string& key) -> Status {
    return engine->Delete(key);
  };

  ASSERT_EQ(Engine::Open(db_path.c_str(), &engine, configs, stdout),
            Status::Ok);
  do {
    TestGlobalCollection("global_string", StringSetFunc, StringGetFunc,
                         StringDeleteFunc, Types::String);
  } while (ChangeConfig());
  delete engine;
}

TEST_F(EngineBasicTest, TestBatchWrite) {
  int num_threads = 16;
  configs.max_access_threads = num_threads;
  ASSERT_EQ(Engine::Open(db_path.c_str(), &engine, configs, stdout),
            Status::Ok);
  int batch_size = 10;
  int count = 500;
  auto BatchSetDelete = [&](uint32_t id) {
    std::string key_prefix(std::string(id, 'a'));
    std::string got_val;
    WriteBatch batch;
    int cnt = count;
    while (cnt--) {
      for (size_t i = 0; i < batch_size; i++) {
        auto key = key_prefix + std::to_string(i) + std::to_string(cnt);
        auto val = std::to_string(i * id);
        batch.Put(key, val);
      }
      ASSERT_EQ(engine->BatchWrite(batch), Status::Ok);
      batch.Clear();
      for (size_t i = 0; i < batch_size; i++) {
        if ((i * cnt) % 2 == 1) {
          auto key = key_prefix + std::to_string(i) + std::to_string(cnt);
          auto val = std::to_string(i * id);
          ASSERT_EQ(engine->Get(key, &got_val), Status::Ok);
          ASSERT_EQ(got_val, val);
          batch.Delete(key);
        }
      }
      engine->BatchWrite(batch);
      batch.Clear();
    }
  };

  LaunchNThreads(num_threads, BatchSetDelete);

  delete engine;

  ASSERT_EQ(Engine::Open(db_path.c_str(), &engine, configs, stdout),
            Status::Ok);
  for (uint32_t id = 0; id < num_threads; id++) {
    std::string key_prefix(id, 'a');
    std::string got_val;
    int cnt = count;
    while (cnt--) {
      for (size_t i = 0; i < batch_size; i++) {
        auto key = key_prefix + std::to_string(i) + std::to_string(cnt);
        if ((i * cnt) % 2 == 1) {
          ASSERT_EQ(engine->Get(key, &got_val), Status::NotFound);
        } else {
          auto val = std::to_string(i * id);
          ASSERT_EQ(engine->Get(key, &got_val), Status::Ok);
          ASSERT_EQ(got_val, val);
        }
      }
    }
  }
  delete engine;
}

TEST_F(EngineBasicTest, TestLocalSortedCollection) {
  ASSERT_EQ(Engine::Open(db_path.c_str(), &engine, configs, stdout),
            Status::Ok);
  do {
    for (int index_with_hashtable : {0, 1}) {
      SortedCollectionConfigs s_configs;
      s_configs.index_with_hashtable = index_with_hashtable;
      TestLocalSortedCollection(engine,
                                "hash_index" +
                                    std::to_string(index_with_hashtable) +
                                    "thread_skiplist",
                                s_configs);
      TestSortedIterator("hash_index" + std::to_string(index_with_hashtable) +
                             "thread_skiplist",
                         true);
    }
  } while (ChangeConfig());

  delete engine;
}

TEST_F(EngineBasicTest, TestGlobalSortedCollection) {
  ASSERT_EQ(Engine::Open(db_path.c_str(), &engine, configs, stdout),
            Status::Ok);

  do {
    for (int index_with_hashtable : {0, 1}) {
      SortedCollectionConfigs s_configs;
      s_configs.index_with_hashtable = index_with_hashtable;
      std::string collection =
          std::to_string(index_with_hashtable) + "global_skiplist";
      TestGlobalSortedCollection(collection, s_configs);
      TestSortedIterator(collection, false);
    }
  } while (ChangeConfig());
  delete engine;
}

TEST_F(EngineBasicTest, TestSeek) {
  std::string val;
  ASSERT_EQ(Engine::Open(db_path.c_str(), &engine, configs, stdout),
            Status::Ok);

  // Test Seek
  std::string collection = "col1";
  Collection* collection_ptr;
  ASSERT_EQ(engine->CreateSortedCollection(collection, &collection_ptr),
            Status::Ok);
  uint64_t z = 0;
  auto zero_filled_str = uint64_to_string(z);
  ASSERT_EQ(engine->SSet(collection, zero_filled_str, zero_filled_str),
            Status::Ok);
  ASSERT_EQ(engine->SGet(collection, zero_filled_str, &val), Status::Ok);
  auto iter = engine->NewSortedIterator(collection);
  ASSERT_NE(iter, nullptr);
  iter->Seek(zero_filled_str);
  ASSERT_TRUE(iter->Valid());

  // Test SeekToFirst
  collection.assign("col2");
  ASSERT_EQ(engine->CreateSortedCollection(collection, &collection_ptr),
            Status::Ok);
  ASSERT_EQ(engine->SSet(collection, "foo", "bar"), Status::Ok);
  ASSERT_EQ(engine->SGet(collection, "foo", &val), Status::Ok);
  ASSERT_EQ(engine->SDelete(collection, "foo"), Status::Ok);
  ASSERT_EQ(engine->SGet(collection, "foo", &val), Status::NotFound);
  ASSERT_EQ(engine->SSet(collection, "foo2", "bar2"), Status::Ok);
  engine->ReleaseSortedIterator(iter);
  iter = engine->NewSortedIterator(collection);
  ASSERT_NE(iter, nullptr);
  iter->SeekToFirst();
  ASSERT_TRUE(iter->Valid());
  ASSERT_EQ(iter->Value(), "bar2");
  engine->ReleaseSortedIterator(iter);
  delete engine;
}

TEST_F(EngineBasicTest, TestStringRestore) {
  int num_threads = 16;
  configs.max_access_threads = num_threads;
  ASSERT_EQ(Engine::Open(db_path.c_str(), &engine, configs, stdout),
            Status::Ok);
  // insert and delete some keys, then re-insert some deleted keys
  int count = 1000;
  auto SetupEngine = [&](uint32_t id) {
    std::string key_prefix(id, 'a');
    std::string got_val;
    for (int i = 1; i <= count; i++) {
      std::string key(key_prefix + std::to_string(i));
      std::string val(std::to_string(i));
      std::string update_val(std::to_string(i * 2));
      ASSERT_EQ(engine->Set(key, val), Status::Ok);
      if ((i * id) % 2 == 1) {
        ASSERT_EQ(engine->Delete(key), Status::Ok);
        if ((i * id) % 3 == 0) {
          // Update after delete
          ASSERT_EQ(engine->Set(key, update_val), Status::Ok);
          ASSERT_EQ(engine->Get(key, &got_val), Status::Ok);
          ASSERT_EQ(got_val, update_val);
        } else {
          ASSERT_EQ(engine->Get(key, &got_val), Status::NotFound);
        }
      } else {
        ASSERT_EQ(engine->Get(key, &got_val), Status::Ok);
        ASSERT_EQ(got_val, val);
      }
    }
  };

  LaunchNThreads(num_threads, SetupEngine);

  delete engine;

  // reopen and restore engine and try gets
  ASSERT_EQ(Engine::Open(db_path.c_str(), &engine, configs, stdout),
            Status::Ok);
  for (uint32_t id = 0; id < num_threads; id++) {
    std::string key_prefix(id, 'a');
    std::string got_val;
    for (int i = 1; i <= count; i++) {
      std::string key(key_prefix + std::to_string(i));
      std::string val(std::to_string(i));
      std::string updated_val(std::to_string(i * 2));
      Status s = engine->Get(key, &got_val);
      if ((i * id) % 3 == 0 &&
          (id * i) % 2 == 1) {  // deleted then updated ones
        ASSERT_EQ(s, Status::Ok);
        ASSERT_EQ(got_val, updated_val);
      } else if ((i * id) % 2 == 0) {  // not deleted ones
        ASSERT_EQ(s, Status::Ok);
        ASSERT_EQ(got_val, val);
      } else {  // deleted ones
        ASSERT_EQ(s, Status::NotFound);
      }
    }
  }
  delete engine;
}

TEST_F(EngineBasicTest, TestSortedRestore) {
  int num_threads = 16;
  configs.max_access_threads = num_threads;
  for (int opt_large_sorted_collection_recovery : {0, 1}) {
    for (int index_with_hashtable : {0, 1}) {
      SortedCollectionConfigs s_configs;
      s_configs.index_with_hashtable = index_with_hashtable;
      ASSERT_EQ(Engine::Open(db_path.c_str(), &engine, configs, stdout),
                Status::Ok);
      // insert and delete some keys, then re-insert some deleted keys
      int count = 100;
      std::string global_skiplist =
          std::to_string(index_with_hashtable) + "skiplist";
      Collection* global_collection_ptr;
      ASSERT_EQ(engine->CreateSortedCollection(
                    global_skiplist, &global_collection_ptr, s_configs),
                Status::Ok);
      std::string thread_skiplist =
          std::to_string(index_with_hashtable) + "t_skiplist";
      auto SetupEngine = [&](uint32_t id) {
        std::string key_prefix(id, 'a');
        std::string got_val;
        std::string t_skiplist(thread_skiplist + std::to_string(id));
        Collection* thread_collection_ptr;
        ASSERT_EQ(engine->CreateSortedCollection(
                      t_skiplist, &thread_collection_ptr, s_configs),
                  Status::Ok);
        for (int i = 1; i <= count; i++) {
          auto key = key_prefix + std::to_string(i);
          auto overall_val = std::to_string(i);
          auto t_val = std::to_string(i * 2);
          ASSERT_EQ(engine->SSet(global_skiplist, key, overall_val),
                    Status::Ok);
          ASSERT_EQ(engine->SSet(t_skiplist, key, t_val), Status::Ok);
          ASSERT_EQ(engine->SGet(global_skiplist, key, &got_val), Status::Ok);
          ASSERT_EQ(got_val, overall_val);
          ASSERT_EQ(engine->SGet(t_skiplist, key, &got_val), Status::Ok);
          ASSERT_EQ(got_val, t_val);
          if (i % 2 == 1) {
            ASSERT_EQ(engine->SDelete(global_skiplist, key), Status::Ok);
            ASSERT_EQ(engine->SDelete(t_skiplist, key), Status::Ok);
            ASSERT_EQ(engine->SGet(global_skiplist, key, &got_val),
                      Status::NotFound);
            ASSERT_EQ(engine->SGet(t_skiplist, key, &got_val),
                      Status::NotFound);
          }
        }
      };

      LaunchNThreads(num_threads, SetupEngine);

      delete engine;
      GlobalLogger.Debug(
          "Restore with opt_large_sorted_collection_restore: %d\n",
          opt_large_sorted_collection_recovery);
      configs.max_access_threads = num_threads;
      configs.opt_large_sorted_collection_recovery =
          opt_large_sorted_collection_recovery;
      // reopen and restore engine and try gets
      ASSERT_EQ(Engine::Open(db_path.c_str(), &engine, configs, stdout),
                Status::Ok);
      for (uint32_t id = 0; id < num_threads; id++) {
        std::string t_skiplist(thread_skiplist + std::to_string(id));
        std::string key_prefix(id, 'a');
        std::string got_val;
        for (int i = 1; i <= count; i++) {
          std::string key(key_prefix + std::to_string(i));
          std::string overall_val(std::to_string(i));
          std::string t_val(std::to_string(i * 2));
          Status s = engine->SGet(global_skiplist, key, &got_val);
          if (i % 2 == 1) {
            ASSERT_EQ(s, Status::NotFound);
          } else {
            ASSERT_EQ(s, Status::Ok);
            ASSERT_EQ(got_val, overall_val);
          }
          s = engine->SGet(t_skiplist, key, &got_val);
          if (i % 2 == 1) {
            ASSERT_EQ(s, Status::NotFound);
          } else {
            ASSERT_EQ(s, Status::Ok);
            ASSERT_EQ(got_val, t_val);
          }
        }

        auto iter = engine->NewSortedIterator(t_skiplist);
        ASSERT_TRUE(iter != nullptr);
        int data_entries_scan = 0;
        iter->SeekToFirst();
        if (iter->Valid()) {
          data_entries_scan++;
          std::string prev = iter->Key();
          iter->Next();
          while (iter->Valid()) {
            data_entries_scan++;
            std::string k = iter->Key();
            iter->Next();
            ASSERT_TRUE(k.compare(prev) > 0);
            prev = k;
          }
        }
        ASSERT_EQ(data_entries_scan, count / 2);

        iter->SeekToLast();
        if (iter->Valid()) {
          data_entries_scan--;
          std::string next = iter->Key();
          iter->Prev();
          while (iter->Valid()) {
            data_entries_scan--;
            std::string k = iter->Key();
            iter->Prev();
            ASSERT_TRUE(k.compare(next) < 0);
            next = k;
          }
        }
        ASSERT_EQ(data_entries_scan, 0);
        engine->ReleaseSortedIterator(iter);
      }

      int data_entries_scan = 0;
      auto iter = engine->NewSortedIterator(global_skiplist);
      ASSERT_TRUE(iter != nullptr);
      iter->SeekToFirst();
      if (iter->Valid()) {
        std::string prev = iter->Key();
        data_entries_scan++;
        iter->Next();
        while (iter->Valid()) {
          data_entries_scan++;
          std::string k = iter->Key();
          iter->Next();
          ASSERT_TRUE(k.compare(prev) > 0);
          prev = k;
        }
      }
      ASSERT_EQ(data_entries_scan, (count / 2) * num_threads);

      iter->SeekToLast();
      if (iter->Valid()) {
        std::string next = iter->Key();
        data_entries_scan--;
        iter->Prev();
        while (iter->Valid()) {
          data_entries_scan--;
          std::string k = iter->Key();
          iter->Prev();
          ASSERT_TRUE(k.compare(next) < 0);
          next = k;
        }
      }
      ASSERT_EQ(data_entries_scan, 0);
      engine->ReleaseSortedIterator(iter);
      delete engine;
    }
  }
}

TEST_F(EngineBasicTest, TestMultiThreadSortedRestore) {
  int num_threads = 16;
  int num_collections = 16;
  configs.max_access_threads = num_threads;
  configs.opt_large_sorted_collection_recovery = true;
  ASSERT_EQ(Engine::Open(db_path.c_str(), &engine, configs, stdout),
            Status::Ok);
  // insert and delete some keys, then re-insert some deleted keys
  uint64_t count = 1024;

  std::set<std::string> avg_nums, random_nums;
  for (uint64_t i = 1; i <= count; ++i) {
    std::string average_skiplist("a_skiplist" +
                                 std::to_string(i % num_collections));
    Collection* avg_collection_ptr;
    ASSERT_EQ(
        engine->CreateSortedCollection(average_skiplist, &avg_collection_ptr),
        Status::Ok);
  }
  for (uint32_t i = 0; i < num_threads; ++i) {
    std::string r_skiplist("r_skiplist" + std::to_string(i));
    Collection* r_collection_ptr;
    ASSERT_EQ(engine->CreateSortedCollection(r_skiplist, &r_collection_ptr),
              Status::Ok);
  }
  auto SetupEngine = [&](uint32_t id) {
    std::string key_prefix(id, 'a');
    std::string got_val;
    for (uint64_t i = 1; i <= count; ++i) {
      std::string average_skiplist("a_skiplist" +
                                   std::to_string(i % num_collections));

      std::string r_skiplist("r_skiplist" +
                             std::to_string(rand() % num_threads));

      auto key = key_prefix + std::to_string(i);
      auto average_val = std::to_string(i);
      ASSERT_EQ(engine->SSet(average_skiplist, key, average_val), Status::Ok);
      ASSERT_EQ(engine->SGet(average_skiplist, key, &got_val), Status::Ok);
      ASSERT_EQ(got_val, average_val);
      auto r_val = std::to_string(i * 2);
      ASSERT_EQ(engine->SSet(r_skiplist, key, r_val), Status::Ok);
      ASSERT_EQ(engine->SGet(r_skiplist, key, &got_val), Status::Ok);
      ASSERT_EQ(got_val, r_val);
      if ((rand() % i) == 0) {
        ASSERT_EQ(engine->SDelete(average_skiplist, key), Status::Ok);
        ASSERT_EQ(engine->SDelete(r_skiplist, key), Status::Ok);
        ASSERT_EQ(engine->SGet(average_skiplist, key, &got_val),
                  Status::NotFound);
        ASSERT_EQ(engine->SGet(r_skiplist, key, &got_val), Status::NotFound);
      }
    }
  };

  LaunchNThreads(num_threads, SetupEngine);

  delete engine;
  // reopen and restore engine and try gets
  ASSERT_EQ(Engine::Open(db_path.c_str(), &engine, configs, stdout),
            Status::Ok);
  auto skiplists = (dynamic_cast<KVEngine*>(engine))->GetSkiplists();
<<<<<<< HEAD
  for (auto s : skiplists) {
    if (s.second->IndexWithHashtable()) {
      ASSERT_EQ(s.second->CheckIndex(), Status::Ok);
=======
  for (int h = 1; h <= 32; ++h) {
    for (auto s : skiplists) {
      ASSERT_EQ(s.second->CheckConnection(h), Status::Ok);
>>>>>>> 6c15694d
    }
  }
  delete engine;
}

TEST_F(EngineBasicTest, TestLocalUnorderedCollection) {
  ASSERT_EQ(Engine::Open(db_path.c_str(), &engine, configs, stdout),
            Status::Ok);

  do {
    TestLocalUnorderedCollection("thread_unordered");
    TestUnorderedIterator("thread_unordered", true);
  } while (ChangeConfig());
  delete engine;
}

TEST_F(EngineBasicTest, TestGlobalUnorderedCollection) {
  auto UnorderedSetFunc = [&](const std::string& collection,
                              const std::string& key,
                              const std::string& value) -> Status {
    return engine->HSet(collection, key, value);
  };

  auto UnorderedGetFunc = [&](const std::string& collection,
                              const std::string& key,
                              std::string* value) -> Status {
    return engine->HGet(collection, key, value);
  };

  auto UnorderedDeleteFunc = [&](const std::string& collection,
                                 const std::string& key) -> Status {
    return engine->HDelete(collection, key);
  };
  ASSERT_EQ(Engine::Open(db_path.c_str(), &engine, configs, stdout),
            Status::Ok);

  do {
    TestGlobalCollection("global_unordered", UnorderedSetFunc, UnorderedGetFunc,
                         UnorderedDeleteFunc, Types::Hash);
    TestUnorderedIterator("global_unordered", false);
  } while (ChangeConfig());
  delete engine;
}

TEST_F(EngineBasicTest, TestUnorderedCollectionRestore) {
  int count = 100;
  int num_threads = 16;

  configs.max_access_threads = num_threads;
  ASSERT_EQ(Engine::Open(db_path.c_str(), &engine, configs, stdout),
            Status::Ok);

  // kv-pairs for insertion.
  // Remaining kvs in kv engine are also stored in global/tlocal_kvs_remaining
  std::vector<std::vector<std::pair<std::string, std::string>>>
      global_kvs_inserting(num_threads);
  std::vector<std::vector<std::pair<std::string, std::string>>>
      tlocal_kvs_inserting(num_threads);
  std::mutex lock_global_kvs_remaining;
  std::map<std::string, std::string> global_kvs_remaining;
  std::vector<std::map<std::string, std::string>> tlocal_kvs_remaining(
      num_threads);

  std::string global_collection_name = "global_uncoll";
  std::vector<std::string> tlocal_collection_names(num_threads);
  std::string updated_value_suffix = "_new";
  for (size_t tid = 0; tid < num_threads; tid++) {
    tlocal_collection_names[tid] = "local_uncoll_t" + std::to_string(tid);
    for (size_t j = 0; j < count * 2; j++) {
      std::string global_key = std::string{"global_key_t"} +
                               std::to_string(tid) + "_key_" +
                               std::to_string(j);
      global_kvs_inserting[tid].emplace_back(global_key, GetRandomString(1024));

      std::string thread_local_key =
          std::string{"local_key_"} + std::to_string(j);
      tlocal_kvs_inserting[tid].emplace_back(thread_local_key,
                                             GetRandomString(1024));
    }
  }

  auto HSetHGetHDeleteGlobal = [&](uint32_t tid) {
    std::string value_got;
    for (int j = 0; j < count; j++) {
      // Insert first kv-pair in global collection
      ASSERT_EQ(engine->HSet(global_collection_name,
                             global_kvs_inserting[tid][j].first,
                             global_kvs_inserting[tid][j].second),
                Status::Ok);
      ASSERT_EQ(engine->HGet(global_collection_name,
                             global_kvs_inserting[tid][j].first, &value_got),
                Status::Ok);
      ASSERT_EQ(value_got, global_kvs_inserting[tid][j].second);

      // Update first kv-pair in global collection
      global_kvs_inserting[tid][j].second += updated_value_suffix;
      ASSERT_EQ(engine->HSet(global_collection_name,
                             global_kvs_inserting[tid][j].first,
                             global_kvs_inserting[tid][j].second),
                Status::Ok);
      ASSERT_EQ(engine->HGet(global_collection_name,
                             global_kvs_inserting[tid][j].first, &value_got),
                Status::Ok);
      ASSERT_EQ(value_got, global_kvs_inserting[tid][j].second);
      {
        std::lock_guard<std::mutex> lg{lock_global_kvs_remaining};
        global_kvs_remaining.emplace(global_kvs_inserting[tid][j].first,
                                     global_kvs_inserting[tid][j].second);
      }

      // Insert second kv-pair in global collection
      ASSERT_EQ(engine->HSet(global_collection_name,
                             global_kvs_inserting[tid][j + count].first,
                             global_kvs_inserting[tid][j + count].second),
                Status::Ok);
      ASSERT_EQ(
          engine->HGet(global_collection_name,
                       global_kvs_inserting[tid][j + count].first, &value_got),
          Status::Ok);
      ASSERT_EQ(value_got, global_kvs_inserting[tid][j + count].second);

      // Delete second kv-pair in global collection
      ASSERT_EQ(engine->HDelete(global_collection_name,
                                global_kvs_inserting[tid][j + count].first),
                Status::Ok);
      ASSERT_EQ(
          engine->HGet(global_collection_name,
                       global_kvs_inserting[tid][j + count].first, &value_got),
          Status::NotFound);
    }
  };

  auto HSetHGetHDeleteThreadLocal = [&](uint32_t tid) {
    std::string value_got;
    for (int j = 0; j < count; j++) {
      // Insert first kv-pair in global collection
      ASSERT_EQ(engine->HSet(tlocal_collection_names[tid],
                             tlocal_kvs_inserting[tid][j].first,
                             tlocal_kvs_inserting[tid][j].second),
                Status::Ok);
      ASSERT_EQ(engine->HGet(tlocal_collection_names[tid],
                             tlocal_kvs_inserting[tid][j].first, &value_got),
                Status::Ok);
      ASSERT_EQ(value_got, tlocal_kvs_inserting[tid][j].second);

      // Update first kv-pair in global collection
      tlocal_kvs_inserting[tid][j].second += updated_value_suffix;
      ASSERT_EQ(engine->HSet(tlocal_collection_names[tid],
                             tlocal_kvs_inserting[tid][j].first,
                             tlocal_kvs_inserting[tid][j].second),
                Status::Ok);
      ASSERT_EQ(engine->HGet(tlocal_collection_names[tid],
                             tlocal_kvs_inserting[tid][j].first, &value_got),
                Status::Ok);
      ASSERT_EQ(value_got, tlocal_kvs_inserting[tid][j].second);
      tlocal_kvs_remaining[tid].emplace(tlocal_kvs_inserting[tid][j].first,
                                        tlocal_kvs_inserting[tid][j].second);

      // Insert second kv-pair in global collection
      ASSERT_EQ(engine->HSet(tlocal_collection_names[tid],
                             tlocal_kvs_inserting[tid][j + count].first,
                             tlocal_kvs_inserting[tid][j + count].second),
                Status::Ok);
      ASSERT_EQ(
          engine->HGet(tlocal_collection_names[tid],
                       tlocal_kvs_inserting[tid][j + count].first, &value_got),
          Status::Ok);
      ASSERT_EQ(value_got, tlocal_kvs_inserting[tid][j + count].second);

      // Delete second kv-pair in global collection
      ASSERT_EQ(engine->HDelete(tlocal_collection_names[tid],
                                tlocal_kvs_inserting[tid][j + count].first),
                Status::Ok);
      ASSERT_EQ(
          engine->HGet(tlocal_collection_names[tid],
                       tlocal_kvs_inserting[tid][j + count].first, &value_got),
          Status::NotFound);
    }
  };

  // Setup engine
  LaunchNThreads(num_threads, HSetHGetHDeleteGlobal);
  LaunchNThreads(num_threads, HSetHGetHDeleteThreadLocal);

  auto IteratingThroughGlobal = [&](uint32_t tid) {
    int n_entry = 0;
    auto global_kvs_remaining_copy{global_kvs_remaining};

    auto iter_global_collection =
        engine->NewUnorderedIterator(global_collection_name);
    ASSERT_TRUE(iter_global_collection != nullptr);
    for (iter_global_collection->SeekToFirst(); iter_global_collection->Valid();
         iter_global_collection->Next()) {
      ++n_entry;
      auto key = iter_global_collection->Key();
      auto value = iter_global_collection->Value();
      auto iter_found = global_kvs_remaining_copy.find(key);
      ASSERT_NE(iter_found, global_kvs_remaining_copy.end());
      ASSERT_EQ(value, iter_found->second);
      global_kvs_remaining_copy.erase(key);
    }
    ASSERT_EQ(n_entry, num_threads * count);
    ASSERT_TRUE(global_kvs_remaining_copy.empty());
  };

  auto IteratingThroughThreadLocal = [&](uint32_t tid) {
    int n_entry = 0;
    auto tlocal_kvs_remaining_copy{tlocal_kvs_remaining[tid]};

    auto iter_tlocal_collection =
        engine->NewUnorderedIterator(tlocal_collection_names[tid]);
    ASSERT_TRUE(iter_tlocal_collection != nullptr);
    for (iter_tlocal_collection->SeekToFirst(); iter_tlocal_collection->Valid();
         iter_tlocal_collection->Next()) {
      ++n_entry;
      auto key = iter_tlocal_collection->Key();
      auto value = iter_tlocal_collection->Value();
      auto iter_found = tlocal_kvs_remaining_copy.find(key);
      ASSERT_NE(iter_found, tlocal_kvs_remaining_copy.end());
      ASSERT_EQ(value, iter_found->second);
      tlocal_kvs_remaining_copy.erase(key);
    }
    ASSERT_EQ(n_entry, count);
    ASSERT_TRUE(tlocal_kvs_remaining_copy.empty());
  };

  auto HGetGlobal = [&](uint32_t tid) {
    std::string value_got;
    for (int j = 0; j < count; j++) {
      ASSERT_EQ(engine->HGet(global_collection_name,
                             global_kvs_inserting[tid][j].first, &value_got),
                Status::Ok);
      ASSERT_EQ(value_got, global_kvs_inserting[tid][j].second);

      ASSERT_EQ(
          engine->HGet(global_collection_name,
                       global_kvs_inserting[tid][j + count].first, &value_got),
          Status::NotFound);
    }
  };

  auto HGetThreadLocal = [&](uint32_t tid) {
    std::string value_got;
    for (int j = 0; j < count; j++) {
      ASSERT_EQ(engine->HGet(tlocal_collection_names[tid],
                             tlocal_kvs_inserting[tid][j].first, &value_got),
                Status::Ok);
      ASSERT_EQ(value_got, tlocal_kvs_inserting[tid][j].second);

      ASSERT_EQ(
          engine->HGet(tlocal_collection_names[tid],
                       tlocal_kvs_inserting[tid][j + count].first, &value_got),
          Status::NotFound);
    }
  };

  LaunchNThreads(num_threads, IteratingThroughGlobal);
  LaunchNThreads(num_threads, IteratingThroughThreadLocal);
  LaunchNThreads(num_threads, HGetGlobal);
  LaunchNThreads(num_threads, HGetThreadLocal);

  delete engine;

  // reopen and restore engine
  configs.max_access_threads = 1;
  ASSERT_EQ(Engine::Open(db_path.c_str(), &engine, configs, stdout),
            Status::Ok);

  LaunchNThreads(1, IteratingThroughGlobal);
  LaunchNThreads(1, IteratingThroughThreadLocal);
  LaunchNThreads(1, HGetGlobal);
  LaunchNThreads(1, HGetThreadLocal);

  delete engine;
}

TEST_F(EngineBasicTest, TestLocalQueue) {
  int num_threads = 16;
  int count = 100;
  configs.max_access_threads = num_threads;
  ASSERT_EQ(Engine::Open(db_path.c_str(), &engine, configs, stdout),
            Status::Ok);
  // insert and delete some keys, then re-insert some deleted keys

  std::vector<std::vector<std::string>> local_values(num_threads);
  std::vector<std::string> local_collection_names(num_threads);
  for (size_t i = 0; i < num_threads; i++) {
    local_collection_names[i] = "local_uncoll_t" + std::to_string(i);
    for (size_t j = 0; j < count * 3; j++) {
      local_values[i].push_back(GetRandomString(1024));
    }
  }

  auto LPushRPop = [&](uint32_t tid) {
    std::string value_got;
    for (size_t j = 0; j < count; j++) {
      ASSERT_EQ(
          engine->LPush(local_collection_names[tid], local_values[tid][j]),
          Status::Ok);
    }
    for (size_t j = 0; j < count; j++) {
      ASSERT_EQ(engine->RPop(local_collection_names[tid], &value_got),
                Status::Ok);
      ASSERT_EQ(local_values[tid][j], value_got);
    }
    ASSERT_EQ(engine->RPop(local_collection_names[tid], &value_got),
              Status::NotFound);
  };

  auto RPushLPop = [&](uint32_t tid) {
    std::string value_got;
    for (size_t j = 0; j < count; j++) {
      ASSERT_EQ(
          engine->RPush(local_collection_names[tid], local_values[tid][j]),
          Status::Ok);
    }
    for (size_t j = 0; j < count; j++) {
      ASSERT_EQ(engine->LPop(local_collection_names[tid], &value_got),
                Status::Ok);
      ASSERT_EQ(local_values[tid][j], value_got);
    }
    ASSERT_EQ(engine->LPop(local_collection_names[tid], &value_got),
              Status::NotFound);
  };

  LaunchNThreads(num_threads, LPushRPop);
  LaunchNThreads(num_threads, RPushLPop);

  delete engine;
}

TEST_F(EngineBasicTest, TestQueueRestoration) {
  int num_threads = 16;
  int count = 100;
  configs.max_access_threads = num_threads;
  ASSERT_EQ(Engine::Open(db_path.c_str(), &engine, configs, stdout),
            Status::Ok);
  // insert and delete some keys, then re-insert some deleted keys

  std::vector<std::vector<std::string>> local_values(num_threads);
  std::vector<std::string> local_collection_names(num_threads);
  for (size_t i = 0; i < num_threads; i++) {
    local_collection_names[i] = "local_uncoll_t" + std::to_string(i);
    for (size_t j = 0; j < count; j++) {
      local_values[i].push_back(GetRandomString(1024));
    }
  }

  auto LPush = [&](uint32_t tid) {
    for (size_t j = 0; j < count; j++) {
      ASSERT_EQ(
          engine->LPush(local_collection_names[tid], local_values[tid][j]),
          Status::Ok);
    }
  };

  auto RPop = [&](uint32_t tid) {
    std::string value_got;
    for (size_t j = 0; j < count; j++) {
      ASSERT_EQ(engine->RPop(local_collection_names[tid], &value_got),
                Status::Ok);
      ASSERT_EQ(local_values[tid][j], value_got);
    }
    ASSERT_EQ(engine->RPop(local_collection_names[tid], &value_got),
              Status::NotFound);
  };

  auto RPush = [&](uint32_t tid) {
    for (size_t j = 0; j < count; j++) {
      ASSERT_EQ(
          engine->RPush(local_collection_names[tid], local_values[tid][j]),
          Status::Ok);
    }
  };

  auto LPop = [&](uint32_t tid) {
    std::string value_got;
    for (size_t j = 0; j < count; j++) {
      ASSERT_EQ(engine->LPop(local_collection_names[tid], &value_got),
                Status::Ok);
      ASSERT_EQ(local_values[tid][j], value_got);
    }
    ASSERT_EQ(engine->LPop(local_collection_names[tid], &value_got),
              Status::NotFound);
  };

  LaunchNThreads(num_threads, LPush);
  delete engine;
  ASSERT_EQ(Engine::Open(db_path.c_str(), &engine, configs, stdout),
            Status::Ok);
  LaunchNThreads(num_threads, RPop);

  LaunchNThreads(num_threads, RPush);
  delete engine;
  ASSERT_EQ(Engine::Open(db_path.c_str(), &engine, configs, stdout),
            Status::Ok);
  LaunchNThreads(num_threads, LPop);

  delete engine;
}

TEST_F(EngineBasicTest, TestStringHotspot) {
  int n_thread_reading = 16;
  int n_thread_writing = 16;
  configs.max_access_threads = n_thread_writing + n_thread_reading;
  ASSERT_EQ(Engine::Open(db_path.c_str(), &engine, configs, stdout),
            Status::Ok);

  int count = 100000;
  std::string key{"SuperHotspot"};
  std::string val1(1024, 'a');
  std::string val2(1023, 'b');

  ASSERT_EQ(engine->Set(key, val1), Status::Ok);
  engine->ReleaseAccessThread();

  auto EvenWriteOddRead = [&](uint32_t id) {
    for (size_t i = 0; i < count; i++) {
      if (id % 2 == 0) {
        // Even Write
        if (id % 4 == 0) {
          ASSERT_EQ(engine->Set(key, val1), Status::Ok);
        } else {
          ASSERT_EQ(engine->Set(key, val2), Status::Ok);
        }
      } else {
        // Odd Read
        std::string got_val;
        ASSERT_EQ(engine->Get(key, &got_val), Status::Ok);
        bool match = false;
        match = match || (got_val == val1);
        match = match || (got_val == val2);
        if (!match) {
          std::string msg;
          msg.append("Wrong value!\n");
          msg.append("The value should be 1024 of a's or 1023 of b's.\n");
          msg.append("Actual result is:\n");
          msg.append(got_val);
          msg.append("\n");
          msg.append("Length: ");
          msg.append(std::to_string(got_val.size()));
          msg.append("\n");
          GlobalLogger.Error(msg.data());
        }
        ASSERT_TRUE(match);
      }
    }
  };

  LaunchNThreads(n_thread_reading + n_thread_writing, EvenWriteOddRead);
  delete engine;
}

TEST_F(EngineBasicTest, TestSortedHotspot) {
  int n_thread_reading = 16;
  int n_thread_writing = 16;
  configs.max_access_threads = n_thread_writing + n_thread_reading;
  ASSERT_EQ(Engine::Open(db_path.c_str(), &engine, configs, stdout),
            Status::Ok);

  int count = 100000;
  std::string collection_name{"collection"};
  std::vector<std::string> keys{"SuperHotSpot0", "SuperHotSpot2",
                                "SuperHotSpot1"};
  std::string val1(1024, 'a');
  std::string val2(1024, 'b');
  Collection* collection_ptr;
  ASSERT_EQ(engine->CreateSortedCollection(collection_name, &collection_ptr),
            Status::Ok);

  for (const std::string& key : keys) {
    ASSERT_EQ(engine->SSet(collection_name, key, val1), Status::Ok);
    engine->ReleaseAccessThread();

    auto EvenWriteOddRead = [&](uint32_t id) {
      for (size_t i = 0; i < count; i++) {
        if (id % 2 == 0) {
          // Even Write
          if (id % 4 == 0) {
            ASSERT_EQ(engine->SSet(collection_name, key, val1), Status::Ok);
          } else {
            ASSERT_EQ(engine->SSet(collection_name, key, val2), Status::Ok);
          }
        } else {
          // Odd Read
          std::string got_val;
          ASSERT_EQ(engine->SGet(collection_name, key, &got_val), Status::Ok);
          bool match = false;
          match = match || (got_val == val1);
          match = match || (got_val == val2);
          if (!match) {
            std::string msg;
            msg.append("Wrong value!\n");
            msg.append("The value should be 1024 of a's or 1023 of b's.\n");
            msg.append("Actual result is:\n");
            msg.append(got_val);
            msg.append("\n");
            msg.append("Length: ");
            msg.append(std::to_string(got_val.size()));
            msg.append("\n");
            GlobalLogger.Error(msg.data());
          }
          ASSERT_TRUE(match);
        }
      }
    };

    LaunchNThreads(n_thread_reading + n_thread_writing, EvenWriteOddRead);
  }
  delete engine;
}

TEST_F(EngineBasicTest, TestSortedCustomCompareFunction) {
  using kvpair = std::pair<std::string, std::string>;
  int threads = 16;
  configs.max_access_threads = threads;
  ASSERT_EQ(Engine::Open(db_path.c_str(), &engine, configs, stdout),
            Status::Ok);

  std::vector<std::string> collections{"collection0", "collection1",
                                       "collection2"};

  auto cmp0 = [](const StringView& a, const StringView& b) -> int {
    double scorea = std::stod(string_view_2_string(a));
    double scoreb = std::stod(string_view_2_string(b));
    if (scorea == scoreb)
      return 0;
    else if (scorea < scoreb)
      return 1;
    else
      return -1;
  };

  auto cmp1 = [](const StringView& a, const StringView& b) -> int {
    double scorea = std::stod(string_view_2_string(a));
    double scoreb = std::stod(string_view_2_string(b));
    if (scorea == scoreb)
      return 0;
    else if (scorea > scoreb)
      return 1;
    else
      return -1;
  };

  int count = 10;
  std::vector<kvpair> key_values(count);
  std::map<std::string, std::string> dedup_kvs;
  std::generate(key_values.begin(), key_values.end(), [&]() {
    const char v = rand() % (90 - 65 + 1) + 65;
    std::string k = std::to_string(rand() % 100);
    dedup_kvs[k] = v;
    return std::make_pair(k, std::string(1, v));
  });

  // register compare function
  engine->RegisterComparator("collection0_cmp", cmp0);
  engine->RegisterComparator("collection1_cmp", cmp1);
  for (size_t i = 0; i < collections.size(); ++i) {
    Collection* collection_ptr;
    Status s;
    if (i < 2) {
      std::string comp_name = "collection" + std::to_string(i) + "_cmp";
      SortedCollectionConfigs s_configs;
      s_configs.comparator_name = comp_name;
      s = engine->CreateSortedCollection(collections[i], &collection_ptr,
                                         s_configs);
    } else {
      s = engine->CreateSortedCollection(collections[i], &collection_ptr);
    }
    ASSERT_EQ(s, Status::Ok);
  }
  for (size_t i = 0; i < collections.size(); ++i) {
    auto Write = [&](uint32_t id) {
      for (size_t j = 0; j < count; j++) {
        ASSERT_EQ(engine->SSet(collections[i], key_values[j].first,
                               key_values[j].second),
                  Status::Ok);
      }
    };
    LaunchNThreads(threads, Write);
  }

  delete engine;
  // Reopen engine error as the comparator is not registered in configs
  ASSERT_EQ(Engine::Open(db_path.c_str(), &engine, configs, stdout),
            Status::Abort);
  configs.comparator.RegisterComparator("collection0_cmp", cmp0);
  configs.comparator.RegisterComparator("collection1_cmp", cmp1);
  ASSERT_EQ(Engine::Open(db_path.c_str(), &engine, configs, stdout),
            Status::Ok);

  for (size_t i = 0; i < collections.size(); ++i) {
    std::vector<kvpair> expected_res(dedup_kvs.begin(), dedup_kvs.end());
    if (i == 0) {
      std::sort(expected_res.begin(), expected_res.end(),
                [&](const kvpair& a, const kvpair& b) -> bool {
                  return cmp0(a.first, b.first) <= 0;
                });

    } else if (i == 1) {
      std::sort(expected_res.begin(), expected_res.end(),
                [&](const kvpair& a, const kvpair& b) -> bool {
                  return cmp1(a.first, b.first) <= 0;
                });
    }
    auto iter = engine->NewSortedIterator(collections[i]);
    ASSERT_TRUE(iter != nullptr);
    iter->SeekToFirst();
    int cnt = 0;
    while (iter->Valid()) {
      std::string key = iter->Key();
      std::string val = iter->Value();
      ASSERT_EQ(key, expected_res[cnt].first);
      ASSERT_EQ(val, expected_res[cnt].second);
      iter->Next();
      cnt++;
    }
    engine->ReleaseSortedIterator(iter);
  }
  ASSERT_EQ(engine->SDelete("collection0", "a"), Status::Ok);
  delete engine;
}

TEST_F(EngineBasicTest, TestHashTableIterator) {
  uint64_t threads = 16;
  configs.max_access_threads = threads;
  ASSERT_EQ(Engine::Open(db_path.c_str(), &engine, configs, stdout),
            Status::Ok);
  Collection* sorted_collection_ptr;
  std::string collection_name = "sortedcollection";
  engine->CreateSortedCollection(collection_name, &sorted_collection_ptr);
  auto MixedSet = [&](uint64_t id) {
    if (id % 2 == 0) {
      ASSERT_EQ(engine->Set("stringkey" + std::to_string(id), "stringval"),
                Status::Ok);
    } else {
      ASSERT_EQ(engine->SSet(collection_name, "sortedkey" + std::to_string(id),
                             "sortedval"),
                Status::Ok);
    }
  };
  LaunchNThreads(threads, MixedSet);

  auto test_kvengine = static_cast<KVEngine*>(engine);
  auto hash_table = test_kvengine->GetHashTable();
  int total_entry_num = 0;
  // Hash Table Iterator
  // scan hash table with locked slot.
  {
    auto slot_iter = hash_table->GetSlotIterator();
    while (slot_iter.Valid()) {
      auto bucket_iter = slot_iter.Begin();
      auto end_bucket_iter = slot_iter.End();
      while (bucket_iter != end_bucket_iter) {
        switch (bucket_iter->GetIndexType()) {
          case HashIndexType::StringRecord: {
            total_entry_num++;
            ASSERT_EQ(string_view_2_string(
                          bucket_iter->GetIndex().string_record->Value()),
                      "stringval");
            break;
          }
          case HashIndexType::Skiplist: {
            total_entry_num++;
            ASSERT_EQ(
                string_view_2_string(bucket_iter->GetIndex().skiplist->Name()),
                collection_name);
            break;
          }
          case HashIndexType::SkiplistNode: {
            total_entry_num++;
            ASSERT_EQ(
                string_view_2_string(
                    bucket_iter->GetIndex().skiplist_node->record->Value()),
                "sortedval");
            break;
          }
          case HashIndexType::DLRecord: {
            total_entry_num++;
            ASSERT_EQ(string_view_2_string(
                          bucket_iter->GetIndex().dl_record->Value()),
                      "sortedval");
            break;
          }
          default:
            ASSERT_EQ((bucket_iter->GetIndexType() == HashIndexType::Invalid) ||
                          (bucket_iter->GetIndexType() == HashIndexType::Empty),
                      true);
            break;
        }
        bucket_iter++;
      }
      slot_iter.Next();
    }
    ASSERT_EQ(total_entry_num, threads + 1);
  }
  delete engine;
}

TEST_F(EngineBasicTest, TestExpireAPI) {
  int n_thread_reading = 1;
  int n_thread_writing = 1;
  configs.max_access_threads = n_thread_writing + n_thread_reading;
  ASSERT_EQ(Engine::Open(db_path.c_str(), &engine, configs, stdout),
            Status::Ok);

  std::string got_val;
  int64_t ttl_time;
  WriteOptions write_options1{-2, false};
  WriteOptions write_options2{INT64_MAX / 1000, false};
  std::string key = "expired_key";
  std::string val(10, 'a');
  std::string val2(10, 'b');
  std::string list_collection = "ListCollection";
  std::string sorted_collection = "SortedCollection";
  std::string hashes_collection = "HashesCollection";
  int64_t normal_ttl_time = 10000; /* 10s */
  int64_t max_ttl_time = INT64_MAX;

  // For string
  {
    // key is expired. Check expired time when reading.
    ASSERT_EQ(engine->Set(key, val, write_options1), Status::Ok);
    ASSERT_EQ(engine->Get(key, &got_val), Status::NotFound);

    // update kv pair with new expired time.
    ASSERT_EQ(engine->Set(key, val2, write_options2), Status::Ok);
    ASSERT_EQ(engine->Get(key, &got_val), Status::Ok);
    ASSERT_EQ(got_val, val2);

    // Get expired time.
    ASSERT_EQ(engine->GetTTL(key, &ttl_time), Status::Ok);

    // reset expired time for string record.
    ASSERT_EQ(engine->Expire(key, normal_ttl_time), Status::NotSupported);
  }

  // For sorte collection
  {
    Collection* collection_ptr;
    Status s =
        engine->CreateSortedCollection(sorted_collection, &collection_ptr);
    ASSERT_EQ(s, Status::Ok);
    ASSERT_EQ(engine->SSet(sorted_collection, "sorted" + key, "sorted" + val),
              Status::Ok);
    // Set expired time for collection
    ASSERT_EQ(engine->Expire(sorted_collection, max_ttl_time),
              Status::InvalidArgument);
    ASSERT_EQ(engine->SSet(sorted_collection, "sorted2" + key, "sorted2" + val),
              Status::Ok);
    ASSERT_EQ(engine->GetTTL(sorted_collection, &ttl_time), Status::Ok);
    // check sorted_collection is persist;
    ASSERT_EQ(ttl_time, -1);
    // reset expired time for collection
    ASSERT_EQ(engine->Expire(sorted_collection, 2), Status::Ok);
    sleep(2);
    ASSERT_EQ(engine->SGet(sorted_collection, "sorted" + key, &got_val),
              Status::NotFound);
    ASSERT_EQ(engine->GetTTL(sorted_collection, &ttl_time), Status::NotFound);
    ASSERT_EQ(ttl_time, -2);
  }

  // For hashes collection
  {
    ASSERT_EQ(engine->HSet(hashes_collection, "hashes" + key, "hashes" + val),
              Status::Ok);
    // Set expired time for collection, max_ttl_time is overflow.
    ASSERT_EQ(engine->Expire(hashes_collection, max_ttl_time),
              Status::InvalidArgument);
    ASSERT_EQ(engine->HSet(hashes_collection, "hashes2" + key, "hashes2" + val),
              Status::Ok);

    // reset expired time for collection
    ASSERT_EQ(engine->Expire(hashes_collection, normal_ttl_time), Status::Ok);
    ASSERT_EQ(engine->HGet(hashes_collection, "hashes" + key, &got_val),
              Status::Ok);
    ASSERT_EQ(got_val, "hashes" + val);
    // get collection ttl time
    sleep(2);
    ASSERT_EQ(engine->GetTTL(hashes_collection, &ttl_time), Status::Ok);
  }

  // For list
  {
    ASSERT_EQ(engine->LPush(list_collection, "list" + val), Status::Ok);
    // Set expired time for collection
    ASSERT_EQ(engine->Expire(list_collection, max_ttl_time),
              Status::InvalidArgument);
    ASSERT_EQ(engine->LPush(list_collection, "list2" + val), Status::Ok);
    ASSERT_EQ(engine->RPush(list_collection, "list3" + val), Status::Ok);
    ASSERT_EQ(engine->GetTTL(list_collection, &ttl_time), Status::Ok);
    // check list is persist
    ASSERT_EQ(ttl_time, -1);
    // reset expired time for collection
    ASSERT_EQ(engine->Expire(list_collection, normal_ttl_time), Status::Ok);
    ASSERT_EQ(engine->LPop(list_collection, &got_val), Status::Ok);
    ASSERT_EQ(engine->RPop(list_collection, &got_val), Status::Ok);
    ASSERT_EQ(engine->GetTTL(list_collection, &ttl_time), Status::Ok);
  }

  // Close engine and Recovery
  delete engine;
  ASSERT_EQ(Engine::Open(db_path.c_str(), &engine, configs, stdout),
            Status::Ok);
  // Get string record expired time
  ASSERT_EQ(engine->GetTTL(key, &ttl_time), Status::Ok);

  // Get sorted record expired time
  ASSERT_EQ(engine->GetTTL(sorted_collection, &ttl_time), Status::NotFound);

  // Get hashes record expired time
  ASSERT_EQ(engine->GetTTL(hashes_collection, &ttl_time), Status::Ok);

  // Get list record expired time
  ASSERT_EQ(engine->GetTTL(list_collection, &ttl_time), Status::Ok);
  delete engine;
}

// ========================= Sync Point ======================================

#if DEBUG_LEVEL > 0
TEST_F(EngineBasicTest, TestBatchWriteSyncPoint) {
  // SyncPoint
  // The dependency is, T1->T2->T3/T4
  // T1: insert {"key8", "val15"}
  // T2: batch write: {"key0", "val0"}, ....{"key20",""val20}
  // T3: insert {"key10", "val17"}
  // T4: delete {"key0", "val0"} {"key3", "val3"} ... {"key18", "val18"}
  {
    Configs test_config = configs;
    test_config.max_access_threads = 16;
    ASSERT_EQ(Engine::Open(db_path.c_str(), &engine, test_config, stdout),
              Status::Ok);

    int batch_size = 20;

    SyncPoint::GetInstance()->LoadDependency(
        {{"Test::Set::Finish::1",
          "KVEngine::BatchWrite::AllocateRecord::After"},
         {"KVEngine::BatchWrite::StringBatchWriteImpl::Pesistent::Before",
          "Test::Set::Start::0"},
         {"KVEngine::BatchWrite::StringBatchWriteImpl::Pesistent::Before",
          "Test::Delete::Start::0"}});
    SyncPoint::GetInstance()->SetCallBack(
        "KVEngine::BatchWrite::AllocateRecord::After", [&](void* size) {
          size_t bsize = *((size_t*)size);
          ASSERT_EQ(batch_size, bsize);
        });

    SyncPoint::GetInstance()->EnableProcessing();

    std::vector<std::thread> ts;

    // thread 1
    ts.emplace_back([&]() {
      std::string key = "key8";
      std::string val = "val15";
      ASSERT_EQ(engine->Set(key, val), Status::Ok);
      TEST_SYNC_POINT("Test::Set::Finish::1");
    });

    // thread 2
    ts.emplace_back([&]() {
      WriteBatch wb;
      for (int i = 0; i < batch_size; ++i) {
        std::string key = "key" + std::to_string(i);
        std::string val = "val" + std::to_string(i);
        wb.Put(key, val);
      }
      ASSERT_EQ(engine->BatchWrite(wb), Status::Ok);
    });

    // thread 3
    ts.emplace_back([&]() {
      TEST_SYNC_POINT("Test::Set::Start::0");
      std::string key = "key10";
      std::string val = "val17";
      ASSERT_EQ(engine->Set(key, val), Status::Ok);
    });

    // thread 4
    ts.emplace_back([&]() {
      TEST_SYNC_POINT("Test::Delete::Start::0");
      for (int i = 0; i < batch_size; i += 3) {
        std::string key = "key" + std::to_string(i);
        ASSERT_EQ(engine->Delete(key), Status::Ok);
      }
    });

    for (auto& t : ts) {
      t.join();
    }

    for (auto i = 0; i < batch_size; ++i) {
      std::string key = "key" + std::to_string(i);
      std::string val;
      auto s = engine->Get(key, &val);
      if (i % 3 == 0) {
        ASSERT_EQ(s, Status::NotFound);
      } else {
        if (i == 10) {
          ASSERT_EQ(val, "val17");
        } else {
          ASSERT_EQ(val, "val" + std::to_string(i));
        }
      }
    }
  }

  delete engine;
}

TEST_F(EngineBasicTest, TestBatchWriteRecovrySyncPoint) {
  Configs test_config = configs;
  test_config.max_access_threads = 16;
  ASSERT_EQ(Engine::Open(db_path.c_str(), &engine, test_config, stdout),
            Status::Ok);

  int batch_size = 10;
  {
    SyncPoint::GetInstance()->DisableProcessing();
    SyncPoint::GetInstance()->Reset();
    SyncPoint::GetInstance()->SetCallBack(
        "KVEnigne::BatchWrite::BatchWriteRecord", [&](void* index) {
          size_t idx = *(size_t*)(index);
          if (idx == (batch_size / 2)) {
            throw 1;
          }
        });
    SyncPoint::GetInstance()->EnableProcessing();

    engine->Set("key2", "val2*2");
    engine->Set("key6", "val6*2");
    WriteBatch wb;
    for (int i = 0; i < batch_size; ++i) {
      std::string key = "key" + std::to_string(i);
      std::string val = "val" + std::to_string(i);
      wb.Put(key, val);
    }
    try {
      ASSERT_EQ(engine->BatchWrite(wb), Status::Ok);
    } catch (...) {
      delete engine;
      // reopen engine
      ASSERT_EQ(Engine::Open(db_path.c_str(), &engine, test_config, stdout),
                Status::Ok);
      for (int i = 0; i < batch_size; ++i) {
        std::string got_val;
        std::string key = "key" + std::to_string(i);
        if (key == "key2") {
          ASSERT_EQ(engine->Get(key, &got_val), Status::Ok);
          ASSERT_EQ(got_val, "val2*2");
        } else if (key == "key6") {
          ASSERT_EQ(engine->Get(key, &got_val), Status::Ok);
          ASSERT_EQ(got_val, "val6*2");
        } else {
          ASSERT_EQ(engine->Get(key, &got_val), Status::NotFound);
        }
      }
    }
  }

  // Again write batch (the same key, the different value). Crash before
  // purgeAndFree
  {
    SyncPoint::GetInstance()->DisableProcessing();
    SyncPoint::GetInstance()->Reset();
    SyncPoint::GetInstance()->SetCallBack(
        "KVEngine::BatchWrite::purgeAndFree::Before", [&](void* index) {
          size_t idx = *(size_t*)(index);
          if (idx == 6) {
            throw 1;
          }
        });
    SyncPoint::GetInstance()->EnableProcessing();
    WriteBatch wb;
    for (int i = 0; i < batch_size; ++i) {
      std::string key = "key" + std::to_string(i);
      std::string val = "val*" + std::to_string(i);

      if (i % 4 == 0) {
        ASSERT_EQ(engine->Set(key, val), Status::Ok);
        wb.Delete(key);
      } else {
        wb.Put(key, val);
      }
    }
    try {
      ASSERT_EQ(engine->BatchWrite(wb), Status::Ok);
    } catch (...) {
      delete engine;  // reopen engine;
      ASSERT_EQ(Engine::Open(db_path.c_str(), &engine, test_config, stdout),
                Status::Ok);
      for (int i = 0; i < batch_size; ++i) {
        std::string got_val;
        std::string key = "key" + std::to_string(i);
        Status s = engine->Get(key, &got_val);
        if (i % 4 == 0) {
          ASSERT_EQ(s, Status::NotFound);
        } else {
          ASSERT_EQ(s, Status::Ok);
          ASSERT_EQ(got_val, "val*" + std::to_string(i));
        }
      }
    }
  }
}

// Example Case One:
//         A <-> C <-> D
// Insert B, but crashes half way, Now the state is:
//         A <------ C <-> D
//         A <-> B ->C
// Then Repair
TEST_F(EngineBasicTest, TestSortedRecoverySyncPointCaseOne) {
  Configs test_config = configs;
  test_config.max_access_threads = 16;

  std::atomic<int> update_num(1);
  int cnt = 20;
  ASSERT_EQ(Engine::Open(db_path.c_str(), &engine, test_config, stdout),
            Status::Ok);
  SyncPoint::GetInstance()->DisableProcessing();
  SyncPoint::GetInstance()->Reset();
  SyncPoint::GetInstance()->SetCallBack(
      "KVEngine::Skiplist::InsertDLRecord::UpdatePrev", [&](void*) {
        if (update_num % 8 == 0) {
          throw 1;
        }
      });
  SyncPoint::GetInstance()->SetCallBack(
      "Test::SSet::Update::Finish", [&](void*) { update_num.fetch_add(1); });
  SyncPoint::GetInstance()->EnableProcessing();

  Collection* collection_ptr;
  std::string collection_name = "SortedRecoverySyncPoint";
  Status s = engine->CreateSortedCollection(collection_name, &collection_ptr);
  ASSERT_EQ(s, Status::Ok);

  try {
    for (int i = 0; i < cnt; ++i) {
      if (i % 2 == 0) {
        engine->SSet(collection_name, "key" + std::to_string(i),
                     "val" + std::to_string(i));
      } else {
        std::string new_val = "val*" + std::to_string(i);
        engine->SSet(collection_name, "key" + std::to_string(i - 1), new_val);
        TEST_SYNC_POINT("Test::SSet::Update::Finish");
      }
    }
  } catch (...) {
    delete engine;
    // reopen engine
    ASSERT_EQ(Engine::Open(db_path.c_str(), &engine, test_config, stdout),
              Status::Ok);
    for (int i = 0; i < cnt; ++i) {
      std::string key = "key" + std::to_string(i);
      std::string got_val;
      Status s = engine->SGet(collection_name, key, &got_val);
      if (i % 2 != 0) {
        ASSERT_EQ(s, Status::NotFound);
      } else {
        if (i <= 14) {
          ASSERT_EQ(s, Status::Ok);
          if (i != 14) {
            ASSERT_EQ(got_val, "val*" + std::to_string(i + 1));
          } else
            ASSERT_EQ(got_val, "val" + std::to_string(i));
        } else {
          ASSERT_EQ(s, Status::NotFound);
        }
      }
    }
  }
}

// Example Case Two:
//         A <-> C <-> D
// Insert order: A, D, C
// Delete C, crash half way, now the state is:
//           A ----------> D
//           A<==>C-->D
// Then Repair

TEST_F(EngineBasicTest, TestSortedRecoverySyncPointCaseTwo) {
  Configs test_config = configs;
  test_config.max_access_threads = 16;
  ASSERT_EQ(Engine::Open(db_path.c_str(), &engine, test_config, stdout),
            Status::Ok);

  std::atomic<bool> first_visited{false};
  SyncPoint::GetInstance()->DisableProcessing();
  SyncPoint::GetInstance()->Reset();
  // only throw when the first call `SDelete`
  SyncPoint::GetInstance()->SetCallBack(
      "KVEngine::Skiplist::Delete::PersistNext'sPrev::After", [&](void*) {
        if (!first_visited.load()) {
          first_visited.store(true);
          throw 1;
        }
      });
  SyncPoint::GetInstance()->EnableProcessing();

  Collection* collection_ptr;
  std::string collection_name = "SortedDeleteRecoverySyncPoint";
  Status s = engine->CreateSortedCollection(collection_name, &collection_ptr);
  ASSERT_EQ(s, Status::Ok);

  std::vector<std::string> keylists{"C", "A", "D"};
  try {
    engine->SSet(collection_name, keylists[0], "val" + keylists[0]);
    engine->SSet(collection_name, keylists[1], "val" + keylists[1]);
    engine->SSet(collection_name, keylists[2], "val" + keylists[2]);
    engine->SDelete(collection_name, keylists[0]);
  } catch (...) {
    delete engine;
    // reopen engine
    ASSERT_EQ(Engine::Open(db_path.c_str(), &engine, test_config, stdout),
              Status::Ok);
    // Check skiplist integrity.
    int forward_num = 0, backward_num = 0;
    auto sorted_iter = engine->NewSortedIterator(collection_name);
    // Forward traversal.
    sorted_iter->SeekToFirst();
    while (sorted_iter->Valid()) {
      forward_num++;
      sorted_iter->Next();
    }
    // Backward traversal.
    sorted_iter->SeekToLast();
    while (sorted_iter->Valid()) {
      backward_num++;
      sorted_iter->Prev();
    }
    engine->ReleaseSortedIterator(sorted_iter);
    ASSERT_EQ(forward_num, backward_num);

    std::string got_val;
    ASSERT_EQ(engine->SGet(collection_name, keylists[0], &got_val), Status::Ok);
    ASSERT_EQ(engine->SGet(collection_name, keylists[2], &got_val), Status::Ok);
    ASSERT_EQ(got_val, "val" + keylists[2]);
    ASSERT_EQ(engine->SGet(collection_name, keylists[1], &got_val), Status::Ok);
    ASSERT_EQ(got_val, "val" + keylists[1]);

    // Again delete "C".
    ASSERT_EQ(engine->SDelete(collection_name, keylists[0]), Status::Ok);
  }
}

// Example:
//   {key0, val0} <-> {key2, val2}
//   thread1 insert : {key0, val0} <-> {key1, val1} <-> {key2, val2}
//   thread2: iter
TEST_F(EngineBasicTest, TestSortedSyncPoint) {
  Configs test_config = configs;
  test_config.max_access_threads = 16;
  ASSERT_EQ(Engine::Open(db_path.c_str(), &engine, test_config, stdout),
            Status::Ok);
  std::vector<std::thread> ths;
  std::string collection_name = "skiplist";
  Collection* collection_ptr;
  ASSERT_EQ(engine->CreateSortedCollection(collection_name, &collection_ptr),
            Status::Ok);

  engine->SSet(collection_name, "key0", "val0");
  engine->SSet(collection_name, "key2", "val2");

  std::atomic<bool> first_record(false);
  SyncPoint::GetInstance()->DisableProcessing();
  SyncPoint::GetInstance()->Reset();
  SyncPoint::GetInstance()->LoadDependency(
      {{"KVEngine::Skiplist::InsertDLRecord::UpdatePrev", "Test::Iter::key0"}});
  SyncPoint::GetInstance()->EnableProcessing();

  // insert
  ths.emplace_back(std::thread([&]() {
    engine->SSet(collection_name, "key1", "val1");
    std::string got_val;
    ASSERT_EQ(engine->SGet(collection_name, "key1", &got_val), Status::Ok);
  }));

  // Iter
  ths.emplace_back(std::thread([&]() {
    sleep(1);
    auto sorted_iter = engine->NewSortedIterator(collection_name);
    sorted_iter->SeekToLast();
    int iter_num = 0;
    if (sorted_iter->Valid()) {
      std::string next = sorted_iter->Key();
      ASSERT_EQ(next, "key2");
      sorted_iter->Prev();
      while (sorted_iter->Valid()) {
        std::string k = sorted_iter->Key();
        TEST_SYNC_POINT("Test::Iter::" + k);
        if (k == "key0") {
          sorted_iter->Next();
          ASSERT_EQ(sorted_iter->Key(), "key1");
          sorted_iter->Prev();
        }
        sorted_iter->Prev();
        ASSERT_EQ(true, k.compare(next) < 0);
        next = k;
      }
    }
    engine->ReleaseSortedIterator(sorted_iter);
  }));
  for (auto& thread : ths) {
    thread.join();
  }
}

TEST_F(EngineBasicTest, TestHashTableRangeIter) {
  uint64_t threads = 16;
  configs.max_access_threads = threads;
  ASSERT_EQ(Engine::Open(db_path.c_str(), &engine, configs, stdout),
            Status::Ok);
  std::string key = "stringkey";
  std::string val = "stringval";
  std::string updated_val = "stringupdatedval";

  ASSERT_EQ(engine->Set(key, val), Status::Ok);

  SyncPoint::GetInstance()->DisableProcessing();
  SyncPoint::GetInstance()->Reset();
  SyncPoint::GetInstance()->LoadDependency(
      {{"ScanHashTable", "KVEngine::StringSetImpl::BeforeLock"}});
  SyncPoint::GetInstance()->EnableProcessing();

  auto StringUpdate = [&]() {
    ASSERT_EQ(engine->Set(key, updated_val), Status::Ok);
  };

  auto HashTableScan = [&]() {
    auto test_kvengine = static_cast<KVEngine*>(engine);
    auto hash_table = test_kvengine->GetHashTable();
    auto slot_iter = hash_table->GetSlotIterator();
    while (slot_iter.Valid()) {
      auto bucket_iter = slot_iter.Begin();
      auto end_bucket_iter = slot_iter.End();
      while (bucket_iter != end_bucket_iter) {
        if (bucket_iter->GetIndexType() == HashIndexType::StringRecord) {
          TEST_SYNC_POINT("ScanHashTable");
          sleep(2);
          ASSERT_EQ(bucket_iter->GetIndex().string_record->Key(), key);
          ASSERT_EQ(bucket_iter->GetIndex().string_record->Value(), val);
        }
        bucket_iter++;
      }
      slot_iter.Next();
    }
  };

  std::vector<std::thread> ts;
  ts.emplace_back(std::thread(StringUpdate));
  ts.emplace_back(std::thread(HashTableScan));
  for (auto& t : ts) t.join();
  delete engine;
}
#endif

int main(int argc, char** argv) {
  testing::InitGoogleTest(&argc, argv);
  return RUN_ALL_TESTS();
}<|MERGE_RESOLUTION|>--- conflicted
+++ resolved
@@ -1033,15 +1033,9 @@
   ASSERT_EQ(Engine::Open(db_path.c_str(), &engine, configs, stdout),
             Status::Ok);
   auto skiplists = (dynamic_cast<KVEngine*>(engine))->GetSkiplists();
-<<<<<<< HEAD
   for (auto s : skiplists) {
     if (s.second->IndexWithHashtable()) {
       ASSERT_EQ(s.second->CheckIndex(), Status::Ok);
-=======
-  for (int h = 1; h <= 32; ++h) {
-    for (auto s : skiplists) {
-      ASSERT_EQ(s.second->CheckConnection(h), Status::Ok);
->>>>>>> 6c15694d
     }
   }
   delete engine;
@@ -1556,7 +1550,7 @@
 
 TEST_F(EngineBasicTest, TestSortedCustomCompareFunction) {
   using kvpair = std::pair<std::string, std::string>;
-  int threads = 16;
+  int threads = 1;
   configs.max_access_threads = threads;
   ASSERT_EQ(Engine::Open(db_path.c_str(), &engine, configs, stdout),
             Status::Ok);
@@ -1628,8 +1622,8 @@
   // Reopen engine error as the comparator is not registered in configs
   ASSERT_EQ(Engine::Open(db_path.c_str(), &engine, configs, stdout),
             Status::Abort);
-  configs.comparator.RegisterComparator("collection0_cmp", cmp0);
-  configs.comparator.RegisterComparator("collection1_cmp", cmp1);
+  ASSERT_TRUE(configs.comparator.RegisterComparator("collection0_cmp", cmp0));
+  ASSERT_TRUE(configs.comparator.RegisterComparator("collection1_cmp", cmp1));
   ASSERT_EQ(Engine::Open(db_path.c_str(), &engine, configs, stdout),
             Status::Ok);
 
@@ -1661,7 +1655,6 @@
     }
     engine->ReleaseSortedIterator(iter);
   }
-  ASSERT_EQ(engine->SDelete("collection0", "a"), Status::Ok);
   delete engine;
 }
 
@@ -1750,7 +1743,7 @@
 
   std::string got_val;
   int64_t ttl_time;
-  WriteOptions write_options1{-2, false};
+  WriteOptions write_options1{0 /* invalid argument */, false};
   WriteOptions write_options2{INT64_MAX / 1000, false};
   std::string key = "expired_key";
   std::string val(10, 'a');
@@ -1794,14 +1787,14 @@
               Status::Ok);
     ASSERT_EQ(engine->GetTTL(sorted_collection, &ttl_time), Status::Ok);
     // check sorted_collection is persist;
-    ASSERT_EQ(ttl_time, -1);
+    ASSERT_EQ(ttl_time, kPersistTime);
     // reset expired time for collection
     ASSERT_EQ(engine->Expire(sorted_collection, 2), Status::Ok);
     sleep(2);
     ASSERT_EQ(engine->SGet(sorted_collection, "sorted" + key, &got_val),
               Status::NotFound);
     ASSERT_EQ(engine->GetTTL(sorted_collection, &ttl_time), Status::NotFound);
-    ASSERT_EQ(ttl_time, -2);
+    ASSERT_EQ(ttl_time, kInvalidTime);
   }
 
   // For hashes collection
@@ -1834,7 +1827,7 @@
     ASSERT_EQ(engine->RPush(list_collection, "list3" + val), Status::Ok);
     ASSERT_EQ(engine->GetTTL(list_collection, &ttl_time), Status::Ok);
     // check list is persist
-    ASSERT_EQ(ttl_time, -1);
+    ASSERT_EQ(ttl_time, kPersistTime);
     // reset expired time for collection
     ASSERT_EQ(engine->Expire(list_collection, normal_ttl_time), Status::Ok);
     ASSERT_EQ(engine->LPop(list_collection, &got_val), Status::Ok);
