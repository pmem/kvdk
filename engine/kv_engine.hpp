/* SPDX-License-Identifier: BSD-3-Clause
 * Copyright(c) 2021 Intel Corporation
 */

#pragma once

#include <cstdint>
#include <deque>
#include <memory>
#include <mutex>
#include <thread>
#include <unordered_map>
#include <vector>

#include "atomic"
#include "cassert"
#include "data_entry.hpp"
#include "dram_allocator.hpp"
#include "hash_list.hpp"
#include "hash_table.hpp"
#include "kvdk/engine.hpp"
#include "list"
#include "logger.hpp"
#include "pmem_allocator/pmem_allocator.hpp"
#include "skiplist.hpp"
#include "structures.hpp"
#include "thread_manager.hpp"
#include "time.h"
#include "unordered_map"
#include "utils.hpp"

namespace KVDK_NAMESPACE {
class KVEngine : public Engine {
public:
  KVEngine();
  ~KVEngine();

  static Status Open(const std::string &name, Engine **engine_ptr,
                     const Configs &configs);
  Status Get(const pmem::obj::string_view key, std::string *value) override;
  Status Set(const pmem::obj::string_view key,
             const pmem::obj::string_view value) override;
  Status Delete(const pmem::obj::string_view key) override;
  Status SGet(const pmem::obj::string_view collection,
              const pmem::obj::string_view user_key,
              std::string *value) override;
  Status SSet(const pmem::obj::string_view collection,
              const pmem::obj::string_view user_key,
              const pmem::obj::string_view value) override;
  // TODO: Release delete record and deleted nodes
  Status SDelete(const pmem::obj::string_view collection,
                 const pmem::obj::string_view user_key) override;
  Status BatchWrite(const WriteBatch &write_batch) override;
  std::shared_ptr<Iterator>
  NewSortedIterator(const pmem::obj::string_view collection) override;
  void ReleaseWriteThread() override { write_thread.Release(); }

private:
  struct BatchWriteHint {
    uint64_t timestamp{0};
    SizedSpaceEntry allocated_space{};
    SizedSpaceEntry free_after_finish{};
    bool delay_free{false};
  };

  struct ThreadLocalRes {
    ThreadLocalRes() = default;

    alignas(64) uint64_t newest_restored_ts = 0;
    PendingBatch *persisted_pending_batch = nullptr;
  };

  bool CheckKeySize(const pmem::obj::string_view &key) {
    return key.size() <= UINT16_MAX;
  }

  bool CheckValueSize(const pmem::obj::string_view &value) {
    return value.size() <= UINT32_MAX;
  }

  Status Init(const std::string &name, const Configs &configs);

  Status HashGetImpl(const pmem::obj::string_view &key, std::string *value,
                     uint16_t type_mask);

  inline Status MaybeInitWriteThread();

  Status SearchOrInitPersistentList(const pmem::obj::string_view &collection,
                                    PersistentList **list, bool init,
                                    uint16_t header_type);

  Status SearchOrInitHashlist(const pmem::obj::string_view &collection,
                              HashList **hashlist, bool init) {
    if (!CheckKeySize(collection)) {
      return Status::InvalidDataSize;
    }
    return SearchOrInitPersistentList(collection, (PersistentList **)hashlist,
                                      init, HashListHeaderRecord);
  };

  Status SearchOrInitSkiplist(const pmem::obj::string_view &collection,
                              Skiplist **skiplist, bool init) {
    if (!CheckKeySize(collection)) {
      return Status::InvalidDataSize;
    }
    return SearchOrInitPersistentList(collection, (PersistentList **)skiplist,
                                      init, SortedHeaderRecord);
  }

  Status MaybeInitPendingBatchFile();

<<<<<<< HEAD
  Status StringSetImpl(const pmem::obj::string_view &key,
                       const pmem::obj::string_view &value,
                       BatchWriteHint *batch_hint);

  Status StringDeleteImpl(const pmem::obj::string_view &key,
                          BatchWriteHint *batch_hint = nullptr);
=======
  Status StringBatchWriteImpl(const WriteBatch::KV &kv,
                              BatchWriteHint &batch_hint);

  Status StringWriteImpl(const pmem::obj::string_view &key,
                         const pmem::obj::string_view &value, uint16_t dt);
>>>>>>> 79b9e908

  Status SSetImpl(Skiplist *skiplist, const pmem::obj::string_view &user_key,
                  const pmem::obj::string_view &value);

  Status SDeleteImpl(Skiplist *skiplist,
                     const pmem::obj::string_view &user_key);

  Status Recovery();

  Status RestoreData(uint64_t thread_id);

  Status RestoreSkiplist(DLDataEntry *pmem_data_entry, DataEntry *cached_meta);

  Status RestoreSortedRecord(DLDataEntry *pmem_data_entry,
                             DataEntry *cached_meta);

<<<<<<< HEAD
  Status RestoreSkiplistOrHashRecord(DataEntry *recovering_data_entry,
                                     DataEntry *pmem_data_entry);

  // Check if a sorted data entry has been successfully inserted, and try repair
  // un-finished prev pointer
  bool CheckAndRepairSortedRecord(DLDataEntry *sorted_data_entry);

=======
>>>>>>> 79b9e908
  Status RestoreStringRecord(DataEntry *pmem_data_entry,
                             DataEntry *cached_meta);

  uint32_t CalculateChecksum(DataEntry *data_entry);

  Status RestorePendingBatch();

  Status PersistOrRecoverImmutableConfigs();

  // Regularly works excecuted by background thread
  void BackgroundWork();

  void PersistDataEntry(char *block_base, DataEntry *data_entry,
                        const pmem::obj::string_view &key,
                        const pmem::obj::string_view &value, uint16_t type);

  Status CheckConfigs(const Configs &configs);

  void FreeSkiplistDramNodes();

  inline uint64_t get_cpu_tsc() {
    uint32_t lo, hi;
    __asm__ __volatile__("rdtsc" : "=a"(lo), "=d"(hi));
    return ((uint64_t)lo) | (((uint64_t)hi) << 32);
  }

  inline uint64_t get_timestamp() {
    auto res = get_cpu_tsc() - ts_on_startup_ + newest_version_on_startup_;
    return res;
  }

  inline std::string db_file_name() { return dir_ + "data"; }

  inline std::string persisted_pending_block_file(int thread_id) {
    return pending_batch_dir_ + std::to_string(thread_id);
  }

  inline std::string config_file_name() { return dir_ + "configs"; }

  std::vector<ThreadLocalRes> thread_res_;

  // restored kvs in reopen
  std::atomic<uint64_t> restored_{0};
  std::atomic<uint64_t> list_id_{0};

  uint64_t ts_on_startup_ = 0;
  uint64_t newest_version_on_startup_ = 0;
  std::shared_ptr<HashTable> hash_table_;

  std::vector<std::shared_ptr<Skiplist>> skiplists_;
  std::vector<std::shared_ptr<HashList>> hashlists_;
  std::mutex list_mu_;

  std::string dir_;
  std::string pending_batch_dir_;
  std::string db_file_;
  std::shared_ptr<ThreadManager> thread_manager_;
  std::shared_ptr<PMEMAllocator> pmem_allocator_;
  Configs configs_;
  bool closing_{false};
  std::vector<std::thread> bg_threads_;
};

} // namespace KVDK_NAMESPACE<|MERGE_RESOLUTION|>--- conflicted
+++ resolved
@@ -109,21 +109,16 @@
 
   Status MaybeInitPendingBatchFile();
 
-<<<<<<< HEAD
   Status StringSetImpl(const pmem::obj::string_view &key,
                        const pmem::obj::string_view &value,
                        BatchWriteHint *batch_hint);
 
   Status StringDeleteImpl(const pmem::obj::string_view &key,
                           BatchWriteHint *batch_hint = nullptr);
-=======
+
   Status StringBatchWriteImpl(const WriteBatch::KV &kv,
                               BatchWriteHint &batch_hint);
 
-  Status StringWriteImpl(const pmem::obj::string_view &key,
-                         const pmem::obj::string_view &value, uint16_t dt);
->>>>>>> 79b9e908
-
   Status SSetImpl(Skiplist *skiplist, const pmem::obj::string_view &user_key,
                   const pmem::obj::string_view &value);
 
@@ -136,21 +131,15 @@
 
   Status RestoreSkiplist(DLDataEntry *pmem_data_entry, DataEntry *cached_meta);
 
+  Status RestoreStringRecord(DataEntry *pmem_data_entry,
+                             DataEntry *cached_meta);
+
   Status RestoreSortedRecord(DLDataEntry *pmem_data_entry,
                              DataEntry *cached_meta);
-
-<<<<<<< HEAD
-  Status RestoreSkiplistOrHashRecord(DataEntry *recovering_data_entry,
-                                     DataEntry *pmem_data_entry);
 
   // Check if a sorted data entry has been successfully inserted, and try repair
   // un-finished prev pointer
   bool CheckAndRepairSortedRecord(DLDataEntry *sorted_data_entry);
-
-=======
->>>>>>> 79b9e908
-  Status RestoreStringRecord(DataEntry *pmem_data_entry,
-                             DataEntry *cached_meta);
 
   uint32_t CalculateChecksum(DataEntry *data_entry);
 
