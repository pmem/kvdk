--- conflicted
+++ resolved
@@ -1433,13 +1433,8 @@
                                        "collection2"};
 
   auto cmp0 = [](const StringView &a, const StringView &b) -> int {
-<<<<<<< HEAD
-    double scorea = std::stod(a.data());
-    double scoreb = std::stod(b.data());
-=======
     double scorea = std::stod(string_view_2_string(a));
     double scoreb = std::stod(string_view_2_string(b));
->>>>>>> f6279ef4
     if (scorea == scoreb)
       return 0;
     else if (scorea < scoreb)
@@ -1449,13 +1444,8 @@
   };
 
   auto cmp1 = [](const StringView &a, const StringView &b) -> int {
-<<<<<<< HEAD
-    double scorea = std::stod(a.data());
-    double scoreb = std::stod(b.data());
-=======
     double scorea = std::stod(string_view_2_string(a));
     double scoreb = std::stod(string_view_2_string(b));
->>>>>>> f6279ef4
     if (scorea == scoreb)
       return 0;
     else if (scorea > scoreb)
@@ -1536,6 +1526,10 @@
 #if DEBUG_LEVEL > 0
 TEST_F(EngineBasicTest, TestBatchWriteSyncPoint) {
   // SyncPoint
+  // thread1: insert {"key8", "val15"}
+  // thread2: batch write: {"key0", "val0"}, ....{"key20",""val20}
+  // thread3: insert {"key10", "val17"}
+  // thread4: delete {"key0", "val0"} {"key3", "val3"} ... {"key15", "val15"}
   {
     Configs test_config = configs;
     test_config.max_write_threads = 16;
@@ -1633,6 +1627,9 @@
           }
         });
     SyncPoint::GetInstance()->EnableProcessing();
+
+    engine->Set("key2", "val2*2");
+    engine->Set("key6", "val6*2");
     WriteBatch wb;
     for (int i = 0; i < cnt; ++i) {
       std::string key = "key" + std::to_string(i);
@@ -1649,7 +1646,15 @@
       for (int i = 0; i < cnt; ++i) {
         std::string got_val;
         std::string key = "key" + std::to_string(i);
-        ASSERT_EQ(engine->Get(key, &got_val), Status::NotFound);
+        if (key == "key2") {
+          ASSERT_EQ(engine->Get(key, &got_val), Status::Ok);
+          ASSERT_EQ(got_val, "val2*2");
+        } else if (key == "key6") {
+          ASSERT_EQ(engine->Get(key, &got_val), Status::Ok);
+          ASSERT_EQ(got_val, "val6*2");
+        } else {
+          ASSERT_EQ(engine->Get(key, &got_val), Status::NotFound);
+        }
       }
     }
   }
@@ -1664,16 +1669,20 @@
         "KVEnigne::BatchWrite::BatchWriteRecord",
         [&](void *index) { write_num.fetch_add(1); });
     SyncPoint::GetInstance()->SetCallBack(
-        "KVEngine::StringBatchWriteImpl::HashInsertBefore", [&](void *index) {
-          if (write_num % 4 == 0)
+        "KVEngine::BatchWrite::purgeAndFree::Before", [&](void *index) {
+          size_t idx = *(size_t *)(index);
+          if (idx == 5)
             throw 1;
         });
     SyncPoint::GetInstance()->EnableProcessing();
     WriteBatch wb;
-    for (int i = 0; i < cnt; i += 2) {
+    for (int i = 0; i < cnt; ++i) {
       std::string key = "key" + std::to_string(i);
       std::string val = "val*" + std::to_string(i);
       wb.Put(key, val);
+      if (i % 4 == 0) {
+        wb.Delete(key);
+      }
     }
     try {
       ASSERT_EQ(engine->BatchWrite(wb), Status::Ok);
@@ -1690,7 +1699,7 @@
   }
 }
 
-// Example One:
+// Example Case One:
 //         A <-> C <-> D
 // Insert: A <------ C <-> D
 //         A <-> B ->C
@@ -1712,8 +1721,7 @@
         }
       });
   SyncPoint::GetInstance()->SetCallBack(
-      "KVEngine::SSetImpl::Update::Finish",
-      [&](void *) { update_num.fetch_add(1); });
+      "Test::SSet::Update::Finish", [&](void *) { update_num.fetch_add(1); });
   SyncPoint::GetInstance()->EnableProcessing();
 
   Collection *collection_ptr;
@@ -1729,6 +1737,7 @@
       } else {
         std::string new_val = "val*" + std::to_string(i);
         engine->SSet(collection_name, "key" + std::to_string(i - 1), new_val);
+        TEST_SYNC_POINT("Test::SSet::Update::Finish");
       }
     }
   } catch (...) {
@@ -1757,7 +1766,7 @@
   }
 }
 
-// Example Two:
+// Example Case Two:
 //         A <-> C <-> D
 // Insert order: A, D, C
 // Delete:  A ----------> D
@@ -1828,7 +1837,7 @@
 
 // Example:
 //   {key0, val0} <-> {key2, val2}
-//   thread1: {key0, val0} <-> {key1, val1} <-> {key2, val2}
+//   thread1 insert : {key0, val0} <-> {key1, val1} <-> {key2, val2}
 //   thread2: iter
 TEST_F(EngineBasicTest, TestSortedSyncPoint) {
   Configs test_config = configs;
