--- conflicted
+++ resolved
@@ -4,14 +4,11 @@
 
 #pragma once
 
-<<<<<<< HEAD
 #include <immintrin.h>
 #include <libpmem.h>
 
 #include "alias.hpp"
-=======
 #include "kvdk/configs.hpp"
->>>>>>> 4fd48240
 #include "kvdk/namespace.hpp"
 #include "utils/utils.hpp"
 
@@ -191,10 +188,7 @@
   }
 
   uint32_t Checksum() {
-<<<<<<< HEAD
-=======
     // we don't checksum next/prev pointers
->>>>>>> 4fd48240
     uint32_t meta_checksum_size = sizeof(DataMeta) + sizeof(PMemOffsetType);
     uint32_t data_checksum_size = entry.meta.k_size + entry.meta.v_size;
 
