/* SPDX-License-Identifier: BSD-3-Clause
 * Copyright(c) 2021 Intel Corporation
 */

#include "thread_manager.hpp"

#include <mutex>

namespace KVDK_NAMESPACE {

constexpr size_t kMaxRecycleID = 1024;

std::shared_ptr<ThreadManager> ThreadManager::manager_(new ThreadManager);

Thread::~Thread() {
  if (manager != nullptr) {
    manager->Release(*this);
  }
}

void ThreadManager::MaybeInitThread(Thread& t) {
  if (t.id < 0) {
    if (!recycle_id_.empty()) {
      std::lock_guard<SpinMutex> lg(spin_);
      if (!recycle_id_.empty()) {
        auto it = recycle_id_.begin();
        t.manager = shared_from_this();
        t.id = *it;
        recycle_id_.erase(it);
        return;
      }
    }
    int id = ids_.fetch_add(1, std::memory_order_relaxed);
    t.manager = shared_from_this();
    t.id = id;
  }
}

void ThreadManager::Release(Thread& t) {
<<<<<<< HEAD
  if (t.id >= 0) {
    assert(static_cast<unsigned>(t.id) < max_threads_);
    std::lock_guard<SpinMutex> lg(spin_);
    usable_id_.insert(t.id);
    // Prevent double-release.
    t.id = -1;
=======
  if (t.manager.get() == this && t.id >= 0 &&
      recycle_id_.size() < kMaxRecycleID) {
    std::lock_guard<SpinMutex> lg(spin_);
    recycle_id_.insert(t.id);
>>>>>>> d6b630bf
  }
  t.id = -1;
  t.manager = nullptr;
}

thread_local Thread this_thread;

}  // namespace KVDK_NAMESPACE<|MERGE_RESOLUTION|>--- conflicted
+++ resolved
@@ -37,19 +37,10 @@
 }
 
 void ThreadManager::Release(Thread& t) {
-<<<<<<< HEAD
-  if (t.id >= 0) {
-    assert(static_cast<unsigned>(t.id) < max_threads_);
-    std::lock_guard<SpinMutex> lg(spin_);
-    usable_id_.insert(t.id);
-    // Prevent double-release.
-    t.id = -1;
-=======
   if (t.manager.get() == this && t.id >= 0 &&
       recycle_id_.size() < kMaxRecycleID) {
     std::lock_guard<SpinMutex> lg(spin_);
     recycle_id_.insert(t.id);
->>>>>>> d6b630bf
   }
   t.id = -1;
   t.manager = nullptr;
