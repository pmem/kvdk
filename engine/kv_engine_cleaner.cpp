/* SPDX-License-Identifier: BSD-3-Clause
 * Copyright(c) 2021 Intel Corporation
 */
#include <algorithm>

#include "kv_engine.hpp"
#include "utils/sync_point.hpp"

namespace KVDK_NAMESPACE {

template <typename T>
T* KVEngine::removeListOutDatedVersion(T* list, TimeStampType min_snapshot_ts) {
  static_assert(
      std::is_same<T, List>::value || std::is_same<T, HashList>::value,
      "Invalid collection type, should be list or hashlist.");
  T* old_list = list;
  while (old_list && old_list->GetTimeStamp() > min_snapshot_ts) {
    old_list = old_list->OldVersion();
  }

  // the snapshot should access the old record, so we need to purge and free the
  // older version of the old record
  if (old_list && old_list->OldVersion()) {
    auto older_list = old_list->OldVersion();
    old_list->RemoveOldVersion();
    return older_list;
  }
  return nullptr;
}

void KVEngine::purgeAndFreeStringRecords(
    const std::vector<StringRecord*>& old_records) {
  std::vector<SpaceEntry> entries;
  for (auto old_record : old_records) {
    while (old_record) {
      switch (old_record->GetRecordStatus()) {
        case RecordStatus::Normal:
          old_record->entry.Destroy();
          entries.emplace_back(pmem_allocator_->addr2offset(old_record),
                               old_record->entry.header.record_size);
          break;
        case RecordStatus::Outdated:
        case RecordStatus::Dirty:
          entries.emplace_back(pmem_allocator_->addr2offset(old_record),
                               old_record->entry.header.record_size);
          break;
        default:
          std::abort();
      }
      old_record = static_cast<StringRecord*>(
          pmem_allocator_->offset2addr(old_record->old_version));
    }
  }
  pmem_allocator_->BatchFree(entries);
}

void KVEngine::purgeAndFreeDLRecords(
    const std::vector<DLRecord*>& old_records) {
  std::vector<SpaceEntry> entries;
  std::vector<CollectionIDType> outdated_skiplists;
  for (auto pmem_record : old_records) {
    while (pmem_record) {
      DLRecord* next_record =
          pmem_allocator_->offset2addr<DLRecord>(pmem_record->old_version);
      RecordType type = pmem_record->GetRecordType();
      RecordStatus record_status = pmem_record->GetRecordStatus();
      switch (type) {
        case RecordType::SortedElem: {
          entries.emplace_back(pmem_allocator_->addr2offset(pmem_record),
                               pmem_record->entry.header.record_size);
          if (record_status == RecordStatus::Normal) {
            pmem_record->Destroy();
          }
          break;
        }
        case RecordType::SortedHeader: {
          if (record_status == RecordStatus::Normal) {
            entries.emplace_back(pmem_allocator_->addr2offset(pmem_record),
                                 pmem_record->entry.header.record_size);
            pmem_record->Destroy();
          } else {
            auto skiplist_id = Skiplist::SkiplistID(pmem_record);
            // For the skiplist header, we should disconnect the old version
            // list of sorted header delete record. In order that `DestroyAll`
            // function could easily deal with destroying a sorted collection,
            // instead of may recusively destroy sorted collection, example
            // case: sortedHeaderDelete->sortedHeader->sortedHeaderDelete.
            skiplists_[skiplist_id]->HeaderRecord()->PersistOldVersion(
                kNullPMemOffset);
            skiplists_[skiplist_id]->DestroyAll();
            removeSkiplist(skiplist_id);
          }
          break;
        }
        default:
          std::abort();
      }
      pmem_record = next_record;
    }
  }
  pmem_allocator_->BatchFree(entries);
}

void KVEngine::cleanNoHashIndexedSkiplist(
    Skiplist* skiplist, std::vector<DLRecord*>& purge_dl_records) {
  auto header = skiplist->HeaderRecord();
  auto prev_node = skiplist->HeaderNode();
  auto cur_record =
      pmem_allocator_->offset2addr_checked<DLRecord>(header->next);
  while (cur_record->GetRecordType() == RecordType::SortedElem) {
    auto min_snapshot_ts = version_controller_.GlobalOldestSnapshotTs();
    auto ul = hash_table_->AcquireLock(cur_record->Key());
    // iter old version list
    auto old_record =
        removeOutDatedVersion<DLRecord>(cur_record, min_snapshot_ts);
    if (old_record) {
      purge_dl_records.emplace_back(old_record);
    }

    // check record has dram skiplist node and update skiplist node;
    SkiplistNode* dram_node = nullptr;
    SkiplistNode* cur_node = prev_node->Next(1).RawPointer();
    while (cur_node) {
      if (cur_node->Next(1).GetTag() == SkiplistNode::NodeStatus::Deleted) {
        // cur_node already been deleted
        cur_node = cur_node->Next(1).RawPointer();
      } else {
        kvdk_assert(cur_node->record->GetRecordType() == RecordType::SortedElem,
                    "");
        if (skiplist->Compare(cur_node->UserKey(),
                              Skiplist::UserKey(cur_record)) < 0) {
          prev_node = cur_node;
          cur_node = cur_node->Next(1).RawPointer();
        } else {
          break;
        }
      }
    }

    if (cur_node && cur_node->record == cur_record) {
      dram_node = cur_node;
    }

    DLRecord* next_record =
        pmem_allocator_->offset2addr<DLRecord>(cur_record->next);
    if (cur_record->GetRecordType() == RecordType::SortedElem &&
        cur_record->GetRecordStatus() == RecordStatus::Outdated &&
        cur_record->GetTimestamp() < min_snapshot_ts) {
      TEST_SYNC_POINT(
          "KVEngine::BackgroundCleaner::IterSkiplist::"
          "UnlinkDeleteRecord");
      /* Notice: a user thread firstly update this key, its old version
       * record is delete record(cur_record). So the cur_record is not in
       * this skiplist, `Remove` function returns false. Nothing to do for
       * this cur_record which will be purged and freed in the next
       * iteration.
       */
      if (Skiplist::Remove(cur_record, dram_node, pmem_allocator_.get(),
                           skiplist_locks_.get())) {
        purge_dl_records.emplace_back(cur_record);
      }
    }
    cur_record = next_record;
  }
}

void KVEngine::prugeAndFreeAllType(
    PendingPrugeFreeRecords& pending_clean_records) {
  {  // purge and free pending string records
    while (!pending_clean_records.pending_purge_strings.empty()) {
      auto& pending_strings =
          pending_clean_records.pending_purge_strings.front();
      if (pending_strings.release_time <
          version_controller_.LocalOldestSnapshotTS()) {
        purgeAndFreeStringRecords(pending_strings.records);
        pending_clean_records.pending_purge_strings.pop_front();
      } else {
        break;
      }
    }
  }

  {  // purge and free pending old dl records
    while (!pending_clean_records.pending_purge_dls.empty()) {
      auto& pending_dls = pending_clean_records.pending_purge_dls.front();
      if (pending_dls.release_time <
          version_controller_.LocalOldestSnapshotTS()) {
        purgeAndFreeDLRecords(pending_dls.records);
        pending_clean_records.pending_purge_dls.pop_front();
      } else {
        break;
      }
    }
  }

  {  // Destroy skiplist
    while (!pending_clean_records.outdated_skip_lists.empty()) {
      auto& ts_skiplist = pending_clean_records.outdated_skip_lists.front();
      if (ts_skiplist.first < version_controller_.LocalOldestSnapshotTS()) {
        ts_skiplist.second->DestroyAll();
        removeSkiplist(ts_skiplist.second->ID());
        pending_clean_records.outdated_skip_lists.pop_front();
      } else {
        break;
      }
    }
  }

  {  // Destroy list
    while (!pending_clean_records.outdated_lists.empty()) {
      auto& ts_list = pending_clean_records.outdated_lists.front();
      if (ts_list.first < version_controller_.LocalOldestSnapshotTS()) {
        listDestroy(ts_list.second.release());
        pending_clean_records.outdated_lists.pop_front();
      } else {
        break;
      }
    }
  }

  {  // Destroy hash
    while (!pending_clean_records.outdated_hash_lists.empty()) {
      auto& ts_hlist = pending_clean_records.outdated_hash_lists.front();
      if (ts_hlist.first < version_controller_.LocalOldestSnapshotTS()) {
        hashListDestroy(ts_hlist.second.release());
        pending_clean_records.outdated_hash_lists.pop_front();
      } else {
        break;
      }
    }
  }
}

static inline int64_t PushToOutdatedPool(
    StringRecord* old_record, std::vector<StringRecord*> purge_string_records) {
  if (old_record) {
    purge_string_records.emplace_back(old_record);
    return 1;
  }
  return 0;
}

<<<<<<< HEAD
static inline int64_t PushToOutdatedPool(
    DLRecord* old_record, std::vector<DLRecord*> purge_dl_records) {
  if (old_record) {
    purge_dl_records.emplace_back(old_record);
    return 1;
  }
  return 0;
}

double KVEngine::cleanSlotBlockOutDated(
    PendingPrugeFreeRecords& pending_clean_records, size_t start_slot_idx,
    size_t slot_block_size) {
  constexpr uint64_t kMaxCachedOldRecords = 1024;
  size_t total_num = 0;
  size_t need_purge_num = 0;
  version_controller_.UpdatedOldestSnapshot();

  std::vector<StringRecord*> purge_string_records;
  std::vector<DLRecord*> purge_dl_records;

  std::vector<StringRecord*> tmp_string_records;
  std::vector<DLRecord*> tmp_dl_records;
  {  // Deal with old records from forground
    round_robin_id_ = (round_robin_id_ + 1) % configs_.max_access_threads;
    auto& tc = cleaner_thread_cache_[round_robin_id_];
    std::unique_lock<SpinMutex> lock(tc.mtx);
    if (!tc.old_str_records.empty()) {
      tmp_string_records.swap(tc.old_str_records);
      need_purge_num += tmp_string_records.size();
    }
    if (!tc.old_dl_records.empty()) {
      tmp_dl_records.swap(tc.old_dl_records);
      need_purge_num += tmp_dl_records.size();
    }
  }
  if (!tmp_string_records.empty()) {
    purge_string_records.insert(purge_string_records.end(),
                                tmp_string_records.begin(),
                                tmp_string_records.end());
  }
  if (!tmp_dl_records.empty()) {
    purge_dl_records.insert(purge_dl_records.end(), tmp_dl_records.begin(),
                            tmp_dl_records.end());
  }

  // Iterate hash table
  size_t end_slot_idx = start_slot_idx + slot_block_size;
  if (end_slot_idx > hash_table_->GetSlotsNum()) {
    end_slot_idx = hash_table_->GetSlotsNum();
  }
  auto hashtable_iter = hash_table_->GetIterator(start_slot_idx, end_slot_idx);
  while (hashtable_iter.Valid()) {
    {  // Slot lock section
      auto min_snapshot_ts = version_controller_.GlobalOldestSnapshotTs();
      auto now = TimeUtils::millisecond_time();

      auto slot_lock(hashtable_iter.AcquireSlotLock());
      auto slot_iter = hashtable_iter.Slot();
      while (slot_iter.Valid()) {
        if (!slot_iter->Empty()) {
          switch (slot_iter->GetIndexType()) {
            case PointerType::StringRecord: {
              total_num++;
              auto string_record = slot_iter->GetIndex().string_record;
              auto old_record = removeOutDatedVersion<StringRecord>(
                  string_record, min_snapshot_ts);
              need_purge_num +=
                  PushToOutdatedPool(old_record, purge_string_records);
              if ((string_record->GetRecordType() ==
                       RecordType::StringDeleteRecord ||
                   string_record->GetExpireTime() <= now) &&
                  string_record->GetTimestamp() < min_snapshot_ts) {
                hash_table_->Erase(&(*slot_iter));
                purge_string_records.emplace_back(string_record);
                need_purge_num++;
              }
              break;
            }
            case PointerType::SkiplistNode: {
              total_num++;
              auto node = slot_iter->GetIndex().skiplist_node;
              auto dl_record = node->record;
              auto old_record =
                  removeOutDatedVersion<DLRecord>(dl_record, min_snapshot_ts);
              need_purge_num +=
                  PushToOutdatedPool(old_record, purge_dl_records);
              if (slot_iter->GetRecordType() == RecordType::SortedElemDelete &&
                  dl_record->entry.meta.timestamp < min_snapshot_ts) {
                bool success =
                    Skiplist::Remove(dl_record, node, pmem_allocator_.get(),
                                     skiplist_locks_.get());
                kvdk_assert(success, "");
                hash_table_->Erase(&(*slot_iter));
                purge_dl_records.emplace_back(dl_record);
                need_purge_num++;
              }
              break;
            }
            case PointerType::DLRecord: {
              total_num++;
              auto dl_record = slot_iter->GetIndex().dl_record;
              auto old_record =
                  removeOutDatedVersion<DLRecord>(dl_record, min_snapshot_ts);
              need_purge_num +=
                  PushToOutdatedPool(old_record, purge_dl_records);
              if (slot_iter->GetRecordType() == RecordType::SortedElemDelete &&
                  dl_record->entry.meta.timestamp < min_snapshot_ts) {
                bool success =
                    Skiplist::Remove(dl_record, nullptr, pmem_allocator_.get(),
                                     skiplist_locks_.get());
                kvdk_assert(success, "");
                hash_table_->Erase(&(*slot_iter));
                purge_dl_records.emplace_back(dl_record);
                need_purge_num++;
              }
              break;
            }
            case PointerType::Skiplist: {
              Skiplist* skiplist = slot_iter->GetIndex().skiplist;
              total_num += skiplist->Size();
              auto head_record = skiplist->HeaderRecord();
              auto old_record =
                  removeOutDatedVersion<DLRecord>(head_record, min_snapshot_ts);
              need_purge_num +=
                  PushToOutdatedPool(old_record, purge_dl_records);
              if ((slot_iter->GetRecordType() ==
                       RecordType::SortedHeaderDelete ||
                   head_record->GetExpireTime() <= now) &&
                  head_record->entry.meta.timestamp < min_snapshot_ts) {
                hash_table_->Erase(&(*slot_iter));
                pending_clean_records.outdated_skip_lists.emplace_back(
                    std::make_pair(version_controller_.GetCurrentTimestamp(),
                                   skiplist));
                need_purge_num += skiplist->Size();
              } else if (!skiplist->IndexWithHashtable()) {
                pending_clean_records.no_index_skiplists.emplace_back(skiplist);
=======
      std::vector<Skiplist*> no_index_skiplists;

      {  // Slot lock section
        auto min_snapshot_ts = version_controller_.GlobalOldestSnapshotTs();
        auto now = TimeUtils::millisecond_time();

        auto slot_lock(hashtable_iter.AcquireSlotLock());
        auto slot_iter = hashtable_iter.Slot();
        while (slot_iter.Valid()) {
          if (!slot_iter->Empty()) {
            switch (slot_iter->GetIndexType()) {
              case PointerType::StringRecord: {
                total_num++;
                auto string_record = slot_iter->GetIndex().string_record;
                auto old_record = removeOutDatedVersion<StringRecord>(
                    string_record, min_snapshot_ts);
                if (old_record) {
                  purge_string_records.emplace_back(old_record);
                  need_purge_num++;
                }
                if ((string_record->GetRecordStatus() ==
                         RecordStatus::Outdated ||
                     string_record->GetExpireTime() <= now) &&
                    string_record->GetTimestamp() < min_snapshot_ts) {
                  hash_table_->Erase(&(*slot_iter));
                  purge_string_records.emplace_back(string_record);
                  need_purge_num++;
                }
                break;
              }
              case PointerType::SkiplistNode: {
                total_num++;
                auto node = slot_iter->GetIndex().skiplist_node;
                auto dl_record = node->record;
                auto old_record =
                    removeOutDatedVersion<DLRecord>(dl_record, min_snapshot_ts);
                if (old_record) {
                  purge_dl_records.emplace_back(old_record);
                  need_purge_num++;
                }
                if (slot_iter->GetRecordStatus() == RecordStatus::Outdated &&
                    dl_record->entry.meta.timestamp < min_snapshot_ts) {
                  bool success =
                      Skiplist::Remove(dl_record, node, pmem_allocator_.get(),
                                       skiplist_locks_.get());
                  kvdk_assert(success, "");
                  hash_table_->Erase(&(*slot_iter));
                  purge_dl_records.emplace_back(dl_record);
                  need_purge_num++;
                }
                break;
              }
              case PointerType::DLRecord: {
                total_num++;
                auto dl_record = slot_iter->GetIndex().dl_record;
                auto old_record =
                    removeOutDatedVersion<DLRecord>(dl_record, min_snapshot_ts);
                if (old_record) {
                  purge_dl_records.emplace_back(old_record);
                  need_purge_num++;
                }
                if (slot_iter->GetRecordStatus() == RecordStatus::Outdated &&
                    dl_record->entry.meta.timestamp < min_snapshot_ts) {
                  bool success = Skiplist::Remove(dl_record, nullptr,
                                                  pmem_allocator_.get(),
                                                  skiplist_locks_.get());
                  kvdk_assert(success, "");
                  hash_table_->Erase(&(*slot_iter));
                  purge_dl_records.emplace_back(dl_record);
                  need_purge_num++;
                }
                break;
              }
              case PointerType::Skiplist: {
                Skiplist* skiplist = slot_iter->GetIndex().skiplist;
                total_num += skiplist->Size();
                auto head_record = skiplist->HeaderRecord();
                auto old_record = removeOutDatedVersion<DLRecord>(
                    head_record, min_snapshot_ts);
                if (old_record) {
                  purge_dl_records.emplace_back(old_record);
                  need_purge_num++;
                }
                if ((slot_iter->GetRecordStatus() == RecordStatus::Outdated ||
                     head_record->GetExpireTime() <= now) &&
                    head_record->entry.meta.timestamp < min_snapshot_ts) {
                  hash_table_->Erase(&(*slot_iter));
                  outdated_skip_lists.emplace_back(std::make_pair(
                      version_controller_.GetCurrentTimestamp(), skiplist));
                  need_purge_num += skiplist->Size();
                } else if (!skiplist->IndexWithHashtable()) {
                  no_index_skiplists.emplace_back(skiplist);
                }
                break;
>>>>>>> dd70aae4
              }
              break;
            }
            case PointerType::List: {
              List* list = slot_iter->GetIndex().list;
              total_num += list->Size();
              auto current_ts = version_controller_.GetCurrentTimestamp();
              auto old_list = removeListOutDatedVersion(list, min_snapshot_ts);
              if (old_list) {
                pending_clean_records.outdated_lists.emplace_back(
                    std::make_pair(current_ts, old_list));
              }
              if (list->GetExpireTime() <= now &&
                  list->GetTimeStamp() < min_snapshot_ts) {
                hash_table_->Erase(&(*slot_iter));
                pending_clean_records.outdated_lists.emplace_back(
                    std::make_pair(current_ts, list));
                need_purge_num += list->Size();
                std::unique_lock<std::mutex> guard{lists_mu_};
                lists_.erase(list);
              }
              break;
            }
            case PointerType::HashList: {
              HashList* hlist = slot_iter->GetIndex().hlist;
              total_num += hlist->Size();
              auto current_ts = version_controller_.GetCurrentTimestamp();
              auto old_list = removeListOutDatedVersion(hlist, min_snapshot_ts);
              if (old_list) {
                pending_clean_records.outdated_hash_lists.emplace_back(
                    std::make_pair(current_ts, old_list));
              }
              if (hlist->GetExpireTime() <= now &&
                  hlist->GetTimeStamp() < min_snapshot_ts) {
                pending_clean_records.outdated_hash_lists.emplace_back(
                    std::make_pair(version_controller_.GetCurrentTimestamp(),
                                   hlist));
                hash_table_->Erase(&(*slot_iter));
                need_purge_num += hlist->Size();
                std::unique_lock<std::mutex> guard{hlists_mu_};
                hash_lists_.erase(hlist);
              }
              break;
            }
            default:
              break;
          }
        }
        slot_iter++;
      }
      hashtable_iter.Next();
    }  // Finish a slot.

    auto new_ts = version_controller_.GetCurrentTimestamp();

    if (!pending_clean_records.no_index_skiplists.empty()) {
      for (auto& skiplist : pending_clean_records.no_index_skiplists) {
        cleanNoHashIndexedSkiplist(skiplist, purge_dl_records);
      }
    }

    if (purge_string_records.size() > kMaxCachedOldRecords) {
      pending_clean_records.pending_purge_strings.emplace_back(
          PendingPurgeStrRecords{std::move(purge_string_records), new_ts});
      purge_string_records.clear();
    }

    if (purge_dl_records.size() > kMaxCachedOldRecords) {
      pending_clean_records.pending_purge_dls.emplace_back(
          PendingPurgeDLRecords{std::move(purge_dl_records), new_ts});
      purge_dl_records.clear();
    }

    prugeAndFreeAllType(pending_clean_records);

  }  // Finsh iterating hash table

  // Push the remaining need purged records to global pool.
  auto new_ts = version_controller_.GetCurrentTimestamp();
  if (!purge_string_records.empty()) {
    pending_clean_records.pending_purge_strings.emplace_back(
        PendingPurgeStrRecords{purge_string_records, new_ts});
    purge_string_records.clear();
  }

  if (!purge_dl_records.empty()) {
    pending_clean_records.pending_purge_dls.emplace_back(
        PendingPurgeDLRecords{purge_dl_records, new_ts});
    pending_clean_records.pending_purge_dls.clear();
  }
  return total_num == 0 ? 0.0f : need_purge_num / (double)total_num;
}

void KVEngine::TestCleanOutDated(int execute_time, size_t start_slot_idx,
                                 size_t end_slot_idx) {
  PendingPrugeFreeRecords pending_clean_records;
  while (!bg_work_signals_.terminating && (execute_time--)) {
    auto cur_slot_idx = start_slot_idx;
    while (cur_slot_idx < end_slot_idx && !bg_work_signals_.terminating) {
      cleanSlotBlockOutDated(pending_clean_records, cur_slot_idx, 1024);
      cur_slot_idx += 1024;
    }
  }
}

size_t KVEngine::ReclaimerThreadNum() {
  return space_reclaimer_.ReclaimerThreadNum();
}

// Space Reclaimer
void SpaceReclaimer::addSubWorker(size_t thread_id) {
  PendingPrugeFreeRecords pending_clean_records;
  while (true) {
    if (close_) return;
    cur_slot_idx_ = (cur_slot_idx_ + kSlotBlockUnit) %
                    kv_engine_->hash_table_->GetSlotsNum();
    kv_engine_->cleanSlotBlockOutDated(pending_clean_records,
                                       cur_slot_idx_.load(), kSlotBlockUnit);

    std::unique_lock<std::mutex> worker_lock(workers_[thread_id].mtx);
    if (workers_[thread_id].status == ThreadStatus::Recycle) {
      while (pending_clean_records.Size() != 0 && !close_.load()) {
        kv_engine_->version_controller_.UpdatedOldestSnapshot();
        kv_engine_->prugeAndFreeAllType(pending_clean_records);
      }
      return;
    }
  }
}

void SpaceReclaimer::AdjustThread(size_t advice_thread_num) {
  auto active_thread_num = max_thread_num_ - idled_workers_.size();
  if (active_thread_num < advice_thread_num) {
    for (size_t i = active_thread_num; i < advice_thread_num; ++i) {
      size_t thread_id = idled_workers_.front();
      idled_workers_.pop_front();
      std::thread worker(&SpaceReclaimer::addSubWorker, this, thread_id);
      workers_[thread_id].status = ThreadStatus::Sub;
      workers_[thread_id].worker = std::move(worker);
      actived_workers_.push_back(thread_id);
      live_thread_num_++;
    }
  } else if (active_thread_num > advice_thread_num) {
    for (size_t i = advice_thread_num; i < active_thread_num; ++i) {
      auto thread_id = actived_workers_.front();
      actived_workers_.pop_front();
      {
        std::unique_lock<std::mutex> worker_lock(workers_[thread_id].mtx);
        workers_[thread_id].status = ThreadStatus::Recycle;
      }
      workers_[thread_id].worker.detach();
      idled_workers_.push_back(thread_id);
      --live_thread_num_;
    }
  }
}

void SpaceReclaimer::mainWorker() {
  PendingPrugeFreeRecords pending_clean_records;
  while (true) {
    if (close_) return;
    cur_slot_idx_ = (cur_slot_idx_ + kSlotBlockUnit) %
                    kv_engine_->hash_table_->GetSlotsNum();
    auto outdated_ratio = kv_engine_->cleanSlotBlockOutDated(
        pending_clean_records, cur_slot_idx_.load(), kSlotBlockUnit);

    size_t advice_thread_num = std::ceil(outdated_ratio * max_thread_num_);
    advice_thread_num =
        std::min(std::max(advice_thread_num, min_thread_num_), max_thread_num_);
    AdjustThread(advice_thread_num);
  }
}

void SpaceReclaimer::StartReclaim() {
  TEST_SYNC_POINT_CALLBACK("KVEngine::backgroundCleaner::NothingToDo", &close_);
  if (!close_) {
    auto thread_id = idled_workers_.front();
    idled_workers_.pop_front();
    std::thread worker(&SpaceReclaimer::mainWorker, this);
    workers_[thread_id].status = ThreadStatus::Main;
    workers_[thread_id].worker.swap(worker);
    live_thread_num_++;
  }
}

}  // namespace KVDK_NAMESPACE<|MERGE_RESOLUTION|>--- conflicted
+++ resolved
@@ -240,7 +240,6 @@
   return 0;
 }
 
-<<<<<<< HEAD
 static inline int64_t PushToOutdatedPool(
     DLRecord* old_record, std::vector<DLRecord*> purge_dl_records) {
   if (old_record) {
@@ -309,8 +308,7 @@
                   string_record, min_snapshot_ts);
               need_purge_num +=
                   PushToOutdatedPool(old_record, purge_string_records);
-              if ((string_record->GetRecordType() ==
-                       RecordType::StringDeleteRecord ||
+              if ((string_record->GetRecordStatus() == RecordStatus::Outdated ||
                    string_record->GetExpireTime() <= now) &&
                   string_record->GetTimestamp() < min_snapshot_ts) {
                 hash_table_->Erase(&(*slot_iter));
@@ -327,7 +325,7 @@
                   removeOutDatedVersion<DLRecord>(dl_record, min_snapshot_ts);
               need_purge_num +=
                   PushToOutdatedPool(old_record, purge_dl_records);
-              if (slot_iter->GetRecordType() == RecordType::SortedElemDelete &&
+              if (slot_iter->GetRecordStatus() == RecordStatus::Outdated &&
                   dl_record->entry.meta.timestamp < min_snapshot_ts) {
                 bool success =
                     Skiplist::Remove(dl_record, node, pmem_allocator_.get(),
@@ -346,7 +344,7 @@
                   removeOutDatedVersion<DLRecord>(dl_record, min_snapshot_ts);
               need_purge_num +=
                   PushToOutdatedPool(old_record, purge_dl_records);
-              if (slot_iter->GetRecordType() == RecordType::SortedElemDelete &&
+              if (slot_iter->GetRecordStatus() == RecordStatus::Outdated &&
                   dl_record->entry.meta.timestamp < min_snapshot_ts) {
                 bool success =
                     Skiplist::Remove(dl_record, nullptr, pmem_allocator_.get(),
@@ -366,8 +364,7 @@
                   removeOutDatedVersion<DLRecord>(head_record, min_snapshot_ts);
               need_purge_num +=
                   PushToOutdatedPool(old_record, purge_dl_records);
-              if ((slot_iter->GetRecordType() ==
-                       RecordType::SortedHeaderDelete ||
+              if ((slot_iter->GetRecordStatus() == RecordStatus::Outdated ||
                    head_record->GetExpireTime() <= now) &&
                   head_record->entry.meta.timestamp < min_snapshot_ts) {
                 hash_table_->Erase(&(*slot_iter));
@@ -377,102 +374,6 @@
                 need_purge_num += skiplist->Size();
               } else if (!skiplist->IndexWithHashtable()) {
                 pending_clean_records.no_index_skiplists.emplace_back(skiplist);
-=======
-      std::vector<Skiplist*> no_index_skiplists;
-
-      {  // Slot lock section
-        auto min_snapshot_ts = version_controller_.GlobalOldestSnapshotTs();
-        auto now = TimeUtils::millisecond_time();
-
-        auto slot_lock(hashtable_iter.AcquireSlotLock());
-        auto slot_iter = hashtable_iter.Slot();
-        while (slot_iter.Valid()) {
-          if (!slot_iter->Empty()) {
-            switch (slot_iter->GetIndexType()) {
-              case PointerType::StringRecord: {
-                total_num++;
-                auto string_record = slot_iter->GetIndex().string_record;
-                auto old_record = removeOutDatedVersion<StringRecord>(
-                    string_record, min_snapshot_ts);
-                if (old_record) {
-                  purge_string_records.emplace_back(old_record);
-                  need_purge_num++;
-                }
-                if ((string_record->GetRecordStatus() ==
-                         RecordStatus::Outdated ||
-                     string_record->GetExpireTime() <= now) &&
-                    string_record->GetTimestamp() < min_snapshot_ts) {
-                  hash_table_->Erase(&(*slot_iter));
-                  purge_string_records.emplace_back(string_record);
-                  need_purge_num++;
-                }
-                break;
-              }
-              case PointerType::SkiplistNode: {
-                total_num++;
-                auto node = slot_iter->GetIndex().skiplist_node;
-                auto dl_record = node->record;
-                auto old_record =
-                    removeOutDatedVersion<DLRecord>(dl_record, min_snapshot_ts);
-                if (old_record) {
-                  purge_dl_records.emplace_back(old_record);
-                  need_purge_num++;
-                }
-                if (slot_iter->GetRecordStatus() == RecordStatus::Outdated &&
-                    dl_record->entry.meta.timestamp < min_snapshot_ts) {
-                  bool success =
-                      Skiplist::Remove(dl_record, node, pmem_allocator_.get(),
-                                       skiplist_locks_.get());
-                  kvdk_assert(success, "");
-                  hash_table_->Erase(&(*slot_iter));
-                  purge_dl_records.emplace_back(dl_record);
-                  need_purge_num++;
-                }
-                break;
-              }
-              case PointerType::DLRecord: {
-                total_num++;
-                auto dl_record = slot_iter->GetIndex().dl_record;
-                auto old_record =
-                    removeOutDatedVersion<DLRecord>(dl_record, min_snapshot_ts);
-                if (old_record) {
-                  purge_dl_records.emplace_back(old_record);
-                  need_purge_num++;
-                }
-                if (slot_iter->GetRecordStatus() == RecordStatus::Outdated &&
-                    dl_record->entry.meta.timestamp < min_snapshot_ts) {
-                  bool success = Skiplist::Remove(dl_record, nullptr,
-                                                  pmem_allocator_.get(),
-                                                  skiplist_locks_.get());
-                  kvdk_assert(success, "");
-                  hash_table_->Erase(&(*slot_iter));
-                  purge_dl_records.emplace_back(dl_record);
-                  need_purge_num++;
-                }
-                break;
-              }
-              case PointerType::Skiplist: {
-                Skiplist* skiplist = slot_iter->GetIndex().skiplist;
-                total_num += skiplist->Size();
-                auto head_record = skiplist->HeaderRecord();
-                auto old_record = removeOutDatedVersion<DLRecord>(
-                    head_record, min_snapshot_ts);
-                if (old_record) {
-                  purge_dl_records.emplace_back(old_record);
-                  need_purge_num++;
-                }
-                if ((slot_iter->GetRecordStatus() == RecordStatus::Outdated ||
-                     head_record->GetExpireTime() <= now) &&
-                    head_record->entry.meta.timestamp < min_snapshot_ts) {
-                  hash_table_->Erase(&(*slot_iter));
-                  outdated_skip_lists.emplace_back(std::make_pair(
-                      version_controller_.GetCurrentTimestamp(), skiplist));
-                  need_purge_num += skiplist->Size();
-                } else if (!skiplist->IndexWithHashtable()) {
-                  no_index_skiplists.emplace_back(skiplist);
-                }
-                break;
->>>>>>> dd70aae4
               }
               break;
             }
@@ -583,7 +484,7 @@
 }
 
 // Space Reclaimer
-void SpaceReclaimer::addSubWorker(size_t thread_id) {
+void SpaceReclaimer::addNewWorker(size_t thread_id) {
   PendingPrugeFreeRecords pending_clean_records;
   while (true) {
     if (close_) return;
@@ -592,8 +493,12 @@
     kv_engine_->cleanSlotBlockOutDated(pending_clean_records,
                                        cur_slot_idx_.load(), kSlotBlockUnit);
 
-    std::unique_lock<std::mutex> worker_lock(workers_[thread_id].mtx);
-    if (workers_[thread_id].status == ThreadStatus::Recycle) {
+    bool recycle = false;
+    {
+      std::unique_lock<std::mutex> worker_lock(workers_[thread_id].mtx);
+      recycle = workers_[thread_id].recycle;
+    }
+    if (recycle) {
       while (pending_clean_records.Size() != 0 && !close_.load()) {
         kv_engine_->version_controller_.UpdatedOldestSnapshot();
         kv_engine_->prugeAndFreeAllType(pending_clean_records);
@@ -609,8 +514,8 @@
     for (size_t i = active_thread_num; i < advice_thread_num; ++i) {
       size_t thread_id = idled_workers_.front();
       idled_workers_.pop_front();
-      std::thread worker(&SpaceReclaimer::addSubWorker, this, thread_id);
-      workers_[thread_id].status = ThreadStatus::Sub;
+      std::thread worker(&SpaceReclaimer::addNewWorker, this, thread_id);
+      workers_[thread_id].recycle = false;
       workers_[thread_id].worker = std::move(worker);
       actived_workers_.push_back(thread_id);
       live_thread_num_++;
@@ -621,7 +526,7 @@
       actived_workers_.pop_front();
       {
         std::unique_lock<std::mutex> worker_lock(workers_[thread_id].mtx);
-        workers_[thread_id].status = ThreadStatus::Recycle;
+        workers_[thread_id].recycle = true;
       }
       workers_[thread_id].worker.detach();
       idled_workers_.push_back(thread_id);
@@ -652,7 +557,7 @@
     auto thread_id = idled_workers_.front();
     idled_workers_.pop_front();
     std::thread worker(&SpaceReclaimer::mainWorker, this);
-    workers_[thread_id].status = ThreadStatus::Main;
+    workers_[thread_id].recycle = false;
     workers_[thread_id].worker.swap(worker);
     live_thread_num_++;
   }
