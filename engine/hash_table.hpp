--- conflicted
+++ resolved
@@ -187,14 +187,13 @@
     entry_ptr->Clear();
   }
 
-<<<<<<< HEAD
   void UpdateEntryStatus(HashEntry* entry_ptr, HashEntryStatus entry_status) {
     assert(entry_ptr != nullptr);
     entry_ptr->UpdateEntryStatus(entry_status);
-=======
+  }
+
   std::unique_lock<SpinMutex> AcquireLock(StringView const& key) {
     return std::unique_lock<SpinMutex>{*GetHint(key).spin};
->>>>>>> 35e882bf
   }
 
   SlotIterator GetSlotIterator();
