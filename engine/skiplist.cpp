--- conflicted
+++ resolved
@@ -124,13 +124,31 @@
   return Status::Ok;
 }
 
-<<<<<<< HEAD
 void Skiplist::Seek(const pmem::obj::string_view &key, Splice *result_splice) {
   result_splice->seeking_list = this;
   header_->SeekNode(key, header_->Height(), 1, result_splice);
   assert(result_splice->prevs[1] != nullptr);
   DLDataEntry *prev_data_entry = result_splice->prevs[1]->data_entry;
-=======
+  while (1) {
+    uint64_t next_data_entry_offset = prev_data_entry->next;
+    if (next_data_entry_offset == kNullPmemOffset) {
+      result_splice->prev_data_entry = prev_data_entry;
+      result_splice->next_data_entry = nullptr;
+      break;
+    }
+    DLDataEntry *next_data_entry =
+        (DLDataEntry *)pmem_allocator_->offset2addr(next_data_entry_offset);
+    int cmp = compare_string_view(key, UserKey(next_data_entry->Key()));
+    if (cmp > 0) {
+      prev_data_entry = next_data_entry;
+    } else {
+      result_splice->next_data_entry = next_data_entry;
+      result_splice->prev_data_entry = prev_data_entry;
+      break;
+    }
+  }
+}
+
 uint64_t SkiplistNode::GetSkipListId() {
   uint64_t id;
   memcpy_8(&id, data_entry->Key().data());
@@ -141,7 +159,7 @@
   SkiplistNode *cur_node = header_;
   DLDataEntry *cur_data_entry = cur_node->data_entry;
   while (true) {
-    SkiplistNode *next_node = cur_node->Next(height);
+    SkiplistNode *next_node = cur_node->Next(height).RawPointer();
     uint64_t next_offset = cur_data_entry->next;
     if (next_offset == kNullPmemOffset) {
       if (next_node != nullptr) {
@@ -157,9 +175,9 @@
     DLDataEntry *next_data_entry =
         (DLDataEntry *)pmem_allocator_->offset2addr(next_offset);
     pmem::obj::string_view key = next_data_entry->Key();
-    Status s = hash_table_->Search(
-        hash_table_->GetHint(key), key, SortedDataRecord | SortedDeleteRecord,
-        &hash_entry, &data_entry, &entry_base, HashTable::SearchPurpose::Read);
+    Status s = hash_table_->Search(hash_table_->GetHint(key), key,
+                                   SortedDataRecord, &hash_entry, &data_entry,
+                                   &entry_base, HashTable::SearchPurpose::Read);
     assert(s == Status::Ok && "search node fail!");
 
     if (hash_entry.header.offset_type == HashOffsetType::SkiplistNode) {
@@ -186,52 +204,6 @@
     cur_data_entry = next_data_entry;
   }
   return Status::Ok;
-}
-
-void Skiplist::Seek(const pmem::obj::string_view &key, Splice *splice) {
-  SkiplistNode *prev = header_;
-  SkiplistNode *tmp;
-  // TODO: do not search from max height every time
-  for (int i = kMaxHeight; i >= 1; i--) {
-    while (1) {
-      tmp = prev->Next(i);
-      if (tmp == nullptr) {
-        splice->nexts[i] = nullptr;
-        splice->prevs[i] = prev;
-        break;
-      }
-      int cmp = compare_string_view(key, tmp->UserKey());
-
-      if (cmp > 0) {
-        prev = tmp;
-      } else {
-        splice->nexts[i] = tmp;
-        splice->prevs[i] = prev;
-        break;
-      }
-    }
-  }
-
-  DLDataEntry *prev_data_entry = prev->data_entry;
->>>>>>> 6200cde1
-  while (1) {
-    uint64_t next_data_entry_offset = prev_data_entry->next;
-    if (next_data_entry_offset == kNullPmemOffset) {
-      result_splice->prev_data_entry = prev_data_entry;
-      result_splice->next_data_entry = nullptr;
-      break;
-    }
-    DLDataEntry *next_data_entry =
-        (DLDataEntry *)pmem_allocator_->offset2addr(next_data_entry_offset);
-    int cmp = compare_string_view(key, UserKey(next_data_entry->Key()));
-    if (cmp > 0) {
-      prev_data_entry = next_data_entry;
-    } else {
-      result_splice->next_data_entry = next_data_entry;
-      result_splice->prev_data_entry = prev_data_entry;
-      break;
-    }
-  }
 }
 
 bool Skiplist::FindAndLockWritePos(Splice *splice,
@@ -373,7 +345,6 @@
   return data_node;
 }
 
-<<<<<<< HEAD
 void SortedIterator::Seek(const std::string &key) {
   assert(skiplist_);
   Splice splice(skiplist_);
@@ -422,7 +393,7 @@
   pmem::obj::string_view value = current->Value();
   return std::string(value.data(), value.size());
 }
-=======
+
 Status SortedCollectionRebuilder::Rebuild(const KVEngine *engine) {
   std::vector<std::future<Status>> fs;
   if (engine->configs_.opt_large_sorted_collection_restore &&
@@ -525,13 +496,13 @@
           }
         }
       } else {
-        SkiplistNode *pnode = v->Next(height - 1);
+        SkiplistNode *pnode = v->Next(height - 1).RawPointer();
         while (pnode) {
           if (pnode->Height() >= height) {
             next_node = pnode;
             break;
           }
-          pnode = pnode->Next(height - 1);
+          pnode = pnode->Next(height - 1).RawPointer();
         }
       }
       if (next_node) {
@@ -626,9 +597,10 @@
       }
     }
 
-    SkiplistNode *next_node = visited_node->Height() >= height
-                                  ? visited_node->Next(height - 1)
-                                  : visited_node->Next(visited_node->Height());
+    SkiplistNode *next_node =
+        visited_node->Height() >= height
+            ? visited_node->Next(height - 1).RawPointer()
+            : visited_node->Next(visited_node->Height()).RawPointer();
     if (next_node == nullptr) {
       if (cur_node->Height() >= height) {
         cur_node->RelaxedSetNext(height, nullptr);
@@ -692,5 +664,4 @@
   entries_offsets_.insert(new_kvs.begin(), new_kvs.end());
 }
 
->>>>>>> 6200cde1
 } // namespace KVDK_NAMESPACE