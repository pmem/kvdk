--- conflicted
+++ resolved
@@ -1367,24 +1367,11 @@
 Status KVEngine::GetTTL(const StringView str, TTLType* ttl_time) {
   HashTable::KeyHashHint hint = hash_table_->GetHint(str);
   std::unique_lock<SpinMutex> ul(*hint.spin);
-<<<<<<< HEAD
-  HashEntry hash_entry;
-  HashEntry* entry_ptr = nullptr;
-  Status s = hash_table_->SearchForRead(hint, str, ExpirableRecordType,
-                                        &entry_ptr, &hash_entry, nullptr);
-
-  ExpiredTimeType expired_time;
+  LookupResult res = lookupKey(str, ExpirableRecordType);
   *ttl_time = kInvalidTTL;
-  if (s != Status::Ok) {
-    return s;
-=======
-  LookupResult res = lookupKey(str, ExpirableRecordType);
   if (res.s == Status::Expired) {
-    *ttl_time = kExpiredTime;
     return Status::NotFound;
->>>>>>> 2da358c4
-  }
-  *ttl_time = kExpiredTime;
+  }
 
   if (res.s == Status::Ok) {
     ExpireTimeType expire_time;
@@ -1404,26 +1391,6 @@
         break;
       }
 
-<<<<<<< HEAD
-  // TODO(zhichen): Free this record
-  /// TODO: we should have a unified findKey() to do all these dirty work, aka,
-  /// erase an expired key if it finds one and then return Status::NotFound.
-  /// The problem is, after the findKey() confirms that the key has yet expired,
-  /// the key may expire after we call GetExpireTime()
-  /// TODO: return 0 even if the key has expired for a second or two if
-  /// findKey() have successfully returned.
-  if (TimeUtils::CheckIsExpired(expired_time)) {
-    *ttl_time = kInvalidTTL;
-    return Status::NotFound;
-  }
-  // return ttl time
-  if (expired_time == kPersistTime) {
-    *ttl_time = kPersistTTL;
-  } else {
-    *ttl_time = expired_time - TimeUtils::millisecond_time();
-    if (*ttl_time <= 0) {
-      *ttl_time = kInvalidTTL;
-=======
       case PointerType::StringRecord: {
         expire_time = res.entry_ptr->GetIndex().string_record->GetExpireTime();
         break;
@@ -1431,7 +1398,6 @@
       default: {
         return Status::NotSupported;
       }
->>>>>>> 2da358c4
     }
     // return ttl time
     *ttl_time = TimeUtils::ExpireTimeToTTL(expire_time);
@@ -1574,18 +1540,12 @@
       !TimeUtils::CheckTTL(write_options.ttl_time, base_time)) {
     return Status::InvalidArgument;
   }
-<<<<<<< HEAD
-  ExpiredTimeType expired_time = write_options.ttl_time == kPersistTTL
-                                     ? kPersistTTL
-                                     : write_options.ttl_time + base_time;
-=======
 
   ExpireTimeType expired_time =
       TimeUtils::TTLToExpireTime(write_options.ttl_time, base_time);
   HashEntryStatus entry_status = expired_time == kPersistTime
                                      ? HashEntryStatus::Persist
                                      : HashEntryStatus::TTL;
->>>>>>> 2da358c4
 
   DataEntry data_entry;
   HashEntry hash_entry;
