--- conflicted
+++ resolved
@@ -47,7 +47,7 @@
 
 const uint16_t ExpirableRecordType =
     (RecordType::StringDataRecord | RecordType::SortedHeaderRecord |
-     RecordType::QueueRecord | RecordType::DlistRecord);
+     RecordType::ListElem | RecordType::DlistRecord);
 
 struct DataHeader {
   DataHeader() = default;
@@ -159,16 +159,10 @@
                ExpiredTimeType _expired_time)
       : entry(0, _record_size, _timestamp, _record_type, _key.size(),
               _value.size()),
-<<<<<<< HEAD
-        older_version_record(_older_version_record) {
-    assert(_record_type == RecordType::StringDataRecord ||
-           _record_type == RecordType::StringDeleteRecord);
-=======
         older_version_record(_older_version_record),
         expired_time(_expired_time) {
     assert(_record_type == StringDataRecord ||
            _record_type == StringDeleteRecord);
->>>>>>> 6c15694d
     memcpy(data, _key.data(), _key.size());
     memcpy(data + _key.size(), _value.data(), _value.size());
     entry.header.checksum = Checksum();
@@ -181,10 +175,11 @@
   }
 
   uint32_t Checksum() {
-    uint32_t checksum_size = entry.meta.k_size + entry.meta.v_size +
-                             sizeof(StringRecord) - sizeof(DataHeader) -
-                             sizeof(ExpiredTimeType);
-    return get_checksum((char*)&entry.meta, checksum_size);
+    uint32_t meta_checksum_size = sizeof(DataMeta) + sizeof(PMemOffsetType);
+    uint32_t data_checksum_size = entry.meta.k_size + entry.meta.v_size;
+
+    return get_checksum((char*)&entry.meta, meta_checksum_size) +
+           get_checksum(data, data_checksum_size);
   }
 };
 
@@ -236,7 +231,6 @@
     return StringView(data + entry.meta.k_size, entry.meta.v_size);
   }
 
-<<<<<<< HEAD
   void PersistNextNT(PMemOffsetType offset) {
     _mm_stream_si64(reinterpret_cast<long long*>(&next),
                     static_cast<long long>(offset));
@@ -249,6 +243,12 @@
     _mm_mfence();
   }
 
+  void PersistExpireTimeNT(ExpiredTimeType time) {
+    _mm_stream_si64(reinterpret_cast<long long*>(&expired_time),
+                    static_cast<long long>(time));
+    _mm_mfence();
+  }
+  
   void PersistNextCLWB(PMemOffsetType offset) {
     next = offset;
     _mm_clwb(&next);
@@ -258,9 +258,13 @@
     prev = offset;
     _mm_clwb(&prev);
   }
-=======
+  
+  void PersistExpireTimeCLWB(ExpiredTimeType time) {
+    expired_time = time;
+    _mm_clwb(&expired_time);
+  }
+
   ExpiredTimeType GetExpiredTime() { return expired_time; }
->>>>>>> 6c15694d
 
   // Construct and persist a dl record to PMem address "addr"
   static DLRecord* PersistDLRecord(void* addr, uint32_t record_size,
