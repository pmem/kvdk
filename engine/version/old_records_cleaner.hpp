/* SPDX-License-Identifier: BSD-3-Clause
 * Copyright(c) 2021 Intel Corporation
 */
#pragma once

#include <condition_variable>
#include <deque>
#include <vector>

#include "../alias.hpp"
#include "../collection.hpp"
#include "../hash_table.hpp"
#include "../thread_manager.hpp"
#include "../utils/utils.hpp"
#include "kvdk/configs.hpp"
#include "version_controller.hpp"

namespace KVDK_NAMESPACE {
class KVEngine;

struct OldDataRecord {
  void* pmem_data_record;
  // Indicate timestamp of the oldest refered snapshot of kvdk instance while we
  // could safely clear index of this OldDataRecord, and free its space
  TimeStampType release_time;
};

// Delete record of strings and collection elems
struct OldDeleteRecord {
  union RecordIndex {
    RecordIndex(void* ptr, PointerType type)
        : hash_entry((HashEntry*)ptr, type) {}
    PointerWithTag<HashEntry, PointerType> hash_entry;
    PointerWithTag<SkiplistNode, PointerType> skiplist_node;
  };

  OldDeleteRecord(void* _pmem_delete_record, void* _record_index,
                  PointerType _index_type, TimeStampType _release_time,
                  SpinMutex* _key_lock)
      : pmem_delete_record(_pmem_delete_record),
        release_time(_release_time),
        key_lock(_key_lock),
        record_index(_record_index, _index_type) {}

  void* pmem_delete_record;
  // Indicate timestamp of the oldest refered snapshot of kvdk instance while we
  // could safely clear index of this OldDeleteRecord, and transfer it to
  // PendingFreeSpaceEntries
  TimeStampType release_time;
  SpinMutex* key_lock;
  // We may need to clean index for delete record, so we need track its index
  // and key lock
  //
  // The tag of pointer indicates the type of pointer, like hash ptr or skiplist
  // node
  RecordIndex record_index;
};

// We only use this for skiplist now
struct OutdatedCollection {
  OutdatedCollection(Skiplist* c, TimeStampType rt)
      : collection(c), release_time(rt) {}
  Skiplist* collection;
  // Indicate timestamp of the oldest refered snapshot of kvdk instance while we
  // could safely destroy the collection
  TimeStampType release_time;
};

struct PendingFreeSpaceEntries {
  std::vector<SpaceEntry> entries;
  // Indicate timestamp of the oldest refered snapshot of kvdk instance while we
  // could safely free these entries
  TimeStampType release_time;
};

struct PendingFreeSpaceEntry {
  SpaceEntry entry;
  // Indicate timestamp of the oldest refered snapshot of kvdk instance while we
  // could safely free this entry
  TimeStampType release_time;
};

// OldRecordsCleaner is used to clean old version PMem records of kvdk
//
// To support multi-version machenism and consistent backup of kvdk,
// the updated/deleted records need to be ramained for a while until they are
// not refered by any snapshot
class OldRecordsCleaner {
 public:
  OldRecordsCleaner(KVEngine* kv_engine, uint32_t max_access_threads)
      : kv_engine_(kv_engine), cleaner_thread_cache_(max_access_threads) {
    assert(kv_engine_ != nullptr);
  }

  void PushToPendingFree(void* addr, TimeStampType ts);
  bool TryFreePendingSpace(
      const PendingFreeSpaceEntries& pending_free_space_entries);
  void PushToCache(const OldDataRecord& old_data_record);
<<<<<<< HEAD
  // Try to clean global old records
  void TryGlobalClean(TimeStampType oldest_snapshot_ts);
=======
  void PushToCache(const OldDeleteRecord& old_delete_record);
  void PushToCache(const OutdatedCollection& outdated_collection);
  void PushToGlobal(const std::deque<OldDeleteRecord>& old_delete_records);
  void PushToGlobal(std::deque<OutdatedCollection>&& outdated_collections);
  // Try to clean global old records
  void TryGlobalClean();
  // Try to clean cached old records, notice we do not destroy outdated
  // collections here as is too expensive for a foreground thread
>>>>>>> d90a1cb1
  void TryCleanCachedOldRecords(size_t num_limit_clean);
  void TryGlobalCleanDataRecords(TimeStampType oldest_snapshot_ts);
  uint64_t NumCachedOldRecords() {
    // TODO jiayu: calculate length of outdated collection
    assert(access_thread.id >= 0);
    auto& tc = cleaner_thread_cache_[access_thread.id];
    return tc.old_data_records.size();
  }

  SpaceEntry PurgeOutDatedRecord(HashEntry* hash_entry,
                                 const SpinMutex* key_lock);

 private:
  struct CleanerThreadCache {
    std::deque<OldDataRecord> old_data_records{};
    std::deque<PendingFreeSpaceEntry> pending_free_space_entries{};
    std::deque<OutdatedCollection> outdated_collections{};
    SpinMutex old_records_lock;
  };
  const uint64_t kLimitCachedDeleteRecords = 1000000;

  void maybeUpdateOldestSnapshot();
  // Purge a old data record and free space
  SpaceEntry purgeOldDataRecord(const OldDataRecord& old_data_record);

  // Purge a old delete record and free space
  // Notice: this function will acquire slot lock in hash table, so deadlock may
  // occur if call this function while holding other locks
  // SpaceEntry purgeOldDeleteRecord(OldDeleteRecord& old_delete_record);

  KVEngine* kv_engine_;

  Array<CleanerThreadCache> cleaner_thread_cache_;

  SpinMutex lock_;
  std::vector<std::deque<OldDataRecord>> global_old_data_records_;
<<<<<<< HEAD
=======
  std::vector<std::deque<OldDeleteRecord>> global_old_delete_records_;
  std::vector<std::deque<OutdatedCollection>> global_outdated_collections_;
>>>>>>> d90a1cb1
  std::deque<PendingFreeSpaceEntries> global_pending_free_space_entries_;
  TimeStampType clean_all_data_record_ts_{0};
};

}  // namespace KVDK_NAMESPACE<|MERGE_RESOLUTION|>--- conflicted
+++ resolved
@@ -11,6 +11,7 @@
 #include "../collection.hpp"
 #include "../hash_table.hpp"
 #include "../thread_manager.hpp"
+#include "../thread_pool.hpp"
 #include "../utils/utils.hpp"
 #include "kvdk/configs.hpp"
 #include "version_controller.hpp"
@@ -25,42 +26,11 @@
   TimeStampType release_time;
 };
 
-// Delete record of strings and collection elems
-struct OldDeleteRecord {
-  union RecordIndex {
-    RecordIndex(void* ptr, PointerType type)
-        : hash_entry((HashEntry*)ptr, type) {}
-    PointerWithTag<HashEntry, PointerType> hash_entry;
-    PointerWithTag<SkiplistNode, PointerType> skiplist_node;
-  };
-
-  OldDeleteRecord(void* _pmem_delete_record, void* _record_index,
-                  PointerType _index_type, TimeStampType _release_time,
-                  SpinMutex* _key_lock)
-      : pmem_delete_record(_pmem_delete_record),
-        release_time(_release_time),
-        key_lock(_key_lock),
-        record_index(_record_index, _index_type) {}
-
-  void* pmem_delete_record;
-  // Indicate timestamp of the oldest refered snapshot of kvdk instance while we
-  // could safely clear index of this OldDeleteRecord, and transfer it to
-  // PendingFreeSpaceEntries
-  TimeStampType release_time;
-  SpinMutex* key_lock;
-  // We may need to clean index for delete record, so we need track its index
-  // and key lock
-  //
-  // The tag of pointer indicates the type of pointer, like hash ptr or skiplist
-  // node
-  RecordIndex record_index;
-};
-
 // We only use this for skiplist now
 struct OutdatedCollection {
-  OutdatedCollection(Skiplist* c, TimeStampType rt)
-      : collection(c), release_time(rt) {}
-  Skiplist* collection;
+  OutdatedCollection(Collection* c, PointerType type, TimeStampType rt)
+      : collection(c, type), release_time(rt) {}
+  PointerWithTag<Collection, PointerType> collection;
   // Indicate timestamp of the oldest refered snapshot of kvdk instance while we
   // could safely destroy the collection
   TimeStampType release_time;
@@ -96,21 +66,11 @@
   bool TryFreePendingSpace(
       const PendingFreeSpaceEntries& pending_free_space_entries);
   void PushToCache(const OldDataRecord& old_data_record);
-<<<<<<< HEAD
-  // Try to clean global old records
-  void TryGlobalClean(TimeStampType oldest_snapshot_ts);
-=======
-  void PushToCache(const OldDeleteRecord& old_delete_record);
   void PushToCache(const OutdatedCollection& outdated_collection);
-  void PushToGlobal(const std::deque<OldDeleteRecord>& old_delete_records);
   void PushToGlobal(std::deque<OutdatedCollection>&& outdated_collections);
-  // Try to clean global old records
+  void TryCleanCachedOldRecords(size_t num_limit_clean);
+  void TryCleanDataRecords();
   void TryGlobalClean();
-  // Try to clean cached old records, notice we do not destroy outdated
-  // collections here as is too expensive for a foreground thread
->>>>>>> d90a1cb1
-  void TryCleanCachedOldRecords(size_t num_limit_clean);
-  void TryGlobalCleanDataRecords(TimeStampType oldest_snapshot_ts);
   uint64_t NumCachedOldRecords() {
     // TODO jiayu: calculate length of outdated collection
     assert(access_thread.id >= 0);
@@ -118,8 +78,13 @@
     return tc.old_data_records.size();
   }
 
-  SpaceEntry PurgeOutDatedRecord(HashEntry* hash_entry,
-                                 const SpinMutex* key_lock);
+  void PushToTaskQueue(
+      const std::vector<std::pair<void*, PointerType>>& outdated_records);
+
+ private:
+  SpaceEntry PurgeStringRecord(void* pmem_record);
+
+  SpaceEntry PurgeSortedRecord(SkiplistNode* dram_node, void* pmem_record);
 
  private:
   struct CleanerThreadCache {
@@ -128,16 +93,11 @@
     std::deque<OutdatedCollection> outdated_collections{};
     SpinMutex old_records_lock;
   };
-  const uint64_t kLimitCachedDeleteRecords = 1000000;
+  const uint64_t kLimitCachedDeleteRecords = 10000;
 
   void maybeUpdateOldestSnapshot();
   // Purge a old data record and free space
   SpaceEntry purgeOldDataRecord(const OldDataRecord& old_data_record);
-
-  // Purge a old delete record and free space
-  // Notice: this function will acquire slot lock in hash table, so deadlock may
-  // occur if call this function while holding other locks
-  // SpaceEntry purgeOldDeleteRecord(OldDeleteRecord& old_delete_record);
 
   KVEngine* kv_engine_;
 
@@ -145,13 +105,11 @@
 
   SpinMutex lock_;
   std::vector<std::deque<OldDataRecord>> global_old_data_records_;
-<<<<<<< HEAD
-=======
-  std::vector<std::deque<OldDeleteRecord>> global_old_delete_records_;
+  std::deque<PendingFreeSpaceEntries> global_pending_free_space_entries_;
   std::vector<std::deque<OutdatedCollection>> global_outdated_collections_;
->>>>>>> d90a1cb1
-  std::deque<PendingFreeSpaceEntries> global_pending_free_space_entries_;
   TimeStampType clean_all_data_record_ts_{0};
+
+  ThreadPool thread_pool_{4};
 };
 
 }  // namespace KVDK_NAMESPACE