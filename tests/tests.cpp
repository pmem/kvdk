/* SPDX-License-Identifier: BSD-3-Clause
 * Copyright(c) 2021 Intel Corporation
 */

#include <future>
#include <string>
#include <thread>
#include <vector>

#include "../engine/pmem_allocator/pmem_allocator.hpp"
#include "kvdk/engine.hpp"
#include "kvdk/namespace.hpp"
#include "test_util.h"
#include "gtest/gtest.h"
<<<<<<< HEAD
#include <functional>
#include <string>
#include <thread>
#include <vector>
=======
>>>>>>> 8e18c450

using namespace KVDK_NAMESPACE;
static const uint64_t str_pool_length = 1024000;

static void LaunchNThreads(int n_thread, std::function<void(int tid)> func,
                           int id_start = 0) {
  std::vector<std::thread> ts;
  for (int i = id_start; i < id_start + n_thread; i++) {
    ts.emplace_back(std::thread(func, i));
  }
  for (auto &t : ts)
    t.join();
}

class EngineBasicTest : public testing::Test {
protected:
  Engine *engine = nullptr;
  Configs configs;
  std::string db_path;
  std::string str_pool;

  virtual void SetUp() override {
    str_pool.resize(str_pool_length);
    random_str(&str_pool[0], str_pool_length);
    configs.pmem_file_size = (16ULL << 30);
    configs.populate_pmem_space = false;
    configs.hash_bucket_num = (1 << 5);
    configs.hash_bucket_size = 64;
    configs.pmem_segment_blocks = 8 * 1024;
    // For faster test, no interval so it would not block engine closing
    configs.background_work_interval = 0;
    db_path = "/mnt/pmem0/data";
    char cmd[1024];
    sprintf(cmd, "rm -rf %s\n", db_path.c_str());
    int res __attribute__((unused)) = system(cmd);
  }

  virtual void TearDown() {
    char cmd[1024];
    sprintf(cmd, "rm -rf %s\n", db_path.c_str());
    int res __attribute__((unused)) = system(cmd);
    // delete db_path
  }

  void AssignData(std::string &data, int len) {
    data.assign(str_pool.data() + (rand() % (str_pool_length - len)), len);
  }
};

TEST_F(EngineBasicTest, TestThreadManager) {
  int max_write_threads = 1;
  configs.max_write_threads = max_write_threads;
  ASSERT_EQ(Engine::Open(db_path.c_str(), &engine, configs, stdout),
            Status::Ok);
  std::string key("k");
  std::string val("value");

  ASSERT_EQ(engine->Set(key, val), Status::Ok);

  // Reach max write threads
  auto s = std::async(&Engine::Set, engine, key, val);
  ASSERT_EQ(s.get(), Status::TooManyWriteThreads);
  // Manually release write thread
  engine->ReleaseWriteThread();
  s = std::async(&Engine::Set, engine, key, val);
  ASSERT_EQ(s.get(), Status::Ok);
  // Release write thread on thread exits
  s = std::async(&Engine::Set, engine, key, val);
  ASSERT_EQ(s.get(), Status::Ok);
  delete engine;
}

TEST_F(EngineBasicTest, TestBasicHashOperations) {
  int num_threads = 16;
  configs.max_write_threads = num_threads;
  ASSERT_EQ(Engine::Open(db_path.c_str(), &engine, configs, stdout),
            Status::Ok);
<<<<<<< HEAD
  auto GetSetDelete = [&](int id) {
=======

  // Test empty key
  std::string key{""}, val{"val"}, got_val;
  ASSERT_EQ(engine->Set(key, val), Status::Ok);
  ASSERT_EQ(engine->Get(key, &got_val), Status::Ok);
  ASSERT_EQ(val, got_val);
  ASSERT_EQ(engine->Delete(key), Status::Ok);
  ASSERT_EQ(engine->Get(key, &got_val), Status::NotFound);
  engine->ReleaseWriteThread();

  auto SetGetDelete = [&](int id) {
>>>>>>> 8e18c450
    std::string k1, k2, v1, v2;
    std::string got_v1, got_v2;
    int cnt = 1000;
    while (cnt--) {
      int v1_len = rand() % 1024;
      int v2_len = rand() % 1024;
      k1 = std::to_string(id) + "k" + k1;
      k2 = std::to_string(id) + "kk" + k2;
      AssignData(v1, v1_len);
      AssignData(v2, v2_len);

<<<<<<< HEAD
      // Test Empty key
      if (id == 0) {
        std::string k0{""};
        ASSERT_EQ(engine->Set(k0, v1), Status::Ok);
        ASSERT_EQ(engine->Get(k0, &got_v1), Status::Ok);
        ASSERT_EQ(v1, got_v1);
        ASSERT_EQ(engine->Delete(k0), Status::Ok);
        ASSERT_EQ(engine->Get(k0, &got_v1), Status::NotFound);
      }

      // Set
=======
>>>>>>> 8e18c450
      ASSERT_EQ(engine->Set(k1, v1), Status::Ok);
      ASSERT_EQ(engine->Set(k2, v2), Status::Ok);

      // Get
      ASSERT_EQ(engine->Get(k1, &got_v1), Status::Ok);
      ASSERT_EQ(v1, got_v1);
      ASSERT_EQ(engine->Get(k2, &got_v2), Status::Ok);
      ASSERT_EQ(v2, got_v2);

      // Delete
      ASSERT_EQ(engine->Delete(k1), Status::Ok);
      ASSERT_EQ(engine->Get(k1, &got_v1), Status::NotFound);

      // Update
      AssignData(v1, v1_len);
      ASSERT_EQ(engine->Set(k1, v1), Status::Ok);
      ASSERT_EQ(engine->Get(k1, &got_v1), Status::Ok);
      ASSERT_EQ(got_v1, v1);
    }
  };

<<<<<<< HEAD
  LaunchNThreads(num_threads, GetSetDelete);
=======
  std::vector<std::thread> ts;
  for (int i = 0; i < num_threads; i++) {
    ts.emplace_back(std::thread(SetGetDelete, i));
  }
  for (auto &t : ts)
    t.join();
>>>>>>> 8e18c450
  delete engine;
}

TEST_F(EngineBasicTest, TestBatchWrite) {
  int num_threads = 16;
  configs.max_write_threads = num_threads;
  ASSERT_EQ(Engine::Open(db_path.c_str(), &engine, configs, stdout),
            Status::Ok);
  int batch_num = 10;
  int count = 500;
<<<<<<< HEAD

  auto BatchWrite = [&](int id) {
=======
  auto BatchSetDelete = [&](int id) {
>>>>>>> 8e18c450
    std::string v;
    WriteBatch batch;
    int cnt = 500;
    while (cnt--) {
      for (size_t i = 0; i < batch_num; i++) {
        auto key =
            std::string(id, 'a') + std::string(i, 'b') + std::to_string(cnt);
        auto value = std::to_string(i * id);
        batch.Put(key, value);
      }
      ASSERT_EQ(engine->BatchWrite(batch), Status::Ok);
      batch.Clear();
      for (size_t i = 0; i < batch_num; i++) {
        if ((i * cnt) % 2 == 1) {
          auto key =
              std::string(id, 'a') + std::string(i, 'b') + std::to_string(cnt);
          auto value = std::to_string(i * id);
          ASSERT_EQ(engine->Get(key, &v), Status::Ok);
          ASSERT_EQ(v, value);
          batch.Delete(key);
        }
      }
      engine->BatchWrite(batch);
      batch.Clear();
    }
  };

<<<<<<< HEAD
  LaunchNThreads(num_threads, BatchWrite);

=======
  std::vector<std::thread> ts;
  for (int i = 1; i <= num_threads; i++) {
    ts.emplace_back(std::thread(BatchSetDelete, i));
  }
  for (auto &t : ts)
    t.join();
>>>>>>> 8e18c450
  delete engine;

  ASSERT_EQ(Engine::Open(db_path.c_str(), &engine, configs, stdout),
            Status::Ok);
  for (int id = 0; id < num_threads; id++) {
    std::string v;
    int cnt = count;
    while (cnt--) {
      for (size_t i = 0; i < batch_num; i++) {
        auto key =
            std::string(id, 'a') + std::string(i, 'b') + std::to_string(cnt);
        if ((i * cnt) % 2 == 1) {
          ASSERT_EQ(engine->Get(key, &v), Status::NotFound);
        } else {
          auto value = std::to_string(i * id);
          ASSERT_EQ(engine->Get(key, &v), Status::Ok);
          ASSERT_EQ(v, value);
        }
      }
    }
  }
  delete engine;
}

TEST_F(EngineBasicTest, TestFreeList) {
  // TODO: Add more cases
  configs.pmem_segment_blocks = 4 * kMinPaddingBlockSize;
  configs.max_write_threads = 1;
  configs.pmem_block_size = 64;
  configs.pmem_file_size =
      configs.pmem_segment_blocks * configs.pmem_block_size;
  ASSERT_EQ(Engine::Open(db_path.c_str(), &engine, configs, stdout),
            Status::Ok);
  std::string key1("a1");
  std::string key2("a2");
  std::string key3("a3");
  std::string key4("a4");
  std::string small_value(64 * (kMinPaddingBlockSize - 1) + 1, 'a');
  std::string large_value(64 * (kMinPaddingBlockSize * 2 - 1) + 1, 'a');
  // We have 4 kMinimalPaddingBlockSize size chunk of blocks, this will take up
  // 2 of them

  ASSERT_EQ(engine->Set(key1, large_value), Status::Ok);

  // update large value, new value will be stored in 3th chunk
  ASSERT_EQ(engine->Set(key1, small_value), Status::Ok);

  // key2 will be stored in 4th chunk
  ASSERT_EQ(engine->Set(key2, small_value), Status::Ok);

  // new key 1 and new key 2 will be stored in updated 1st and 2nd chunks
  ASSERT_EQ(engine->Set(key1, small_value), Status::Ok);

  ASSERT_EQ(engine->Set(key2, small_value), Status::Ok);

  delete engine;
  ASSERT_EQ(Engine::Open(db_path.c_str(), &engine, configs, stdout),
            Status::Ok);

  // large key3 will be stored in merged 3th and 4th chunks
  ASSERT_EQ(engine->Set(key3, large_value), Status::Ok);

  // No more space
  ASSERT_EQ(engine->Set(key4, small_value), Status::PmemOverflow);
}

TEST_F(EngineBasicTest, TestLocalSortedCollection) {
  int num_threads = 16;
  configs.max_write_threads = num_threads;
  ASSERT_EQ(Engine::Open(db_path.c_str(), &engine, configs, stdout),
            Status::Ok);
  std::vector<int> n_local_entries(num_threads, 0);

  auto SSetSGetSDelete = [&](int id) {
    std::string thread_local_skiplist("t_skiplist" + std::to_string(id));
    std::string k1, k2, v1, v2;
    std::string got_v1, got_v2;

    AssignData(v1, 10);

    // Test Empty Key
    {
      std::string k0{""};
      ASSERT_EQ(engine->SSet(thread_local_skiplist, k0, v1), Status::Ok);
      ++n_local_entries[id];
      ASSERT_EQ(engine->SGet(thread_local_skiplist, k0, &got_v1), Status::Ok);
      ASSERT_EQ(v1, got_v1);
      ASSERT_EQ(engine->SDelete(thread_local_skiplist, k0), Status::Ok);
      --n_local_entries[id];
      ASSERT_EQ(engine->SGet(thread_local_skiplist, k0, &got_v1),
                Status::NotFound);
    }

    k1 = std::to_string(id);
    k2 = std::to_string(id);

    int cnt = 100;
    while (cnt--) {
      int v1_len = rand() % 1024;
      int v2_len = rand() % 1024;
      k1.append("k1");
      k2.append("k2");

      // insert
      v1.append(std::to_string(id));
      v2.append(std::to_string(id));
      ASSERT_EQ(engine->SSet(thread_local_skiplist, k1, v1), Status::Ok);
      ++n_local_entries[id];
      ASSERT_EQ(engine->SSet(thread_local_skiplist, k2, v2), Status::Ok);
      ++n_local_entries[id];
      ASSERT_EQ(engine->SGet(thread_local_skiplist, k1, &got_v1), Status::Ok);
      ASSERT_EQ(engine->SGet(thread_local_skiplist, k2, &got_v2), Status::Ok);
      ASSERT_EQ(v1, got_v1);
      ASSERT_EQ(v2, got_v2);

      // update
      AssignData(v1, v1_len);
      ASSERT_EQ(engine->SSet(thread_local_skiplist, k1, v1), Status::Ok);
      ASSERT_EQ(engine->SGet(thread_local_skiplist, k1, &got_v1), Status::Ok);
      ASSERT_EQ(got_v1, v1);
      AssignData(v2, v2_len);
      ASSERT_EQ(engine->SSet(thread_local_skiplist, k2, v2), Status::Ok);
      ASSERT_EQ(engine->SGet(thread_local_skiplist, k2, &got_v2), Status::Ok);
      ASSERT_EQ(got_v2, v2);

      // delete
      ASSERT_EQ(engine->SDelete(thread_local_skiplist, k1), Status::Ok);
      --n_local_entries[id];
      ASSERT_EQ(engine->SGet(thread_local_skiplist, k1, &got_v1),
                Status::NotFound);
    }
  };

  auto IteratingThrough = [&](int id) {
    std::string thread_local_skiplist("t_skiplist" + std::to_string(id));
    std::vector<int> n_entries(num_threads, 0);

    auto t_iter = engine->NewSortedIterator(thread_local_skiplist);
    ASSERT_TRUE(t_iter != nullptr);
    t_iter->SeekToFirst();
    if (t_iter->Valid()) {
      ++n_entries[id];
      std::string prev = t_iter->Key();
      t_iter->Next();
      while (t_iter->Valid()) {
        ++n_entries[id];
        std::string k = t_iter->Key();
        t_iter->Next();
        ASSERT_EQ(true, k.compare(prev) > 0);
        prev = k;
      }
    }
    ASSERT_EQ(n_local_entries[id], n_entries[id]);
    n_entries[id] = 0;
  };

  LaunchNThreads(num_threads, SSetSGetSDelete);
  LaunchNThreads(num_threads, IteratingThrough);

  delete engine;
}

TEST_F(EngineBasicTest, TestGlobalSortedCollection) {
  const std::string global_skiplist = "skiplist";
  int num_threads = 16;
  configs.max_write_threads = num_threads;
  ASSERT_EQ(Engine::Open(db_path.c_str(), &engine, configs, stdout),
            Status::Ok);
  std::atomic<int> n_global_entries{0};

<<<<<<< HEAD
  auto SSetSGetSDelete = [&](int id) {
=======
  // Test empty key
  std::string key{""}, val{"val"}, got_val;
  ASSERT_EQ(engine->SSet(global_skiplist, key, val), Status::Ok);
  ++n_global_entries;
  ASSERT_EQ(engine->SGet(global_skiplist, key, &got_val), Status::Ok);
  ASSERT_EQ(val, got_val);
  ASSERT_EQ(engine->SDelete(global_skiplist, key), Status::Ok);
  --n_global_entries;
  ASSERT_EQ(engine->SGet(global_skiplist, key, &got_val), Status::NotFound);
  engine->ReleaseWriteThread();

  auto SetGetDelete = [&](int id) {
>>>>>>> 8e18c450
    std::string k1, k2, v1, v2;
    std::string got_v1, got_v2;

    AssignData(v1, 10);

    k1 = std::to_string(id);
    k2 = std::to_string(id);

    int cnt = 100;
    while (cnt--) {
      int v1_len = rand() % 1024;
      int v2_len = rand() % 1024;
      k1.append("k1");
      k2.append("k2");

      // insert
      AssignData(v1, v1_len);
      AssignData(v2, v2_len);
      ASSERT_EQ(engine->SSet(global_skiplist, k1, v1), Status::Ok);
      ++n_global_entries;
      ASSERT_EQ(engine->SSet(global_skiplist, k2, v2), Status::Ok);
      ++n_global_entries;
      ASSERT_EQ(engine->SGet(global_skiplist, k1, &got_v1), Status::Ok);
      ASSERT_EQ(engine->SGet(global_skiplist, k2, &got_v2), Status::Ok);
      ASSERT_EQ(v1, got_v1);
      ASSERT_EQ(v2, got_v2);

      // update
      AssignData(v1, v1_len);
      ASSERT_EQ(engine->SSet(global_skiplist, k1, v1), Status::Ok);
      ASSERT_EQ(engine->SGet(global_skiplist, k1, &got_v1), Status::Ok);
      ASSERT_EQ(got_v1, v1);
      AssignData(v2, v2_len);
      ASSERT_EQ(engine->SSet(global_skiplist, k2, v2), Status::Ok);
      ASSERT_EQ(engine->SGet(global_skiplist, k2, &got_v2), Status::Ok);
      ASSERT_EQ(got_v2, v2);

      // delete
      ASSERT_EQ(engine->SDelete(global_skiplist, k1), Status::Ok);
      --n_global_entries;
      ASSERT_EQ(engine->SGet(global_skiplist, k1, &got_v1), Status::NotFound);
    }
  };

  auto IteratingThrough = [&](int id) {
    std::vector<int> n_entries(num_threads, 0);

    auto iter = engine->NewSortedIterator(global_skiplist);
    ASSERT_TRUE(iter != nullptr);
    iter->SeekToFirst();
    if (iter->Valid()) {
      ++n_entries[id];
      std::string prev = iter->Key();
      iter->Next();
      while (iter->Valid()) {
        ++n_entries[id];
        std::string k = iter->Key();
        iter->Next();
        ASSERT_EQ(true, k.compare(prev) > 0);
        prev = k;
      }
    }
    ASSERT_EQ(n_global_entries, n_entries[id]);
    n_entries[id] = 0;
  };

  auto SeekToDeleted = [&](int id) {
    auto t_iter2 = engine->NewSortedIterator(global_skiplist);
    ASSERT_TRUE(t_iter2 != nullptr);
    // First deleted key
    t_iter2->Seek(std::to_string(id) + "k1");
    ASSERT_TRUE(t_iter2->Valid());
    // First valid key
    t_iter2->Seek(std::to_string(id) + "k2");
    ASSERT_TRUE(t_iter2->Valid());
    ASSERT_EQ(t_iter2->Key(), std::to_string(id) + "k2");
  };

<<<<<<< HEAD
  LaunchNThreads(num_threads, SSetSGetSDelete);
  LaunchNThreads(num_threads, IteratingThrough);
  LaunchNThreads(num_threads, SeekToDeleted);
=======
  {
    std::vector<std::thread> ts;
    for (int i = 0; i < num_threads; i++) {
      ts.emplace_back(std::thread(SetGetDelete, i));
    }
    for (auto &t : ts)
      t.join();
  }

  {
    std::vector<std::thread> ts;
    for (int i = 0; i < num_threads; i++) {
      ts.emplace_back(std::thread(IteratingThrough, i));
    }
    for (auto &t : ts)
      t.join();
  }

  {
    std::vector<std::thread> ts;
    for (int i = 0; i < num_threads; i++) {
      ts.emplace_back(std::thread(SeekToDeleted, i));
    }
    for (auto &t : ts)
      t.join();
  }
>>>>>>> 8e18c450

  delete engine;
}

TEST_F(EngineBasicTest, TestSeek) {
  std::string val;
  ASSERT_EQ(Engine::Open(db_path.c_str(), &engine, configs, stdout),
            Status::Ok);

  // Test Seek
  std::string collection = "col1";
  uint64_t z = 0;
  auto zero_filled_str = uint64_to_string(z);
  ASSERT_EQ(engine->SSet(collection, zero_filled_str, zero_filled_str),
            Status::Ok);
  ASSERT_EQ(engine->SGet(collection, zero_filled_str, &val), Status::Ok);
  auto iter = engine->NewSortedIterator(collection);
  ASSERT_NE(iter, nullptr);
  iter->Seek(zero_filled_str);
  ASSERT_TRUE(iter->Valid());

  // Test SeekToFirst
  collection.assign("col2");
  ASSERT_EQ(engine->SSet(collection, "foo", "bar"), Status::Ok);
  ASSERT_EQ(engine->SGet(collection, "foo", &val), Status::Ok);
  ASSERT_EQ(engine->SDelete(collection, "foo"), Status::Ok);
  ASSERT_EQ(engine->SGet(collection, "foo", &val), Status::NotFound);
  ASSERT_EQ(engine->SSet(collection, "foo2", "bar2"), Status::Ok);
  iter = engine->NewSortedIterator(collection);
  ASSERT_NE(iter, nullptr);
  iter->SeekToFirst();
  ASSERT_TRUE(iter->Valid());
  ASSERT_EQ(iter->Value(), "bar2");
}

TEST_F(EngineBasicTest, TestRestore) {
  int num_threads = 16;
  configs.max_write_threads = num_threads;
  ASSERT_EQ(Engine::Open(db_path.c_str(), &engine, configs, stdout),
            Status::Ok);
  // insert and delete some keys, then re-insert some deleted keys
  int count = 1000;
<<<<<<< HEAD
  auto SetupEngine = [&](int id) {
=======
  auto SetGetDelete = [&](int id) {
>>>>>>> 8e18c450
    std::string a(id, 'a');
    std::string v;
    for (int i = 1; i <= count; i++) {
      ASSERT_EQ(engine->Set(a + std::to_string(id * i), std::to_string(id * i)),
                Status::Ok);
      if ((i * id) % 2 == 1) {
        ASSERT_EQ(engine->Delete(a + std::to_string((id * i))), Status::Ok);
        if ((i * id) % 3 == 0) {
          ASSERT_EQ(engine->Set(a + std::to_string(id * i), std::to_string(id)),
                    Status::Ok);
          ASSERT_EQ(engine->Get(a + std::to_string(id * i), &v), Status::Ok);
          ASSERT_EQ(v, std::to_string(id));
        } else {
          ASSERT_EQ(engine->Get(a + std::to_string(id * i), &v),
                    Status::NotFound);
        }
      } else {
        ASSERT_EQ(engine->Get(a + std::to_string(id * i), &v), Status::Ok);
      }
    }
  };
<<<<<<< HEAD

  LaunchNThreads(num_threads, SetupEngine);

=======
  std::vector<std::thread> ts;
  for (int i = 1; i <= num_threads; i++) {
    ts.emplace_back(std::thread(SetGetDelete, i));
  }
  for (auto &t : ts)
    t.join();
>>>>>>> 8e18c450
  delete engine;

  // reopen and restore engine and try gets
  ASSERT_EQ(Engine::Open(db_path.c_str(), &engine, configs, stdout),
            Status::Ok);
  for (int i = 0; i < num_threads; i++) {
    std::string a(i, 'a');
    std::string v;
    for (int j = 1; j <= count; j++) {
      Status s = engine->Get(a + std::to_string(i * j), &v);
      if ((j * i) % 3 == 0 && (i * j) % 2 == 1) { // deleted then updated ones
        ASSERT_EQ(s, Status::Ok);
        ASSERT_EQ(v, std::to_string(i));
      } else if ((j * i) % 2 == 0) { // not deleted ones
        ASSERT_EQ(s, Status::Ok);
        ASSERT_EQ(v, std::to_string(i * j));
      } else { // deleted ones
        ASSERT_EQ(s, Status::NotFound);
      }
    }
  }
  delete engine;
}

TEST_F(EngineBasicTest, TestSortedRestore) {
  int num_threads = 16;
  configs.max_write_threads = num_threads;
  ASSERT_EQ(Engine::Open(db_path.c_str(), &engine, configs, stdout),
            Status::Ok);
  // insert and delete some keys, then re-insert some deleted keys
  int count = 100;
  std::string overall_skiplist = "skiplist";
  std::string thread_skiplist = "t_skiplist";
  auto SetGet = [&](int id) {
    std::string a(id, 'a');
    std::string v;
    std::string t_skiplist(thread_skiplist + std::to_string(id));
    for (int i = 1; i <= count; i++) {
      auto key = a + std::to_string(id * i);
      auto value = std::to_string(id * i);
      ASSERT_EQ(engine->SSet(overall_skiplist, key, value), Status::Ok);
      ASSERT_EQ(engine->SSet(t_skiplist, key, value + std::to_string(id)),
                Status::Ok);
      ASSERT_EQ(engine->SGet(overall_skiplist, key, &v), Status::Ok);
      ASSERT_EQ(v, value);
      ASSERT_EQ(engine->SGet(t_skiplist, key, &v), Status::Ok);
      ASSERT_EQ(v, value + std::to_string(id));
    }
  };
<<<<<<< HEAD

  LaunchNThreads(num_threads, ops, 1);

=======
  std::vector<std::thread> ts;
  for (int i = 1; i <= num_threads; i++) {
    ts.emplace_back(std::thread(SetGet, i));
  }
  for (auto &t : ts)
    t.join();
>>>>>>> 8e18c450
  delete engine;

  // reopen and restore engine and try gets
  ASSERT_EQ(Engine::Open(db_path.c_str(), &engine, configs, stdout),
            Status::Ok);
  for (int i = 1; i <= num_threads; i++) {
    std::string t_skiplist(thread_skiplist + std::to_string(i));
    std::string a(i, 'a');
    std::string v;
    for (int j = 1; j <= count; j++) {
      auto key = a + std::to_string(i * j), value = std::to_string(i * j);
      Status s = engine->SGet(overall_skiplist, key, &v);
      ASSERT_EQ(s, Status::Ok);
      ASSERT_EQ(v, value);
      s = engine->SGet(t_skiplist, key, &v);
      ASSERT_EQ(s, Status::Ok);
      ASSERT_EQ(v, value + std::to_string(i));
    }

    auto iter = engine->NewSortedIterator(t_skiplist);
    ASSERT_TRUE(iter != nullptr);
    iter->SeekToFirst();
    std::string prev = "";
    int cnt = 0;
    while (iter->Valid()) {
      cnt++;
      std::string k = iter->Key();
      iter->Next();
      ASSERT_TRUE(k.compare(prev) > 0);
      prev = k;
    }
    ASSERT_EQ(cnt, count);
  }

  auto iter = engine->NewSortedIterator(overall_skiplist);
  ASSERT_TRUE(iter != nullptr);
  iter->SeekToFirst();
  std::string prev = "";
  int i = 0;
  while (iter->Valid()) {
    i++;
    std::string k = iter->Key();
    iter->Next();
    ASSERT_TRUE(k.compare(prev) > 0);
    prev = k;
  }
  ASSERT_EQ(i, count * num_threads);

  delete engine;
}

int main(int argc, char **argv) {
  testing::InitGoogleTest(&argc, argv);
  return RUN_ALL_TESTS();
}<|MERGE_RESOLUTION|>--- conflicted
+++ resolved
@@ -12,13 +12,6 @@
 #include "kvdk/namespace.hpp"
 #include "test_util.h"
 #include "gtest/gtest.h"
-<<<<<<< HEAD
-#include <functional>
-#include <string>
-#include <thread>
-#include <vector>
-=======
->>>>>>> 8e18c450
 
 using namespace KVDK_NAMESPACE;
 static const uint64_t str_pool_length = 1024000;
@@ -96,9 +89,6 @@
   configs.max_write_threads = num_threads;
   ASSERT_EQ(Engine::Open(db_path.c_str(), &engine, configs, stdout),
             Status::Ok);
-<<<<<<< HEAD
-  auto GetSetDelete = [&](int id) {
-=======
 
   // Test empty key
   std::string key{""}, val{"val"}, got_val;
@@ -110,7 +100,6 @@
   engine->ReleaseWriteThread();
 
   auto SetGetDelete = [&](int id) {
->>>>>>> 8e18c450
     std::string k1, k2, v1, v2;
     std::string got_v1, got_v2;
     int cnt = 1000;
@@ -122,20 +111,6 @@
       AssignData(v1, v1_len);
       AssignData(v2, v2_len);
 
-<<<<<<< HEAD
-      // Test Empty key
-      if (id == 0) {
-        std::string k0{""};
-        ASSERT_EQ(engine->Set(k0, v1), Status::Ok);
-        ASSERT_EQ(engine->Get(k0, &got_v1), Status::Ok);
-        ASSERT_EQ(v1, got_v1);
-        ASSERT_EQ(engine->Delete(k0), Status::Ok);
-        ASSERT_EQ(engine->Get(k0, &got_v1), Status::NotFound);
-      }
-
-      // Set
-=======
->>>>>>> 8e18c450
       ASSERT_EQ(engine->Set(k1, v1), Status::Ok);
       ASSERT_EQ(engine->Set(k2, v2), Status::Ok);
 
@@ -157,16 +132,7 @@
     }
   };
 
-<<<<<<< HEAD
   LaunchNThreads(num_threads, GetSetDelete);
-=======
-  std::vector<std::thread> ts;
-  for (int i = 0; i < num_threads; i++) {
-    ts.emplace_back(std::thread(SetGetDelete, i));
-  }
-  for (auto &t : ts)
-    t.join();
->>>>>>> 8e18c450
   delete engine;
 }
 
@@ -177,15 +143,10 @@
             Status::Ok);
   int batch_num = 10;
   int count = 500;
-<<<<<<< HEAD
-
-  auto BatchWrite = [&](int id) {
-=======
   auto BatchSetDelete = [&](int id) {
->>>>>>> 8e18c450
     std::string v;
     WriteBatch batch;
-    int cnt = 500;
+    int cnt = count;
     while (cnt--) {
       for (size_t i = 0; i < batch_num; i++) {
         auto key =
@@ -210,17 +171,8 @@
     }
   };
 
-<<<<<<< HEAD
   LaunchNThreads(num_threads, BatchWrite);
 
-=======
-  std::vector<std::thread> ts;
-  for (int i = 1; i <= num_threads; i++) {
-    ts.emplace_back(std::thread(BatchSetDelete, i));
-  }
-  for (auto &t : ts)
-    t.join();
->>>>>>> 8e18c450
   delete engine;
 
   ASSERT_EQ(Engine::Open(db_path.c_str(), &engine, configs, stdout),
@@ -391,9 +343,6 @@
             Status::Ok);
   std::atomic<int> n_global_entries{0};
 
-<<<<<<< HEAD
-  auto SSetSGetSDelete = [&](int id) {
-=======
   // Test empty key
   std::string key{""}, val{"val"}, got_val;
   ASSERT_EQ(engine->SSet(global_skiplist, key, val), Status::Ok);
@@ -406,7 +355,6 @@
   engine->ReleaseWriteThread();
 
   auto SetGetDelete = [&](int id) {
->>>>>>> 8e18c450
     std::string k1, k2, v1, v2;
     std::string got_v1, got_v2;
 
@@ -485,38 +433,9 @@
     ASSERT_EQ(t_iter2->Key(), std::to_string(id) + "k2");
   };
 
-<<<<<<< HEAD
   LaunchNThreads(num_threads, SSetSGetSDelete);
   LaunchNThreads(num_threads, IteratingThrough);
   LaunchNThreads(num_threads, SeekToDeleted);
-=======
-  {
-    std::vector<std::thread> ts;
-    for (int i = 0; i < num_threads; i++) {
-      ts.emplace_back(std::thread(SetGetDelete, i));
-    }
-    for (auto &t : ts)
-      t.join();
-  }
-
-  {
-    std::vector<std::thread> ts;
-    for (int i = 0; i < num_threads; i++) {
-      ts.emplace_back(std::thread(IteratingThrough, i));
-    }
-    for (auto &t : ts)
-      t.join();
-  }
-
-  {
-    std::vector<std::thread> ts;
-    for (int i = 0; i < num_threads; i++) {
-      ts.emplace_back(std::thread(SeekToDeleted, i));
-    }
-    for (auto &t : ts)
-      t.join();
-  }
->>>>>>> 8e18c450
 
   delete engine;
 }
@@ -559,11 +478,7 @@
             Status::Ok);
   // insert and delete some keys, then re-insert some deleted keys
   int count = 1000;
-<<<<<<< HEAD
   auto SetupEngine = [&](int id) {
-=======
-  auto SetGetDelete = [&](int id) {
->>>>>>> 8e18c450
     std::string a(id, 'a');
     std::string v;
     for (int i = 1; i <= count; i++) {
@@ -585,18 +500,9 @@
       }
     }
   };
-<<<<<<< HEAD
 
   LaunchNThreads(num_threads, SetupEngine);
 
-=======
-  std::vector<std::thread> ts;
-  for (int i = 1; i <= num_threads; i++) {
-    ts.emplace_back(std::thread(SetGetDelete, i));
-  }
-  for (auto &t : ts)
-    t.join();
->>>>>>> 8e18c450
   delete engine;
 
   // reopen and restore engine and try gets
@@ -646,18 +552,9 @@
       ASSERT_EQ(v, value + std::to_string(id));
     }
   };
-<<<<<<< HEAD
 
   LaunchNThreads(num_threads, ops, 1);
 
-=======
-  std::vector<std::thread> ts;
-  for (int i = 1; i <= num_threads; i++) {
-    ts.emplace_back(std::thread(SetGet, i));
-  }
-  for (auto &t : ts)
-    t.join();
->>>>>>> 8e18c450
   delete engine;
 
   // reopen and restore engine and try gets
