/* SPDX-License-Identifier: BSD-3-Clause
 * Copyright(c) 2021 Intel Corporation
 */

#pragma once

<<<<<<< HEAD
#include "iterator.h"
#include "namespace.hpp"
=======
#include "types.hpp"
>>>>>>> 24085343

namespace KVDK_NAMESPACE {

using IndexType = std::int64_t;

using IteratorType = KVDKIteratorType;

class Iterator {
 public:
  virtual void Seek(const std::string& key) = 0;

  virtual void SeekToFirst() = 0;

  virtual void SeekToLast() = 0;

  virtual bool Valid() = 0;

  virtual void Next() = 0;

  virtual void Prev() = 0;

  virtual std::string Key() = 0;

  virtual std::string Value() = 0;

  virtual IteratorType Type() const = 0;
};

class ListIterator {
 public:
  virtual void Seek(StringView key) = 0;

  virtual void Seek(IndexType pos) = 0;

  virtual void SeekToFirst() = 0;

  virtual void SeekToLast() = 0;

  virtual bool Valid() const = 0;

  virtual void Next() = 0;

  virtual void Prev() = 0;

  virtual std::string Value() const = 0;

  virtual ~ListIterator() = default;
};

}  // namespace KVDK_NAMESPACE<|MERGE_RESOLUTION|>--- conflicted
+++ resolved
@@ -4,16 +4,10 @@
 
 #pragma once
 
-<<<<<<< HEAD
 #include "iterator.h"
-#include "namespace.hpp"
-=======
 #include "types.hpp"
->>>>>>> 24085343
 
 namespace KVDK_NAMESPACE {
-
-using IndexType = std::int64_t;
 
 using IteratorType = KVDKIteratorType;
 
