--- conflicted
+++ resolved
@@ -90,7 +90,6 @@
                     (total / (1LL << 30)));
 }
 
-<<<<<<< HEAD
 void KVEngine::startBackgroundWorks() {
   std::unique_lock<SpinMutex> ul(bg_work_signals_.terminating_lock);
   bg_work_signals_.terminating = false;
@@ -111,39 +110,6 @@
   }
   for (auto &t : bg_threads_) {
     t.join();
-=======
-void KVEngine::BackgroundWork() {
-  // To avoid free a referencing skiplist node, we do freeing in at least every
-  // 10 seconds
-  // TODO: Maybe free skiplist node in another bg thread?
-  assert(configs_.background_work_interval >= 0);
-  assert(configs_.report_pmem_usage_interval >= 0);
-  auto background_interval = std::chrono::milliseconds{
-      static_cast<std::uint64_t>(configs_.background_work_interval * 1000)};
-  auto const free_skiplist_node_interval = std::chrono::milliseconds{10000};
-  auto const report_pmem_usage_interval = std::chrono::milliseconds{
-      static_cast<std::uint64_t>(configs_.report_pmem_usage_interval * 1000)};
-  auto count_down1 = free_skiplist_node_interval;
-  auto count_down2 = report_pmem_usage_interval;
-  while (!closing_) {
-    std::this_thread::sleep_for(background_interval);
-
-    pmem_allocator_->BackgroundWork();
-
-    if (count_down1 < background_interval) {
-      FreeSkiplistDramNodes();
-      count_down1 = free_skiplist_node_interval;
-    } else {
-      count_down1 -= background_interval;
-    }
-
-    if (count_down2 < background_interval) {
-      ReportPMemUsage();
-      count_down2 = report_pmem_usage_interval;
-    } else {
-      count_down2 -= background_interval;
-    }
->>>>>>> 906caec6
   }
 }
 
@@ -212,13 +178,7 @@
   }
 
   s = Recovery();
-<<<<<<< HEAD
   startBackgroundWorks();
-=======
-  write_thread.id = -1;
-
-  bg_threads_.emplace_back(&KVEngine::BackgroundWork, this);
->>>>>>> 906caec6
 
   ReportPMemUsage();
   kvdk_assert(pmem_allocator_->PMemUsageInBytes() >= 0, "Invalid PMem Usage");
@@ -1371,7 +1331,6 @@
     ul_locks.emplace_back(const_cast<SpinMutex &>(*l));
   }
 
-<<<<<<< HEAD
   RAIICaller local_snapshot_holder(
       [&]() { version_controller_.HoldLocalSnapshot(); },
       [&]() { version_controller_.ReleaseLocalSnapshot(); });
@@ -1381,20 +1340,8 @@
   }
 
   // Persist batch write status as processing
-  PendingBatch pending_batch(PendingBatch::Stage::Processing,
-                             space_entry_offsets.size(), ts);
-  pending_batch.PersistProcessing(
-      thread_cache_[access_thread.id].persisted_pending_batch,
-      space_entry_offsets);
-=======
-  TimeStampType ts = get_timestamp();
-  for (size_t i = 0; i < batch_size; i++) {
-    batch_hints[i].timestamp = ts;
-  }
-
-  thread_res_[write_thread.id].persisted_pending_batch->PersistProcessing(
+  thread_cache_[access_thread.id].persisted_pending_batch->PersistProcessing(
       space_entry_offsets, ts);
->>>>>>> 906caec6
 
   // Do batch writes
   for (size_t i = 0; i < write_batch.Size(); i++) {
@@ -1414,12 +1361,12 @@
     }
   }
 
-  thread_res_[write_thread.id].persisted_pending_batch->PersistFinish();
+  thread_cache_[access_thread.id].persisted_pending_batch->PersistFinish();
 
   // Free updated kvs, we should purge all updated kvs before release locks and
   // after persist write stage
   for (size_t i = 0; i < write_batch.Size(); i++) {
-<<<<<<< HEAD
+    TEST_SYNC_POINT_CALLBACK("KVEngine::BatchWrite::purgeAndFree::Before", &i);
     if (batch_hints[i].data_record_to_free != nullptr) {
       delayFree(OldDataRecord{batch_hints[i].data_record_to_free, ts});
     }
@@ -1430,12 +1377,6 @@
     }
     if (batch_hints[i].space_not_used) {
       pmem_allocator_->Free(batch_hints[i].allocated_space);
-=======
-    if (batch_hints[i].pmem_record_to_free != nullptr) {
-      TEST_SYNC_POINT_CALLBACK("KVEngine::BatchWrite::purgeAndFree::Before",
-                               &i);
-      purgeAndFree(batch_hints[i].pmem_record_to_free);
->>>>>>> 906caec6
     }
   }
   return Status::Ok;
@@ -1461,16 +1402,8 @@
     bool found = s == Status::Ok;
 
     // Deleting kv is not existing
-<<<<<<< HEAD
     if (kv.type == StringDeleteRecord && !found) {
       batch_hint.space_not_used = true;
-=======
-    if (kv.type == StringDeleteRecord) {
-      if (found) {
-        batch_hint.pmem_record_to_free = hash_entry.index.string_record;
-        entry_ptr->Clear();
-      }
->>>>>>> 906caec6
       return Status::Ok;
     }
 
@@ -1480,7 +1413,8 @@
     void *block_base =
         pmem_allocator_->offset2addr(batch_hint.allocated_space.offset);
 
-<<<<<<< HEAD
+    TEST_SYNC_POINT(
+        "KVEngine::BatchWrite::StringBatchWriteImpl::Pesistent::Before");
     StringRecord::PersistStringRecord(
         block_base, batch_hint.allocated_space.size, batch_hint.timestamp,
         static_cast<RecordType>(kv.type),
@@ -1489,30 +1423,16 @@
               : kNullPMemOffset,
         kv.key, kv.type == StringDataRecord ? kv.value : "");
 
-=======
-    TEST_SYNC_POINT(
-        "KVEngine::BatchWrite::StringBatchWriteImpl::Pesistent::Before");
-    // We use if here to avoid compilation warning
-    if (kv.type == StringDataRecord) {
-      StringRecord::PersistStringRecord(
-          block_base, batch_hint.allocated_space.size, batch_hint.timestamp,
-          static_cast<RecordType>(kv.type), kv.key, kv.value);
-    } else {
-      // Never reach
-      kvdk_assert(false, "wrong data type in batch write");
-      std::abort();
-    }
->>>>>>> 906caec6
     auto entry_base_status = entry_ptr->header.status;
     hash_table_->Insert(hash_hint, entry_ptr, kv.type, block_base,
                         HashOffsetType::StringRecord);
 
     if (entry_base_status == HashEntryStatus::Updating) {
-      batch_hint.data_record_to_free = hash_entry.index.string_record;
-    }
-
-    if (kv.type == StringDeleteRecord) {
-      batch_hint.delete_record_to_free = block_base;
+      if (kv.type == StringDeleteRecord) {
+        batch_hint.delete_record_to_free = block_base;
+      } else {
+        batch_hint.data_record_to_free = hash_entry.index.string_record;
+      }
     }
   }
 
@@ -1544,76 +1464,6 @@
 
   uint32_t requested_size = key.size() + sizeof(StringRecord);
   SpaceEntry sized_space_entry;
-
-  {
-    auto hint = hash_table_->GetHint(key);
-<<<<<<< HEAD
-    std::unique_lock<SpinMutex> ul(*hint.spin);
-    // Set current snapshot to this thread
-    RAIICaller local_snapshot_holder(
-        [&]() { version_controller_.HoldLocalSnapshot(); },
-        [&]() { version_controller_.ReleaseLocalSnapshot(); });
-    TimeStampType new_ts =
-        version_controller_.GetLocalSnapshot().GetTimestamp();
-=======
-
-    std::lock_guard<SpinMutex> lg(*hint.spin);
->>>>>>> 906caec6
-    Status s = hash_table_->SearchForWrite(
-        hint, key, StringDeleteRecord | StringDataRecord, &entry_ptr,
-        &hash_entry, &data_entry);
-
-    switch (s) {
-    case Status::Ok: {
-      assert(entry_ptr->header.status == HashEntryStatus::Updating);
-      if (entry_ptr->header.data_type == StringDeleteRecord) {
-        entry_ptr->header.status = HashEntryStatus::Normal;
-        return s;
-      }
-      auto request_size = key.size() + sizeof(StringRecord);
-      SpaceEntry sized_space_entry = pmem_allocator_->Allocate(request_size);
-      if (sized_space_entry.size == 0) {
-        return Status::PmemOverflow;
-      }
-
-      void *pmem_ptr =
-          pmem_allocator_->offset2addr_checked(sized_space_entry.offset);
-
-      StringRecord::PersistStringRecord(
-          pmem_ptr, sized_space_entry.size, new_ts, StringDeleteRecord,
-          pmem_allocator_->addr2offset_checked(hash_entry.index.string_record),
-          key, "");
-
-      hash_table_->Insert(hint, entry_ptr, StringDeleteRecord, pmem_ptr,
-                          HashOffsetType::StringRecord);
-      ul.unlock();
-      delayFree(OldDataRecord{hash_entry.index.string_record, new_ts});
-      // We also delay free this delete record to recycle PMem and DRAM space
-      delayFree(OldDeleteRecord{pmem_ptr, new_ts, entry_ptr, hint.spin});
-
-      return s;
-    }
-    case Status::NotFound:
-      return Status::Ok;
-    default:
-      return s;
-    }
-  }
-}
-
-Status KVEngine::StringSetImpl(const StringView &key, const StringView &value) {
-  DataEntry data_entry;
-  HashEntry hash_entry;
-  HashEntry *hash_entry_ptr = nullptr;
-  uint32_t v_size = value.size();
-
-  uint32_t requested_size = v_size + key.size() + sizeof(StringRecord);
-
-  // Space is already allocated for batch writes
-  SpaceEntry sized_space_entry = pmem_allocator_->Allocate(requested_size);
-  if (sized_space_entry.size == 0) {
-    return Status::PmemOverflow;
-  }
 
   {
     auto hint = hash_table_->GetHint(key);
@@ -1624,6 +1474,71 @@
         [&]() { version_controller_.ReleaseLocalSnapshot(); });
     TimeStampType new_ts =
         version_controller_.GetLocalSnapshot().GetTimestamp();
+    Status s = hash_table_->SearchForWrite(
+        hint, key, StringDeleteRecord | StringDataRecord, &entry_ptr,
+        &hash_entry, &data_entry);
+
+    switch (s) {
+    case Status::Ok: {
+      assert(entry_ptr->header.status == HashEntryStatus::Updating);
+      if (entry_ptr->header.data_type == StringDeleteRecord) {
+        entry_ptr->header.status = HashEntryStatus::Normal;
+        return s;
+      }
+      auto request_size = key.size() + sizeof(StringRecord);
+      SpaceEntry sized_space_entry = pmem_allocator_->Allocate(request_size);
+      if (sized_space_entry.size == 0) {
+        return Status::PmemOverflow;
+      }
+
+      void *pmem_ptr =
+          pmem_allocator_->offset2addr_checked(sized_space_entry.offset);
+
+      StringRecord::PersistStringRecord(
+          pmem_ptr, sized_space_entry.size, new_ts, StringDeleteRecord,
+          pmem_allocator_->addr2offset_checked(hash_entry.index.string_record),
+          key, "");
+
+      hash_table_->Insert(hint, entry_ptr, StringDeleteRecord, pmem_ptr,
+                          HashOffsetType::StringRecord);
+      ul.unlock();
+      delayFree(OldDataRecord{hash_entry.index.string_record, new_ts});
+      // We also delay free this delete record to recycle PMem and DRAM space
+      delayFree(OldDeleteRecord{pmem_ptr, new_ts, entry_ptr, hint.spin});
+
+      return s;
+    }
+    case Status::NotFound:
+      return Status::Ok;
+    default:
+      return s;
+    }
+  }
+}
+
+Status KVEngine::StringSetImpl(const StringView &key, const StringView &value) {
+  DataEntry data_entry;
+  HashEntry hash_entry;
+  HashEntry *hash_entry_ptr = nullptr;
+  uint32_t v_size = value.size();
+
+  uint32_t requested_size = v_size + key.size() + sizeof(StringRecord);
+
+  // Space is already allocated for batch writes
+  SpaceEntry sized_space_entry = pmem_allocator_->Allocate(requested_size);
+  if (sized_space_entry.size == 0) {
+    return Status::PmemOverflow;
+  }
+
+  {
+    auto hint = hash_table_->GetHint(key);
+    std::unique_lock<SpinMutex> ul(*hint.spin);
+    // Set current snapshot to this thread
+    RAIICaller local_snapshot_holder(
+        [&]() { version_controller_.HoldLocalSnapshot(); },
+        [&]() { version_controller_.ReleaseLocalSnapshot(); });
+    TimeStampType new_ts =
+        version_controller_.GetLocalSnapshot().GetTimestamp();
 
     // Search position to write index in hash table.
     Status s = hash_table_->SearchForWrite(
@@ -1651,17 +1566,10 @@
     // Write hash index
     hash_table_->Insert(hint, hash_entry_ptr, StringDataRecord, block_base,
                         HashOffsetType::StringRecord);
-<<<<<<< HEAD
-    if (entry_base_status == HashEntryStatus::Updating &&
-        updated_type == StringDataRecord) {
-      /* delete record is self-freed, so we don't need to free it here */
+    if (entry_base_status == HashEntryStatus::Updating && updated_type ==
+                                                              StringDataRecord /* delete record is self-freed, so we don't need to free it here */) {
       ul.unlock();
       delayFree(OldDataRecord{hash_entry.index.string_record, new_ts});
-=======
-
-    if (entry_base_status == HashEntryStatus::Updating) {
-      purgeAndFree(hash_entry.index.string_record);
->>>>>>> 906caec6
     }
   }
 
