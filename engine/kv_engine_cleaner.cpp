--- conflicted
+++ resolved
@@ -10,26 +10,6 @@
 
 constexpr uint64_t kForegroundUpdateSnapshotInterval = 1000;
 
-<<<<<<< HEAD
-template <typename T>
-T* KVEngine::removeListOutDatedVersion(T* list, TimeStampType min_snapshot_ts) {
-  static_assert(
-      std::is_same<T, List>::value || std::is_same<T, HashList>::value,
-      "Invalid collection type, should be list or hashlist.");
-  T* old_list = list;
-  while (old_list && old_list->GetTimestamp() > min_snapshot_ts) {
-    old_list = old_list->OldVersion();
-  }
-
-  // the snapshot should access the old record, so we need to purge and free the
-  // older version of the old record
-  if (old_list && old_list->OldVersion()) {
-    auto older_list = old_list->OldVersion();
-    old_list->RemoveOldVersion();
-    return older_list;
-  }
-  return nullptr;
-=======
 void KVEngine::removeOutdatedSkiplist(Skiplist* collection) {
   auto cur_id = collection->ID();
   auto cur_head_record = collection->HeaderRecord();
@@ -47,7 +27,6 @@
     }
     cur_head_record = old_head_record;
   }
->>>>>>> cd9b756c
 }
 
 template <typename T>
@@ -485,71 +464,10 @@
                   slot_iter->GetRecordStatus() != RecordStatus::Outdated &&
                   !skiplist->HeaderRecord()->HasExpired()) {
                 need_purge_num++;
-<<<<<<< HEAD
-              }
-
-              if ((slot_iter->GetRecordStatus() == RecordStatus::Outdated ||
-                   head_record->GetExpireTime() <= now) &&
-                  head_record->GetTimestamp() < min_snapshot_ts) {
-                hash_table_->Erase(&(*slot_iter));
-                pending_clean_records.outdated_skip_lists.emplace_back(
-                    std::make_pair(version_controller_.GetCurrentTimestamp(),
-                                   skiplist));
-                need_purge_num += skiplist->Size();
-              } else if (!skiplist->IndexWithHashtable()) {
-=======
->>>>>>> cd9b756c
                 pending_clean_records.no_index_skiplists.emplace_back(skiplist);
               }
               break;
             }
-<<<<<<< HEAD
-            case PointerType::List: {
-              List* list = slot_iter->GetIndex().list;
-              total_num += list->Size();
-              auto header_record = list->HeaderRecord();
-              auto old_record = removeOutDatedVersion<DLRecord>(
-                  header_record, min_snapshot_ts);
-              if (old_record) {
-                purge_dl_records.emplace_back(old_record);
-                need_purge_num++;
-              }
-
-              if ((slot_iter->GetRecordStatus() == RecordStatus::Outdated ||
-                   header_record->GetExpireTime() <= now) &&
-                  header_record->GetTimestamp() < min_snapshot_ts) {
-                hash_table_->Erase(&(*slot_iter));
-                pending_clean_records.outdated_lists.emplace_back(
-                    std::make_pair(version_controller_.GetCurrentTimestamp(),
-                                   list));
-                need_purge_num += list->Size();
-              }
-              break;
-            }
-            case PointerType::HashList: {
-              HashList* hlist = slot_iter->GetIndex().hlist;
-              total_num += hlist->Size();
-              auto head_record = hlist->HeaderRecord();
-              auto old_record =
-                  removeOutDatedVersion<DLRecord>(head_record, min_snapshot_ts);
-              if (old_record) {
-                purge_dl_records.emplace_back(old_record);
-                need_purge_num++;
-              }
-
-              if ((slot_iter->GetRecordStatus() == RecordStatus::Outdated ||
-                   head_record->GetExpireTime() <= now) &&
-                  head_record->GetTimestamp() < min_snapshot_ts) {
-                hash_table_->Erase(&(*slot_iter));
-                pending_clean_records.outdated_hlists.emplace_back(
-                    std::make_pair(version_controller_.GetCurrentTimestamp(),
-                                   hlist));
-                need_purge_num += hlist->Size();
-              }
-              break;
-            }
-=======
->>>>>>> cd9b756c
             default:
               break;
           }
@@ -697,9 +615,9 @@
   {
     std::unique_lock<std::mutex> list_lock(kv_engine_->lists_mu_);
     auto iter = kv_engine_->lists_.begin();
-    while (!kv_engine_->lists_.empty() && (*iter)->HasExpired() &&
+    while (!kv_engine_->lists_.empty() && iter->second->HasExpired() &&
            limited_fetch_num < max_thread_num_) {
-      auto expired_list = *iter;
+      auto expired_list = iter->second.get();
       iter = kv_engine_->lists_.erase(iter);
       outdated_collections_.lists.emplace(
           expired_list, kv_engine_->version_controller_.GetCurrentTimestamp());
@@ -709,11 +627,11 @@
 
   {
     std::unique_lock<std::mutex> hlist_lock(kv_engine_->hlists_mu_);
-    auto iter = kv_engine_->hash_lists_.begin();
-    while (!kv_engine_->hash_lists_.empty() && (*iter)->HasExpired() &&
+    auto iter = kv_engine_->hlists_.begin();
+    while (!kv_engine_->hlists_.empty() && iter->second->HasExpired() &&
            limited_fetch_num < max_thread_num_) {
-      auto expired_hash_list = *iter;
-      iter = kv_engine_->hash_lists_.erase(iter);
+      auto expired_hash_list = iter->second.get();
+      iter = kv_engine_->hlists_.erase(iter);
       outdated_collections_.hashlists.emplace(
           expired_hash_list,
           kv_engine_->version_controller_.GetCurrentTimestamp());
@@ -767,7 +685,7 @@
       auto hash_list_iter = outdated_collections_.hashlists.begin();
       if (hash_list_iter->second < min_snapshot_ts) {
         outdated_collection = hash_list_iter->first;
-        record_type = RecordType::HashRecord;
+        record_type = RecordType::HashHeader;
         outdated_collections_.hashlists.erase(hash_list_iter);
       }
     }
@@ -786,7 +704,7 @@
             lookup_result.s == Status::Outdated) {
           kv_engine_->hash_table_->Erase(lookup_result.entry_ptr);
         }
-        pending_clean_records.outdated_hash_lists.emplace_back(std::make_pair(
+        pending_clean_records.outdated_hlists.emplace_back(std::make_pair(
             kv_engine_->version_controller_.GetCurrentTimestamp(),
             outdated_hlist));
         break;
