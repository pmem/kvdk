--- conflicted
+++ resolved
@@ -321,13 +321,8 @@
 
   uint32_t GetRecordSize() const { return entry.header.record_size; }
 
-<<<<<<< HEAD
-  static uint32_t RecordSize(const StringView& key, const StringView& val) {
-    return key.size() + val.size() + sizeof(DLRecord);
-=======
   static uint32_t RecordSize(const StringView& key, const StringView& value) {
     return sizeof(DLRecord) + key.size() + value.size();
->>>>>>> f8db30ac
   }
 
  private:
