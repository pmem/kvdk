# IDE related
.idea/
cmake-build-*
.vscode/
.vs/

# Prerequisites
*.d

# Compiled Object files
*.slo
*.lo
*.o
*.obj

# Precompiled Headers
*.gch
*.pch

# Compiled Dynamic libraries
*.so
*.dylib
*.dll

# Fortran module files
*.mod
*.smod

# Compiled Static libraries
*.lai
*.la
*.a
*.lib

# Executables
*.exe
*.out
*.app

build/
.cache/
<<<<<<< HEAD
<<<<<<< HEAD
<<<<<<< HEAD
<<<<<<< HEAD
<<<<<<< HEAD
=======

scripts/result*
<<<<<<< HEAD
debug/

>>>>>>> 9cffd7b (debug)
/CMakeSettings.json
/extern/libpmem


<<<<<<< HEAD
/scripts/result*
>>>>>>> b729f95 (update)
=======

scripts/result*
>>>>>>> e13db52 (Seg fault (#62))
=======

scripts/result*
>>>>>>> df99734 (path with time)
=======
>>>>>>> 9cffd7b (debug)
=======
debug/
>>>>>>> 74ef604 (gitignore)
=======

scripts/result*
>>>>>>> main
<|MERGE_RESOLUTION|>--- conflicted
+++ resolved
@@ -1,77 +1,44 @@
-# IDE related
-.idea/
-cmake-build-*
-.vscode/
-.vs/
-
-# Prerequisites
-*.d
-
-# Compiled Object files
-*.slo
-*.lo
-*.o
-*.obj
-
-# Precompiled Headers
-*.gch
-*.pch
-
-# Compiled Dynamic libraries
-*.so
-*.dylib
-*.dll
-
-# Fortran module files
-*.mod
-*.smod
-
-# Compiled Static libraries
-*.lai
-*.la
-*.a
-*.lib
-
-# Executables
-*.exe
-*.out
-*.app
-
-build/
-.cache/
-<<<<<<< HEAD
-<<<<<<< HEAD
-<<<<<<< HEAD
-<<<<<<< HEAD
-<<<<<<< HEAD
-=======
-
-scripts/result*
-<<<<<<< HEAD
-debug/
-
->>>>>>> 9cffd7b (debug)
-/CMakeSettings.json
-/extern/libpmem
-
-
-<<<<<<< HEAD
-/scripts/result*
->>>>>>> b729f95 (update)
-=======
-
-scripts/result*
->>>>>>> e13db52 (Seg fault (#62))
-=======
-
-scripts/result*
->>>>>>> df99734 (path with time)
-=======
->>>>>>> 9cffd7b (debug)
-=======
-debug/
->>>>>>> 74ef604 (gitignore)
-=======
-
-scripts/result*
->>>>>>> main
+# IDE related
+.idea/
+cmake-build-*
+.vscode/
+.vs/
+
+# Prerequisites
+*.d
+
+# Compiled Object files
+*.slo
+*.lo
+*.o
+*.obj
+
+# Precompiled Headers
+*.gch
+*.pch
+
+# Compiled Dynamic libraries
+*.so
+*.dylib
+*.dll
+
+# Fortran module files
+*.mod
+*.smod
+
+# Compiled Static libraries
+*.lai
+*.la
+*.a
+*.lib
+
+# Executables
+*.exe
+*.out
+*.app
+
+build/
+.cache/
+
+scripts/result*
+debug/