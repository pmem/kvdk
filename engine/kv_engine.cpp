--- conflicted
+++ resolved
@@ -92,7 +92,7 @@
   bg_threads_.emplace_back(&KVEngine::backgroundOldRecordCleaner, this);
   bg_threads_.emplace_back(&KVEngine::backgroundDramCleaner, this);
   bg_threads_.emplace_back(&KVEngine::backgroundPMemUsageReporter, this);
-  bg_threads_.emplace_back(&KVEngine::backgroundDestoryCollections, this);
+  // bg_threads_.emplace_back(&KVEngine::backgroundDestoryCollections, this);
 }
 
 void KVEngine::terminateBackgroundWorks() {
@@ -227,7 +227,7 @@
         pmem_record, string_view_2_string(collection_name), id, comparator,
         pmem_allocator_, hash_table_, s_configs.index_with_hashtable);
     {
-      std::lock_guard<std::mutex> lg(list_mu_);
+      std::lock_guard<std::mutex> lg(skiplists_mu_);
       skiplists_.insert({id, skiplist});
     }
     hash_table_->Insert(hint, ret.entry_ptr, SortedHeaderRecord, skiplist.get(),
@@ -1451,20 +1451,24 @@
         break;
       }
       case PointerType::HashList: {
-        res.s = res.entry_ptr->GetIndex().hlist->SetExpireTime(expired_time);
+        HashList* hlist = res.entry_ptr->GetIndex().hlist;
+        {
+          std::shared_ptr<HashList> tmp_hlist = hlist->shared_from_this();
+          std::unique_lock<std::mutex> guard(hlists_mu_);
+          hash_lists_.erase(tmp_hlist);
+          res.s = hlist->SetExpireTime(expired_time);
+          hash_lists_.insert(hlist->shared_from_this());
+        }
         break;
       }
       case PointerType::List: {
         List* list = res.entry_ptr->GetIndex().list;
-        res.s = list->SetExpireTime(expired_time);
+        std::shared_ptr<List> tmp_list = list->shared_from_this();
         {
-          std::unique_lock<std::mutex> guard(list_mu_);
-          std::unique_ptr<List> tmp_list(list);
-          auto it = lists_.find(tmp_list);
-          assert(it != lists_.end());
-          tmp_list.release();
-          lists_.erase(it);
-          lists_.insert(std::move(tmp_list));
+          std::unique_lock<std::mutex> guard(lists_mu_);
+          lists_.erase(tmp_list);
+          res.s = list->SetExpireTime(expired_time);
+          lists_.emplace(list->shared_from_this());
         }
         break;
       }
@@ -1755,27 +1759,97 @@
 }
 
 void KVEngine::backgroundDestoryCollections() {
+  std::deque<PendingFreeSpaceEntries> list_space_entries;
+  std::deque<PendingFreeSpaceEntries> hash_space_entries;
+  std::deque<PendingFreeSpaceEntries> skiplist_space_entries;
+  auto delete_list = [&](List* list) {
+    PendingFreeSpaceEntries space_entries;
+    space_entries.release_time = version_controller_.GetCurrentTimestamp();
+    listDestroy(list, [&](void* addr, TimeStampType ts) {
+      DataEntry* data_entry = static_cast<DataEntry*>(addr);
+      space_entries.entries.emplace_back(
+          SpaceEntry{pmem_allocator_->addr2offset_checked(addr),
+                     data_entry->header.record_size});
+      space_entries.release_time = std::max(space_entries.release_time, ts);
+    });
+    list_space_entries.emplace_back(std::move(space_entries));
+    if (old_records_cleaner_.TryGlobalPendingFree(list_space_entries.front())) {
+      list_space_entries.pop_front();
+    }
+  };
+  auto delete_hash = [&](HashList* hashlist) {
+    PendingFreeSpaceEntries space_entries;
+    space_entries.release_time = version_controller_.GetCurrentTimestamp();
+    hashListDestroy(hashlist, [&](void* addr, TimeStampType ts) {
+      DataEntry* data_entry = static_cast<DataEntry*>(addr);
+      space_entries.entries.emplace_back(
+          SpaceEntry{pmem_allocator_->addr2offset_checked(addr),
+                     data_entry->header.record_size});
+      space_entries.release_time = std::max(space_entries.release_time, ts);
+    });
+    hash_space_entries.emplace_back(std::move(space_entries));
+    if (old_records_cleaner_.TryGlobalPendingFree(list_space_entries.front())) {
+      hash_space_entries.pop_front();
+    }
+  };
   while (!bg_work_signals_.terminating) {
-    if (lists_.empty()) return;
     auto now_time = TimeUtils::millisecond_time();
-    std::unique_lock<std::mutex> guard{list_mu_};
-    auto min_ttl_list = lists_.begin();
-    if ((*min_ttl_list)->GetExpireTime() <= now_time) {
-      List* destory_list = (*min_ttl_list).get();
-      lists_.erase(min_ttl_list);
-      guard.unlock();
-      auto guard2 = hash_table_->AcquireLock(destory_list->Name());
+    std::vector<std::future<void>> destroy_collections;
+    List* destroy_list{nullptr};
+    HashList* destroy_hash{nullptr};
+
+    {
+      std::unique_lock<std::mutex> guard{lists_mu_};
+      if (!lists_.empty()) {
+        auto min_ttl_list = lists_.begin();
+        if ((*min_ttl_list)->GetExpireTime() <= now_time) {
+          destroy_list = (*min_ttl_list).get();
+          lists_.erase(min_ttl_list);
+        }
+      }
+    }
+
+    {
+      std::unique_lock<std::mutex> guard{hlists_mu_};
+      if (!hash_lists_.empty()) {
+        auto min_ttl_hash = hash_lists_.begin();
+        if ((*min_ttl_hash)->GetExpireTime() <= now_time) {
+          destroy_hash = (*min_ttl_hash).get();
+          hash_lists_.erase(min_ttl_hash);
+        }
+      }
+    }
+
+    if (destroy_list) {
+      auto guard2 = hash_table_->AcquireLock(destroy_list->Name());
       LookupResult result =
-          lookupKey<false>(destory_list->Name(), RecordType::ListRecord);
+          lookupKey<false>(destroy_list->Name(), RecordType::ListRecord);
       if (result.s == Status::Ok &&
-          result.entry_ptr->GetIndex().list == destory_list) {
+          result.entry_ptr->GetIndex().list == destroy_list) {
         hash_table_->Erase(result.entry_ptr);
       }
-      listDestroy(destory_list);
-    } else {
-    }
-  }
-}
+      destroy_collections.emplace_back(
+          std::async(std::launch::deferred, delete_list, destroy_list));
+    }
+
+    if (destroy_hash) {
+      auto guard2 = hash_table_->AcquireLock(destroy_hash->Name());
+      LookupResult result =
+          lookupKey<false>(destroy_hash->Name(), RecordType::HashRecord);
+      if (result.s == Status::Ok &&
+          result.entry_ptr->GetIndex().hlist == destroy_hash) {
+        hash_table_->Erase(result.entry_ptr);
+      }
+      destroy_collections.emplace_back(
+          std::async(std::launch::deferred, delete_hash, destroy_hash));
+    }
+
+    // TODO: add skiplist
+    for (auto& destroy_collection : destroy_collections) {
+      destroy_collection.get();
+    }
+  }
+}  // namespace KVDK_NAMESPACE
 
 void KVEngine::CleanOutDated() {
   int64_t interval = static_cast<int64_t>(configs_.background_work_interval);
@@ -1803,12 +1877,6 @@
             }
             break;
           }
-          case PointerType::HashList:
-          case PointerType::List:
-          case PointerType::Skiplist: {
-            // TODO(zhichen): check expired. and push into collection cleaner.
-            break;
-          }
           default:
             break;
         }
@@ -2045,24 +2113,6 @@
   return std::unique_ptr<ListIteratorImpl>{new ListIteratorImpl{list}};
 }
 
-<<<<<<< HEAD
-List* KVEngine::listCreate(StringView key) {
-  std::uint64_t ts = version_controller_.GetCurrentTimestamp();
-  CollectionIDType id = list_id_.fetch_add(1);
-  List* list = new List{};
-  auto space = pmem_allocator_->Allocate(sizeof(DLRecord) + key.size() +
-                                         sizeof(CollectionIDType));
-  if (space.size == 0) {
-    return nullptr;
-  }
-  list->Init(pmem_allocator_.get(), space, ts, key, id);
-  std::lock_guard<std::mutex> guard{list_mu_};
-  lists_.insert(std::unique_ptr<List>(list));
-  return list;
-}
-
-=======
->>>>>>> f786bbc0
 Status KVEngine::listRestoreElem(DLRecord* pmp_record) {
   list_builder_->AddListElem(pmp_record);
   return Status::Ok;
@@ -2089,25 +2139,12 @@
   return Status::Ok;
 }
 
-<<<<<<< HEAD
-Status KVEngine::listDestroy(List* list) {
-  {
-    std::unique_lock<std::mutex> guard(list_mu_);
-    std::unique_ptr<List> tmp_list(list);
-    auto it = lists_.find(tmp_list);
-    tmp_list.release();
-    assert(it != lists_.end());
-    lists_.erase(it);
-  }
-
-=======
 template <typename DelayFree>
 Status KVEngine::listDestroy(List* list, DelayFree delay_free) {
   // Currently, every list operation locks the whole list
   // and delay_free is not necessary.
   // We use delay_free here so that we can enable some lockless
   // operations in the future.
->>>>>>> f786bbc0
   while (list->Size() > 0) {
     auto token = version_controller_.GetLocalSnapshotHolder();
     list->PopFront(
@@ -2119,6 +2156,11 @@
 }
 
 Status KVEngine::listDestroy(List* list) {
+  std::shared_ptr<List> tmp_list = list->shared_from_this();
+  {
+    std::unique_lock<std::mutex> guard(lists_mu_);
+    lists_.erase(tmp_list);
+  }
   // Lambda to help resolve symbol
   return listDestroy(
       list, [this](void* addr, TimeStampType ts) { delayFree(addr, ts); });
@@ -2182,12 +2224,45 @@
     *list = new List{};
     (*list)->Init(pmem_allocator_.get(), space, ts, key, id, nullptr);
     {
-      std::lock_guard<std::mutex> guard2{list_mu_};
-      lists_.emplace_back(*list);
+      std::lock_guard<std::mutex> guard2{lists_mu_};
+      lists_.emplace(*list);
     }
     guard = (*list)->AcquireLock();
     return registerCollection(*list);
   }
 }
 
+template <typename DelayFree>
+Status KVEngine::hashListDestroy(HashList* hlist, DelayFree delay_free) {
+  kvdk_assert(hlist->Valid(), "");
+  while (hlist->Size() != 0) {
+    auto token = version_controller_.GetLocalSnapshotHolder();
+    TimeStampType ts = token.Timestamp();
+    auto internal_key = hlist->Front()->Key();
+    LookupResult ret;
+    {
+      auto guard = hash_table_->AcquireLock(internal_key);
+      ret = removeImpl(internal_key, RecordType::HashElem);
+    }
+    kvdk_assert(ret.s == Status::Ok, "");
+    kvdk_assert(ret.entry.GetIndex().dl_record == hlist->Front().Address(), "");
+    hlist->PopFront([&](DLRecord* rec) { delay_free(rec, ts); });
+  }
+  auto token = version_controller_.GetLocalSnapshotHolder();
+  TimeStampType ts = token.Timestamp();
+  hlist->Destroy([&](DLRecord* rec) { delay_free(rec, ts); });
+  return Status::Ok;
+}
+
+Status KVEngine::hashListDestroy(HashList* hlist) {
+  std::shared_ptr<HashList> tmp_hlist = hlist->shared_from_this();
+  {
+    std::unique_lock<std::mutex> guard(hlists_mu_);
+    hash_lists_.erase(tmp_hlist);
+  }
+  // Lambda to help resolve symbol
+  return hashListDestroy(
+      hlist, [this](void* addr, TimeStampType ts) { delayFree(addr, ts); });
+}
+
 }  // namespace KVDK_NAMESPACE