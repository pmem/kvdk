--- conflicted
+++ resolved
@@ -105,26 +105,16 @@
                        StringView const key, StringView const value,
                        LockType const& lock);
 
-  ExpiredTimeType GetExpireTime() const final {
+  ExpireTimeType GetExpireTime() const final {
     return collection_record_ptr_->GetExpireTime();
   }
 
-<<<<<<< HEAD
-  Status SetExpiredTime(ExpiredTimeType expired_time) {
-    if (TimeUtils::CheckIsExpired(collection_record_ptr_->expired_time)) {
-      return Status::NotFound;
-    }
-    collection_record_ptr_->expired_time = expired_time;
-    pmem_persist(&collection_record_ptr_->expired_time,
-                 sizeof(ExpiredTimeType));
-=======
   bool HasExpired() const final {
     return TimeUtils::CheckIsExpired(GetExpireTime());
   }
 
-  Status SetExpireTime(ExpiredTimeType time) final {
+  Status SetExpireTime(ExpireTimeType time) final {
     collection_record_ptr_->PersistExpireTimeNT(time);
->>>>>>> 35e882bf
     return Status::Ok;
   }
 
