--- conflicted
+++ resolved
@@ -254,19 +254,7 @@
 
   auto ul = hash_table_->AcquireLock(collection_key);
   TimeStampType new_ts = version_controller_.GetCurrentTimestamp();
-<<<<<<< HEAD
-  auto ret = skiplist->Set(user_key, value, new_ts);
-=======
   auto ret = skiplist->Put(user_key, value, new_ts);
-
-  if (ret.s == Status::Ok) {
-    if (ret.existing_record &&
-        ret.existing_record->entry.meta.type == SortedElem) {
-      ul.unlock();
-      delayFree(OldDataRecord{ret.existing_record, new_ts});
-    }
-  }
->>>>>>> a451d075
   return ret.s;
 }
 
