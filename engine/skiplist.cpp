/* SPDX-License-Identifier: BSD-3-Clause
 * Copyright(c) 2021 Intel Corporation
 */

#include <algorithm>
#include <future>

#include <libpmem.h>

#include "hash_table.hpp"
#include "kv_engine.hpp"
#include "skiplist.hpp"

#include "utils/sync_point.hpp"

namespace KVDK_NAMESPACE {

StringView SkiplistNode::UserKey() { return Skiplist::UserKey(this); }

uint64_t SkiplistNode::SkiplistID() { return Skiplist::SkiplistID(this); }

void Skiplist::SeekNode(const StringView &key, SkiplistNode *start_node,
                        uint8_t start_height, uint8_t end_height,
                        Splice *result_splice) {
  std::vector<SkiplistNode *> to_delete;
  assert(start_node->height >= start_height && end_height >= 1);
  SkiplistNode *prev = start_node;
  PointerWithTag<SkiplistNode> next;
  for (uint8_t i = start_height; i >= end_height; i--) {
    uint64_t round = 0;
    while (1) {
      next = prev->Next(i);
      // prev is logically deleted, roll back to prev height.
      if (next.GetTag()) {
        if (i < start_height) {
          i++;
          prev = result_splice->prevs[i];
        } else if (prev != start_node) {
          // re-seek from this node for start height
          i = start_height;
          prev = start_node;
        } else {
          // this node has been deleted, so seek from header
          kvdk_assert(result_splice->seeking_list != nullptr,
                      "skiplist must be set for seek operation!");
          return SeekNode(key, result_splice->seeking_list->header(),
                          kMaxHeight, end_height, result_splice);
        }
        continue;
      }

      if (next.Null()) {
        result_splice->nexts[i] = nullptr;
        result_splice->prevs[i] = prev;
        break;
      }

      // Physically remove deleted "next" nodes from skiplist
      auto next_next = next->Next(i);
      if (next_next.GetTag()) {
        if (prev->CASNext(i, next, next_next.RawPointer())) {
          if (--next->valid_links == 0) {
            to_delete.push_back(next.RawPointer());
          }
        }
        // if prev is marked deleted before cas, cas will be failed, and prev
        // will be roll back in next round
        continue;
      }

      DLRecord *next_pmem_record = next->record;
      int cmp = compare(key, next->UserKey());
      // pmem record maybe updated before comparing string, then the compare
      // result will be invalid, so we need to do double check
      if (next->record != next_pmem_record) {
        continue;
      }

      if (cmp > 0) {
        prev = next.RawPointer();
      } else {
        result_splice->nexts[i] = next.RawPointer();
        result_splice->prevs[i] = prev;
        break;
      }
    }
  }
  if (to_delete.size() > 0) {
    result_splice->seeking_list->ObsoleteNodes(to_delete);
  }
}

void Skiplist::LinkDLRecord(DLRecord *prev, DLRecord *next, DLRecord *linking,
                            PMEMAllocator *pmem_allocator) {
  uint64_t inserting_record_offset = pmem_allocator->addr2offset(linking);
  prev->next = inserting_record_offset;
  pmem_persist(&prev->next, 8);
  TEST_SYNC_POINT("KVEngine::Skiplist::InsertDLRecord::UpdatePrev");
  next->prev = inserting_record_offset;
  pmem_persist(&next->prev, 8);
}

void Skiplist::Seek(const StringView &key, Splice *result_splice) {
  result_splice->seeking_list = this;
  SeekNode(key, header_, header_->Height(), 1, result_splice);
  assert(result_splice->prevs[1] != nullptr);
  DLRecord *prev_record = result_splice->prevs[1]->record;
  DLRecord *next_record = nullptr;
  while (1) {
    next_record = pmem_allocator_->offset2addr<DLRecord>(prev_record->next);
    if (next_record == header()->record) {
      break;
    }

    if (next_record == nullptr) {
      return Seek(key, result_splice);
    }
    int cmp = compare(key, UserKey(next_record));
    // pmem record maybe updated before comparing string, then the comparing
    // result will be invalid, so we need to do double check
    if (!ValidateDLRecord(next_record)) {
      return Seek(key, result_splice);
    }

    if (cmp > 0) {
      prev_record = next_record;
    } else {
      break;
    }
  }
  result_splice->next_pmem_record = next_record;
  result_splice->prev_pmem_record = prev_record;
}

Status Skiplist::CheckConnection(int height) {
  SkiplistNode *cur_node = header_;
  DLRecord *cur_record = cur_node->record;
  while (true) {
    SkiplistNode *next_node = cur_node->Next(height).RawPointer();
    uint64_t next_offset = cur_record->next;
    DLRecord *next_record = pmem_allocator_->offset2addr<DLRecord>(next_offset);
    assert(next_record != nullptr);
    if (next_record == header()->record) {
      if (next_node != nullptr) {
        GlobalLogger.Error("when next pmem data record is skiplist header, the "
                           "next node should be nullptr\n");
        return Status::Abort;
      }
      break;
    }
    HashEntry hash_entry;
    DataEntry data_entry;
    HashEntry *entry_ptr = nullptr;
    StringView key = next_record->Key();
    Status s = hash_table_->SearchForRead(hash_table_->GetHint(key), key,
                                          next_record->entry.meta.type,
                                          &entry_ptr, &hash_entry, &data_entry);
    assert(s == Status::Ok && "search node fail!");

    if (hash_entry.header.offset_type == HashOffsetType::SkiplistNode) {
      SkiplistNode *dram_node = hash_entry.index.skiplist_node;
      if (next_node == nullptr) {
        if (dram_node->Height() >= height) {
          GlobalLogger.Error(
              "when next_node is nullptr, the dram data entry should be "
              "DLRecord or dram node's height < cur_node's height\n");
          return Status::Abort;
        }
      } else {
        if (dram_node->Height() >= height) {
          if (!(dram_node->Height() == next_node->Height() &&
                dram_node->SkiplistID() == next_node->SkiplistID() &&
                dram_node->UserKey() == next_node->UserKey())) {
            GlobalLogger.Error("incorret skiplist node info\n");
            return Status::Abort;
          }
          cur_node = next_node;
        }
      }
    }
    cur_record = next_record;
  }
  return Status::Ok;
}

bool Skiplist::SearchAndLockRecordPos(
    Splice *splice, const DLRecord *searching_record,
    const SpinMutex *record_lock, std::unique_lock<SpinMutex> *prev_record_lock,
    PMEMAllocator *pmem_allocator, HashTable *hash_table, bool check_linkage) {
  while (1) {
    StringView user_key = UserKey(searching_record);
    DLRecord *prev =
        pmem_allocator->offset2addr<DLRecord>(searching_record->prev);
    DLRecord *next =
        pmem_allocator->offset2addr<DLRecord>(searching_record->next);
    assert(prev != nullptr);
    assert(next != nullptr);
    splice->prev_pmem_record = prev;
    splice->next_pmem_record = next;
    uint64_t prev_offset = pmem_allocator->addr2offset(prev);
    uint64_t next_offset = pmem_allocator->addr2offset(next);

    auto prev_hint = hash_table->GetHint(prev->Key());
    if (prev_hint.spin != record_lock) {
      if (!prev_hint.spin->try_lock()) {
        return false;
      }
      *prev_record_lock =
          std::unique_lock<SpinMutex>(*prev_hint.spin, std::adopt_lock);
    }

    if (check_linkage) {
      // Check if the list has changed before we successfully acquire lock.
      // As updating searching_record is already locked, so we don't need to
      // check its next
      if (searching_record->prev != prev_offset ||
          prev->next != pmem_allocator->addr2offset(searching_record)) {
        continue;
      }

      assert(searching_record->prev == prev_offset);
      assert(searching_record->next == next_offset);
      assert(next->prev == pmem_allocator->addr2offset(searching_record));
    }

    return true;
  }
}

bool Skiplist::searchAndLockInsertPos(
    Splice *splice, const StringView &inserting_key,
    const SpinMutex *inserting_key_lock,
    std::unique_lock<SpinMutex> *prev_record_lock) {
  while (1) {
    Seek(inserting_key, splice);
    DLRecord *prev = splice->prev_pmem_record;

    assert(prev != nullptr);
    uint64_t prev_offset = pmem_allocator_->addr2offset(prev);

    auto prev_hint = hash_table_->GetHint(prev->Key());
    if (prev_hint.spin != inserting_key_lock) {
      if (!prev_hint.spin->try_lock()) {
        return false;
      }
      *prev_record_lock =
          std::unique_lock<SpinMutex>(*prev_hint.spin, std::adopt_lock);
    }
    uint64_t next_offset = prev->next;
    DLRecord *next = pmem_allocator_->offset2addr<DLRecord>(next_offset);
    assert(next != nullptr);
    // Check if the linkage has changed before we successfully acquire lock.
    auto check_linkage = [&]() {
      return next == splice->next_pmem_record && next->prev == prev_offset;
    };
    // Check id and order as prev and next may be both freed, then inserted
    // to another position while keep linkage, before we lock them
    // For example:
    // Before lock:
    // this skip list: record1 -> "prev" -> "next" -> record2
    // After lock:
    // this skip list: "new record reuse prev" -> "new record reuse next" ->
    // record1 -> record2
    // or:
    // this skip list: record1 -> record2
    // another skip list:"new record reuse prev" -> "new record reuse next" ->
    // In this case, inserting record will be mis-inserted between "new record
    // reuse prev" and "new record reuse next"
    auto check_id = [&]() {
      return SkiplistID(next) == ID() && SkiplistID(prev) == ID();
    };

    auto check_order = [&]() {
      bool res =
          /*check next*/ (next == header_->record ||
                          compare(inserting_key, UserKey(next)) < 0) &&
          /*check prev*/ (prev == header_->record ||
                          compare(inserting_key, UserKey(prev)) > 0);
      return res;
    };
    if (!check_linkage() || !check_id() || !check_order()) {
      prev_record_lock->unlock();
      continue;
    }
    assert(prev->next == next_offset);
    assert(next->prev == prev_offset);

    assert(prev == header_->record ||
           compare(Skiplist::UserKey(prev), inserting_key) < 0);
    assert(next == header_->record ||
           compare(Skiplist::UserKey(next), inserting_key) > 0);

    return true;
  }
}

bool Skiplist::Insert(const StringView &key, const StringView &value,
                      const SpinMutex *inserting_key_lock,
                      TimeStampType timestamp, SkiplistNode **dram_node,
                      const SpaceEntry &space_to_write) {
  Splice splice(this);
  std::unique_lock<SpinMutex> prev_record_lock;
  if (!searchAndLockInsertPos(&splice, key, inserting_key_lock,
                              &prev_record_lock)) {
    return false;
  }

  std::string internal_key(InternalKey(key));
  uint64_t prev_offset = pmem_allocator_->addr2offset(splice.prev_pmem_record);
  uint64_t next_offset = pmem_allocator_->addr2offset(splice.next_pmem_record);
  DLRecord *new_record = DLRecord::PersistDLRecord(
      pmem_allocator_->offset2addr(space_to_write.offset), space_to_write.size,
      timestamp, SortedDataRecord, kNullPMemOffset, prev_offset, next_offset,
      internal_key, value);

  // link new record to PMem
  LinkDLRecord(splice.prev_pmem_record, splice.next_pmem_record, new_record);

  // create dram node for new record
  auto height = Skiplist::RandomHeight();
  if (height > 0) {
    *dram_node = SkiplistNode::NewNode(key, new_record, height);
    for (int i = 1; i <= height; i++) {
      while (1) {
        auto now_next = splice.prevs[i]->Next(i);
        // if next has been changed or been deleted, re-compute
        if (now_next.RawPointer() == splice.nexts[i] &&
            now_next.GetTag() == 0) {
          (*dram_node)->RelaxedSetNext(i, splice.nexts[i]);
          if (splice.prevs[i]->CASNext(i, splice.nexts[i], *(dram_node))) {
            break;
          }
        } else {
          splice.Recompute(key, i);
        }
      }
    }
  } else {
    *dram_node = nullptr;
  }
  return true;
}

bool Skiplist::Update(const StringView &key, const StringView &value,
                      const DLRecord *updating_record,
                      const SpinMutex *updating_record_lock,
                      TimeStampType timestamp, SkiplistNode *dram_node,
                      const SpaceEntry &space_to_write) {
  Splice splice(this);
  std::unique_lock<SpinMutex> prev_record_lock;
  if (!searchAndLockUpdatePos(&splice, updating_record, updating_record_lock,
                              &prev_record_lock)) {
    return false;
  }

  std::string internal_key(InternalKey(key));
  PMemOffsetType updated_offset =
      pmem_allocator_->addr2offset_checked(updating_record);
  PMemOffsetType prev_offset =
      pmem_allocator_->addr2offset_checked(splice.prev_pmem_record);
  PMemOffsetType next_offset =
      pmem_allocator_->addr2offset_checked(splice.next_pmem_record);
  DLRecord *new_record = DLRecord::PersistDLRecord(
      pmem_allocator_->offset2addr(space_to_write.offset), space_to_write.size,
      timestamp, SortedDataRecord, updated_offset, prev_offset, next_offset,
      internal_key, value);

  // link new record
  LinkDLRecord(splice.prev_pmem_record, splice.next_pmem_record, new_record);
  if (dram_node != nullptr) {
    dram_node->record = new_record;
  }
  return true;
}

bool Skiplist::Delete(const StringView &key, DLRecord *deleting_record,
                      const SpinMutex *deleting_record_lock,
                      TimeStampType timestamp, SkiplistNode *dram_node,
                      const SpaceEntry &space_to_write) {
  Splice splice(this);
  std::unique_lock<SpinMutex> prev_record_lock;
<<<<<<< HEAD
  if (!searchAndLockDeletePos(&splice, deleting_record, deleting_record_lock,
                              &prev_record_lock)) {
    return false;
  }

  std::string internal_key(InternalKey(key));
  PMemOffsetType prev_offset =
      pmem_allocator_->addr2offset_checked(splice.prev_pmem_record);
  PMemOffsetType next_offset =
      pmem_allocator_->addr2offset_checked(splice.next_pmem_record);
  PMemOffsetType deleted_offset =
      pmem_allocator_->addr2offset_checked(deleting_record);
  DLRecord *delete_record = DLRecord::PersistDLRecord(
      pmem_allocator_->offset2addr(space_to_write.offset), space_to_write.size,
      timestamp, SortedDeleteRecord, deleted_offset, prev_offset, next_offset,
      internal_key, "");

  assert(splice.prev_pmem_record->next == deleted_offset);
  assert(splice.next_pmem_record->prev == deleted_offset);

  // link delete record
  LinkDLRecord(splice.prev_pmem_record, splice.next_pmem_record, delete_record);
  if (dram_node != nullptr) {
    dram_node->record = delete_record;
  }
  return true;
}

bool Skiplist::Purge(DLRecord *purging_record,
                     const SpinMutex *purging_record_lock,
                     SkiplistNode *dram_node, PMEMAllocator *pmem_allocator,
                     HashTable *hash_table) {
  Splice splice(nullptr);
  std::unique_lock<SpinMutex> prev_record_lock;
  if (!SearchAndLockRecordPos(&splice, purging_record, purging_record_lock,
                              &prev_record_lock, pmem_allocator, hash_table)) {
=======

  if (!FindDeletePos(&splice, key, deleting_key_lock, deleted_record,
                     &prev_record_lock)) {
>>>>>>> 906caec6
    return false;
  }

  // Modify linkage to drop deleted record
  uint64_t purging_offset = pmem_allocator->addr2offset(purging_record);
  DLRecord *prev = splice.prev_pmem_record;
  DLRecord *next = splice.next_pmem_record;
  assert(prev->next == purging_offset);
  assert(next->prev == purging_offset);
  // For repair in recovery due to crashes during pointers changing, we should
<<<<<<< HEAD
  // first unlink deleting entry from prev's next
  prev->next = pmem_allocator->addr2offset(next);
  pmem_persist(&prev->next, 8);
  next->prev = pmem_allocator->addr2offset(prev);
  pmem_persist(&next->prev, 8);
  purging_record->Destroy();
=======
  // first unlink deleting entry from next's prev.(It is the reverse process
  // of insertion)
  next->prev = pmem_allocator_->addr2offset(prev);
  pmem_persist(&next->prev, 8);
  TEST_SYNC_POINT("KVEngine::Skiplist::Delete::PersistNext'sPrev::After");
  prev->next = pmem_allocator_->addr2offset(next);
  pmem_persist(&prev->next, 8);
  deleted_record->Destroy();
>>>>>>> 906caec6

  if (dram_node) {
    dram_node->MarkAsRemoved();
  }
  return true;
}

void SortedIterator::Seek(const std::string &key) {
  assert(skiplist_);
  Splice splice(skiplist_);
  skiplist_->Seek(key, &splice);
  current = splice.next_pmem_record;
  while (current->entry.meta.type == SortedDeleteRecord) {
    current = pmem_allocator_->offset2addr<DLRecord>(current->next);
  }
}

void SortedIterator::SeekToFirst() {
  uint64_t first = skiplist_->header()->record->next;
  current = pmem_allocator_->offset2addr<DLRecord>(first);
  while (current->entry.meta.type == SortedDeleteRecord) {
    current = pmem_allocator_->offset2addr<DLRecord>(current->next);
  }
}

void SortedIterator::SeekToLast() {
  uint64_t last = skiplist_->header()->record->prev;
  current = pmem_allocator_->offset2addr<DLRecord>(last);
  while (current->entry.meta.type == SortedDeleteRecord) {
    current = pmem_allocator_->offset2addr<DLRecord>(current->prev);
  }
}

void SortedIterator::Next() {
  if (!Valid()) {
    return;
  }
  do {
    current = pmem_allocator_->offset2addr<DLRecord>(current->next);
  } while (current->entry.meta.type == SortedDeleteRecord);
}

void SortedIterator::Prev() {
  if (!Valid()) {
    return;
  }
  do {
    current = (pmem_allocator_->offset2addr<DLRecord>(current->prev));
  } while (current->entry.meta.type == SortedDeleteRecord);
}

std::string SortedIterator::Key() {
  if (!Valid())
    return "";
  return string_view_2_string(Skiplist::UserKey(current));
}

std::string SortedIterator::Value() {
  if (!Valid())
    return "";
  return string_view_2_string(current->Value());
}

DLRecord *SortedCollectionRebuilder::findValidVersion(
    DLRecord *pmem_record, std::vector<DLRecord *> *invalid_version_records) {
  if (invalid_version_records) {
    invalid_version_records->clear();
  }
  if (!checkpoint_.Valid()) {
    return pmem_record;
  }
  DLRecord *curr = pmem_record;
  while (curr != nullptr &&
         curr->entry.meta.timestamp > checkpoint_.CheckpointTS()) {
    if (invalid_version_records) {
      invalid_version_records->push_back(curr);
    }
    curr = pmem_allocator_->offset2addr<DLRecord>(curr->older_version_offset);
    kvdk_assert(curr == nullptr || curr->Validate(),
                "Broken checkpoint: invalid older version sorted record");
    kvdk_assert(curr == nullptr ||
                    equal_string_view(curr->Key(), pmem_record->Key()),
                "Broken checkpoint: key of older version sorted data is "
                "not same as new "
                "version");
  }
  return curr;
}

Status SortedCollectionRebuilder::parallelRepairSkiplistLinkage() {
  thread_cache_node_.resize(num_rebuild_threads_);
  Status s = updateEntriesOffset();
  if (s != Status::Ok) {
    return s;
  }
  std::vector<std::future<Status>> fs;

  for (uint8_t h = 1; h <= kMaxHeight; ++h) {
    for (uint32_t j = 0; j < num_rebuild_threads_; ++j) {
      fs.push_back(std::async(std::launch::async, [j, h, this]() -> Status {
        while (true) {
          SkiplistNode *cur_node = getSortedOffset(h);
          if (!cur_node) {
            break;
          }
          if (h == 1) {
            Status s = dealWithFirstHeight(j, cur_node);
            if (s != Status::Ok) {
              return s;
            }
          } else {
            dealWithOtherHeight(j, cur_node, h);
          }
        }
        linkedNode(j, h);
        return Status::Ok;
      }));
    }
    for (auto &f : fs) {
      Status s = f.get();
      if (s != Status::Ok) {
        return s;
      }
    }
    fs.clear();
    for (auto &kv : record_offsets_) {
      kv.second.visited = false;
    }
  }
  return Status::Ok;
}

Status SortedCollectionRebuilder::repairSkiplistLinkage(Skiplist *skiplist) {
  Splice splice(skiplist);
  HashEntry hash_entry;
  for (uint8_t i = 1; i <= kMaxHeight; i++) {
    splice.prevs[i] = skiplist->header();
    splice.prev_pmem_record = skiplist->header()->record;
  }
  std::vector<DLRecord *> invalid_records;

  while (1) {
    HashEntry *entry_ptr = nullptr;
    uint64_t next_offset = splice.prev_pmem_record->next;
    DLRecord *next_record =
        pmem_allocator_->offset2addr_checked<DLRecord>(next_offset);
    if (next_record == skiplist->header()->record) {
      break;
    }

    StringView internal_key = next_record->Key();
    StringView user_key = CollectionUtils::ExtractUserKey(internal_key);
    auto hash_hint = hash_table_->GetHint(internal_key);

    std::lock_guard<SpinMutex> lg(*hash_hint.spin);
    Status s = hash_table_->SearchForRead(hash_hint, internal_key,
                                          SortedDataRecord | SortedDeleteRecord,
                                          &entry_ptr, &hash_entry, nullptr);
    if (s != Status::Ok) {
      GlobalLogger.Error("Rebuild skiplist error, hash entry should be "
                         "insert first before repair linkage");
      return Status::Abort;
    }
    DLRecord *valid_version_record =
        findValidVersion(next_record, &invalid_records);
    if (valid_version_record == nullptr) {
      // purge invalid version record from list
      while (1) {
        if (!Skiplist::Purge(next_record, hash_hint.spin, nullptr,
                             pmem_allocator_, hash_table_)) {
          asm volatile("pause");
          continue;
        }
        break;
      }
      entry_ptr->Clear();
      batchPurgeAndFree(invalid_records);
      continue;
    } else if (valid_version_record != next_record) {
      // repair linkage of checkpoint version
      while (1) {
        Splice tmp_splice(nullptr);
        std::unique_lock<SpinMutex> prev_record_lock;
        if (!Skiplist::SearchAndLockRecordPos(
                &tmp_splice, next_record, hash_hint.spin, &prev_record_lock,
                pmem_allocator_, hash_table_, false)) {
          continue;
        }
        kvdk_assert(tmp_splice.prev_pmem_record == splice.prev_pmem_record,
                    "Broken checkpoint: skiplist rebuild order corrupted");
        valid_version_record->prev =
            pmem_allocator_->addr2offset(tmp_splice.prev_pmem_record);
        pmem_persist(&valid_version_record->prev, sizeof(PMemOffsetType));
        valid_version_record->next =
            pmem_allocator_->addr2offset(tmp_splice.next_pmem_record);
        pmem_persist(&valid_version_record->next, sizeof(PMemOffsetType));
        Skiplist::LinkDLRecord(tmp_splice.prev_pmem_record,
                               tmp_splice.next_pmem_record,
                               valid_version_record, pmem_allocator_);
        break;
      }
      batchPurgeAndFree(invalid_records);
    }

    assert(valid_version_record != nullptr);
    kvdk_assert(hash_entry.header.offset_type == HashOffsetType::DLRecord,
                "wrong hash offset type in repair skiplist linkage");
    entry_ptr->header.data_type = valid_version_record->entry.meta.type;
    auto height = Skiplist::RandomHeight();
    if (height > 0) {
      SkiplistNode *dram_node =
          SkiplistNode::NewNode(user_key, valid_version_record, height);
      if (dram_node == nullptr) {
        GlobalLogger.Error("Memory overflow in repair skiplist linkage\n");
        return Status::MemoryOverflow;
      }
      entry_ptr->index.skiplist_node = dram_node;
      entry_ptr->header.offset_type = HashOffsetType::SkiplistNode;
      for (uint8_t i = 1; i <= height; i++) {
        splice.prevs[i]->RelaxedSetNext(i, dram_node);
        dram_node->RelaxedSetNext(i, nullptr);
        splice.prevs[i] = dram_node;
      }
    } else {
      entry_ptr->index.dl_record = valid_version_record;
    }
    splice.prev_pmem_record = valid_version_record;
  }
  return Status::Ok;
}

Status SortedCollectionRebuilder::RebuildLinkage(
    const std::vector<std::shared_ptr<Skiplist>> &skiplists) {
  Status s = Status::Ok;
  if (skiplists.size() == 0) {
    return s;
  }

  if (opt_parallel_rebuild_) {
    s = parallelRepairSkiplistLinkage();
  } else {
    std::vector<std::future<Status>> fs;
    for (auto s : skiplists) {
      fs.push_back(std::async(&SortedCollectionRebuilder::repairSkiplistLinkage,
                              this, s.get()));
    }
    for (auto &f : fs) {
      s = f.get();
      if (s != Status::Ok) {
        return s;
      }
    }
  }
#ifdef DEBUG_CHECK
  for (uint8_t h = 1; h <= kMaxHeight; h++) {
    for (auto skiplist : skiplists) {
      Status s = skiplist->CheckConnection(h);
      if (s != Status::Ok) {
        GlobalLogger.Info("Check skiplist connecton at height %u error\n", h);
        return s;
      }
    }
  }
#endif
  return s;
}

void SortedCollectionRebuilder::linkedNode(uint64_t thread_id, int height) {
  for (auto v : thread_cache_node_[thread_id]) {
    if (v->Height() < height) {
      continue;
    }
    uint64_t next_offset = v->record->next;
    DLRecord *next_record = pmem_allocator_->offset2addr<DLRecord>(next_offset);
    assert(next_record != nullptr);
    // TODO jiayu: maybe cache data entry
    if (next_record->entry.meta.type != SortedHeaderRecord &&
        v->Next(height) == nullptr) {
      SkiplistNode *next_node = nullptr;
      // if height == 1, need to scan pmem data_entry
      if (height == 1) {
        while (next_record->entry.meta.type != SortedHeaderRecord) {
          HashEntry hash_entry;
          DataEntry data_entry;
          HashEntry *entry_ptr = nullptr;
          StringView key = next_record->Key();
          Status s = hash_table_->SearchForRead(hash_table_->GetHint(key), key,
                                                SortedRecordType, &entry_ptr,
                                                &hash_entry, &data_entry);
          assert(s == Status::Ok &&
                 "It should be in hash_table when reseting entries_offset map");
          next_offset = next_record->next;
          next_record = pmem_allocator_->offset2addr<DLRecord>(next_offset);

          if (hash_entry.header.offset_type == HashOffsetType::Skiplist) {
            next_node = hash_entry.index.skiplist->header();
          } else if (hash_entry.header.offset_type ==
                     HashOffsetType::SkiplistNode) {
            next_node = hash_entry.index.skiplist_node;
          } else {
            continue;
          }
          if (next_node->Height() >= height) {
            break;
          }
        }
      } else {
        SkiplistNode *pnode = v->Next(height - 1).RawPointer();
        while (pnode) {
          if (pnode->Height() >= height) {
            next_node = pnode;
            break;
          }
          pnode = pnode->Next(height - 1).RawPointer();
        }
      }
      if (next_node) {
        v->RelaxedSetNext(height, next_node);
      }
    }
  }
  thread_cache_node_[thread_id].clear();
}

SkiplistNode *SortedCollectionRebuilder::getSortedOffset(int height) {
  std::lock_guard<SpinMutex> kv_mux(map_mu_);
  for (auto &kv : record_offsets_) {
    if (!kv.second.visited && kv.second.node->Height() >= height - 1) {
      kv.second.visited = true;
      return kv.second.node;
    }
  }
  return nullptr;
}

Status SortedCollectionRebuilder::dealWithFirstHeight(uint64_t thread_id,
                                                      SkiplistNode *cur_node) {
  DLRecord *visiting_record = cur_node->record;
  std::vector<DLRecord *> invalid_records;
  while (true) {
    uint64_t next_offset = visiting_record->next;
    DLRecord *next_record =
        pmem_allocator_->offset2addr_checked<DLRecord>(next_offset);
    if (next_record->entry.meta.type == SortedHeaderRecord) {
      cur_node->RelaxedSetNext(1, nullptr);
      break;
    }
    // continue to build connention
    if (record_offsets_.find(next_offset) == record_offsets_.end()) {
      HashEntry hash_entry;
      DataEntry data_entry;
      HashEntry *entry_ptr = nullptr;
      StringView internal_key = next_record->Key();
      StringView user_key = CollectionUtils::ExtractUserKey(internal_key);

      auto hash_hint = hash_table_->GetHint(internal_key);

      std::lock_guard<SpinMutex> lg(*hash_hint.spin);
      Status s =
          hash_table_->SearchForRead(hash_hint, internal_key, SortedRecordType,
                                     &entry_ptr, &hash_entry, &data_entry);
      if (s != Status::Ok) {
        GlobalLogger.Error(
            "Parallel rebuild skiplist error, hash entry should be "
            "insert first before repair linkage");
        return Status::Abort;
      }
      assert(entry_ptr->header.offset_type == HashOffsetType::DLRecord);
      // TODO continue
      DLRecord *valid_version_record =
          findValidVersion(next_record, &invalid_records);
      if (valid_version_record == nullptr) {
        // purge invalid version record from list
        while (1) {
          if (!Skiplist::Purge(next_record, hash_hint.spin, nullptr,
                               pmem_allocator_, hash_table_)) {
            asm volatile("pause");
            continue;
          }
          break;
        }
        entry_ptr->Clear();
        batchPurgeAndFree(invalid_records);
        continue;
      } else if (valid_version_record != next_record) {
        // repair linkage of checkpoint version
        while (1) {
          Splice tmp_splice(nullptr);
          std::unique_lock<SpinMutex> prev_record_lock;
          if (!Skiplist::SearchAndLockRecordPos(
                  &tmp_splice, next_record, hash_hint.spin, &prev_record_lock,
                  pmem_allocator_, hash_table_, false)) {
            continue;
          }
          kvdk_assert(tmp_splice.prev_pmem_record == visiting_record,
                      "Broken checkpoint: skiplist rebuild order corrupted");
          valid_version_record->prev =
              pmem_allocator_->addr2offset(tmp_splice.prev_pmem_record);
          pmem_persist(&valid_version_record->prev, sizeof(PMemOffsetType));
          valid_version_record->next =
              pmem_allocator_->addr2offset(tmp_splice.next_pmem_record);
          pmem_persist(&valid_version_record->next, sizeof(PMemOffsetType));
          Skiplist::LinkDLRecord(tmp_splice.prev_pmem_record,
                                 tmp_splice.next_pmem_record,
                                 valid_version_record, pmem_allocator_);
          break;
        }
        batchPurgeAndFree(invalid_records);
      }

      assert(valid_version_record != nullptr);
      kvdk_assert(hash_entry.header.offset_type == HashOffsetType::DLRecord,
                  "wrong hash offset type in repair skiplist linkage");
      entry_ptr->header.data_type = valid_version_record->entry.meta.type;
      auto height = Skiplist::RandomHeight();
      if (height > 0) {
        SkiplistNode *dram_node =
            SkiplistNode::NewNode(user_key, valid_version_record, height);
        if (dram_node == nullptr) {
          GlobalLogger.Error("Memory overflow in repair skiplist linkage\n");
          return Status::MemoryOverflow;
        }
        entry_ptr->index.skiplist_node = dram_node;
        entry_ptr->header.offset_type = HashOffsetType::SkiplistNode;
        cur_node->RelaxedSetNext(1, dram_node);
        dram_node->RelaxedSetNext(1, nullptr);
        cur_node = dram_node;
      } else {
        entry_ptr->index.dl_record = valid_version_record;
      }
      visiting_record = valid_version_record;
    } else {
      cur_node->RelaxedSetNext(1, nullptr);
      thread_cache_node_[thread_id].insert(cur_node);
      break;
    }
  }
  return Status::Ok;
}

void SortedCollectionRebuilder::dealWithOtherHeight(uint64_t thread_id,
                                                    SkiplistNode *cur_node,
                                                    int height) {
  SkiplistNode *visited_node = cur_node;
  bool first_visited = true;
  while (true) {
    if (visited_node->Height() >= height) {
      if (first_visited) {
        cur_node = visited_node;
        first_visited = false;
      }
      if (cur_node != visited_node) {
        cur_node->RelaxedSetNext(height, visited_node);
        visited_node->RelaxedSetNext(height, nullptr);
        cur_node = visited_node;
      }
    }

    SkiplistNode *next_node =
        visited_node->Height() >= height
            ? visited_node->Next(height - 1).RawPointer()
            : visited_node->Next(visited_node->Height()).RawPointer();
    if (next_node == nullptr) {
      if (cur_node->Height() >= height) {
        cur_node->RelaxedSetNext(height, nullptr);
        thread_cache_node_[thread_id].insert(cur_node);
      }
      break;
    }
    // continue to find next
    uint64_t next_offset = pmem_allocator_->addr2offset(next_node->record);
    if (record_offsets_.find(next_offset) == record_offsets_.end()) {
      visited_node = next_node;
    } else {
      if (cur_node->Height() >= height) {
        cur_node->RelaxedSetNext(height, nullptr);
        thread_cache_node_[thread_id].insert(cur_node);
      }
      break;
    }
  }
}

// TODO: jiayu modify it offset
Status SortedCollectionRebuilder::updateEntriesOffset() {
  std::unordered_map<uint64_t, SkiplistNodeInfo> new_kvs;
  std::unordered_map<uint64_t, SkiplistNodeInfo>::iterator it =
      record_offsets_.begin();
  while (it != record_offsets_.end()) {
    DataEntry data_entry;
    HashEntry *entry_ptr = nullptr;
    HashEntry hash_entry;
    SkiplistNode *node = nullptr;
    DLRecord *cur_record = pmem_allocator_->offset2addr<DLRecord>(it->first);
    StringView internal_key = cur_record->Key();
    auto hash_hint = hash_table_->GetHint(internal_key);
    std::lock_guard<SpinMutex> lg(*hash_hint.spin);
    Status s =
        hash_table_->SearchForRead(hash_hint, internal_key, SortedRecordType,
                                   &entry_ptr, &hash_entry, &data_entry);
    if (s == Status::NotFound) {
      it = record_offsets_.erase(it);
      continue;
    }

    if (s != Status::Ok) {
      return Status::Abort;
    }

    if (hash_entry.header.offset_type == HashOffsetType::Skiplist) {
      node = hash_entry.index.skiplist->header();
      it->second.node = node;
      it++;
    } else {
      kvdk_assert(hash_entry.header.offset_type == HashOffsetType::DLRecord,
                  "wrong hash offset type in repair skiplist linkage");
      it = record_offsets_.erase(it);
      cur_record = hash_entry.index.dl_record;
      std::vector<DLRecord *> invalid_version_records;
      DLRecord *valid_version_record = findValidVersion(
          hash_entry.index.dl_record, &invalid_version_records);
      if (valid_version_record == nullptr) {
        // purge invalid version record from list
        while (1) {
          if (!Skiplist::Purge(hash_entry.index.dl_record, hash_hint.spin,
                               nullptr, pmem_allocator_, hash_table_)) {
            asm volatile("pause");
            continue;
          }
          break;
        }
        entry_ptr->Clear();
        batchPurgeAndFree(invalid_version_records);
        continue;
      } else if (valid_version_record != hash_entry.index.dl_record) {
        // repair linkage of checkpoint version
        while (1) {
          Splice tmp_splice(nullptr);
          std::unique_lock<SpinMutex> prev_record_lock;
          if (!Skiplist::SearchAndLockRecordPos(
                  &tmp_splice, hash_entry.index.dl_record, hash_hint.spin,
                  &prev_record_lock, pmem_allocator_, hash_table_, false)) {
            continue;
          }
          valid_version_record->prev =
              pmem_allocator_->addr2offset(tmp_splice.prev_pmem_record);
          pmem_persist(&valid_version_record->prev, sizeof(PMemOffsetType));
          valid_version_record->next =
              pmem_allocator_->addr2offset(tmp_splice.next_pmem_record);
          pmem_persist(&valid_version_record->next, sizeof(PMemOffsetType));
          Skiplist::LinkDLRecord(tmp_splice.prev_pmem_record,
                                 tmp_splice.next_pmem_record,
                                 valid_version_record, pmem_allocator_);
          break;
        }
        batchPurgeAndFree(invalid_version_records);
      }

      assert(valid_version_record != nullptr);
      entry_ptr->header.data_type = valid_version_record->entry.meta.type;
      auto height = Skiplist::RandomHeight();
      if (height > 0) {
        StringView user_key = CollectionUtils::ExtractUserKey(internal_key);
        node = SkiplistNode::NewNode(user_key, valid_version_record, height);
        if (node == nullptr) {
          GlobalLogger.Error("Memory overflow in repair skiplist linkage\n");
          return Status::MemoryOverflow;
        }
        entry_ptr->index.skiplist_node = node;
        entry_ptr->header.offset_type = HashOffsetType::SkiplistNode;
        new_kvs.insert({pmem_allocator_->addr2offset(valid_version_record),
                        {false, node}});
      } else {
        entry_ptr->index.dl_record = valid_version_record;
        continue;
      }
    }
    assert(node && "should be not empty!");
  }
  record_offsets_.insert(new_kvs.begin(), new_kvs.end());
  return Status::Ok;
}

} // namespace KVDK_NAMESPACE<|MERGE_RESOLUTION|>--- conflicted
+++ resolved
@@ -379,7 +379,6 @@
                       const SpaceEntry &space_to_write) {
   Splice splice(this);
   std::unique_lock<SpinMutex> prev_record_lock;
-<<<<<<< HEAD
   if (!searchAndLockDeletePos(&splice, deleting_record, deleting_record_lock,
                               &prev_record_lock)) {
     return false;
@@ -416,11 +415,6 @@
   std::unique_lock<SpinMutex> prev_record_lock;
   if (!SearchAndLockRecordPos(&splice, purging_record, purging_record_lock,
                               &prev_record_lock, pmem_allocator, hash_table)) {
-=======
-
-  if (!FindDeletePos(&splice, key, deleting_key_lock, deleted_record,
-                     &prev_record_lock)) {
->>>>>>> 906caec6
     return false;
   }
 
@@ -431,23 +425,14 @@
   assert(prev->next == purging_offset);
   assert(next->prev == purging_offset);
   // For repair in recovery due to crashes during pointers changing, we should
-<<<<<<< HEAD
-  // first unlink deleting entry from prev's next
+  // first unlink deleting entry from next's prev.(It is the reverse process
+  // of insertion)
+  next->prev = pmem_allocator->addr2offset(prev);
+  pmem_persist(&next->prev, 8);
+  TEST_SYNC_POINT("KVEngine::Skiplist::Delete::PersistNext'sPrev::After");
   prev->next = pmem_allocator->addr2offset(next);
   pmem_persist(&prev->next, 8);
-  next->prev = pmem_allocator->addr2offset(prev);
-  pmem_persist(&next->prev, 8);
   purging_record->Destroy();
-=======
-  // first unlink deleting entry from next's prev.(It is the reverse process
-  // of insertion)
-  next->prev = pmem_allocator_->addr2offset(prev);
-  pmem_persist(&next->prev, 8);
-  TEST_SYNC_POINT("KVEngine::Skiplist::Delete::PersistNext'sPrev::After");
-  prev->next = pmem_allocator_->addr2offset(next);
-  pmem_persist(&prev->next, 8);
-  deleted_record->Destroy();
->>>>>>> 906caec6
 
   if (dram_node) {
     dram_node->MarkAsRemoved();
