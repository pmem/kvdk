/* SPDX-License-Identifier: BSD-3-Clause
 * Copyright(c) 2021 Intel Corporation
 */

#include <assert.h>
#include <stdlib.h>
#include <string.h>
#include <unistd.h>

#include "kvdk/engine.h"

// The KVDK instance is mounted as a directory
// /mnt/pmem0/tutorial_kvdk_example.
// Modify this path if necessary.
const char* pmem_path = "/mnt/pmem0/tutorial_kvdk_example";

static int StrCmp(const char* a, size_t alen, const char* b, size_t blen) {
  int n = (alen < blen) ? alen : blen;
  int r = memcmp(a, b, n);
  if (r == 0) {
    if (alen < blen)
      r = -1;
    else if (alen > blen)
      r = +1;
  }
  return r;
}

void AnonymousCollectionExample(KVDKEngine* kvdk_engine) {
  const char* key1 = "key1";
  const char* key2 = "key2";
  const char* value1 = "value1";
  const char* value2 = "value2";
  char* read_v1;
  char* read_v2;
  size_t key1_len = strlen(key1);
  size_t key2_len = strlen(key2);
  size_t value1_len = strlen(value1);
  size_t value2_len = strlen(value2);
  size_t read_v1_len, read_v2_len;
  int cmp;
  KVDKWriteOptions* write_option = KVDKCreateWriteOptions();
  KVDKStatus s =
      KVDKSet(kvdk_engine, key1, key1_len, value1, value1_len, write_option);
  assert(s == Ok);
  s = KVDKSet(kvdk_engine, key2, key1_len, value2, value2_len, write_option);
  assert(s == Ok);
  s = KVDKGet(kvdk_engine, key1, key1_len, &read_v1_len, &read_v1);
  assert(s == Ok);
  cmp = StrCmp(read_v1, read_v1_len, value1, value1_len);
  assert(cmp == 0);
  free(read_v1);
  s = KVDKSet(kvdk_engine, key1, key1_len, value2, value2_len, write_option);
  assert(s == Ok);
  s = KVDKGet(kvdk_engine, key1, key1_len, &read_v1_len, &read_v1);
  assert(s == Ok);
  cmp = StrCmp(read_v1, read_v1_len, value2, value2_len);
  assert(cmp == 0);
  s = KVDKGet(kvdk_engine, key2, key2_len, &read_v2_len, &read_v2);
  assert(s == Ok);
  cmp = StrCmp(read_v2, read_v2_len, value2, value2_len);
  assert(cmp == 0);
  s = KVDKDelete(kvdk_engine, key1, key1_len);
  assert(s == Ok);
  s = KVDKDelete(kvdk_engine, key2, key2_len);
  assert(s == Ok);
  free(read_v1);
  free(read_v2);
  printf(
      "Successfully performed Get, Set, Delete operations on anonymous "
      "global collection.\n");

  KVDKDestroyWriteOptions(write_option);
}

// Reads and Writes on Named Sorted Collection
void SortedCollectionExample(KVDKEngine* kvdk_engine) {
  const char* collection1 = "collection1";
  const char* collection2 = "collection2";
  const char* key1 = "key1";
  const char* key2 = "key2";
  const char* value1 = "value1";
  const char* value2 = "value2";
  char* read_v1;
  char* read_v2;
  size_t read_v1_len, read_v2_len;
  int cmp;

  KVDKSortedCollectionConfigs* s_configs = KVDKCreateSortedCollectionConfigs();
  KVDKStatus s = KVDKCreateSortedCollection(kvdk_engine, collection1,
                                            strlen(collection1), s_configs);
  assert(s == Ok);
  s = KVDKCreateSortedCollection(kvdk_engine, collection2, strlen(collection2),
                                 s_configs);
  assert(s == Ok);
  s = KVDKSortedSet(kvdk_engine, collection1, strlen(collection1), key1,
                    strlen(key1), value1, strlen(value1));
  assert(s == Ok);
  s = KVDKSortedSet(kvdk_engine, collection2, strlen(collection2), key2,
                    strlen(key2), value2, strlen(value2));
  assert(s == Ok);
  s = KVDKSortedGet(kvdk_engine, collection1, strlen(collection1), key1,
                    strlen(key1), &read_v1_len, &read_v1);
  assert(s == Ok);
  cmp = StrCmp(read_v1, read_v1_len, value1, strlen(value1));
  assert(cmp == 0);
  free(read_v1);
  s = KVDKSortedSet(kvdk_engine, collection1, strlen(collection1), key1,
                    strlen(key1), value2, strlen(value2));
  assert(s == Ok);
  s = KVDKSortedGet(kvdk_engine, collection1, strlen(collection1), key1,
                    strlen(key1), &read_v1_len, &read_v1);
  assert(s == Ok);
  cmp = StrCmp(read_v1, read_v1_len, value2, strlen(value2));
  assert(cmp == 0);
  s = KVDKSortedGet(kvdk_engine, collection2, strlen(collection2), key2,
                    strlen(key2), &read_v2_len, &read_v2);
  assert(s == Ok);
  cmp = StrCmp(read_v2, read_v2_len, value2, strlen(value2));
  assert(cmp == 0);
  s = KVDKSortedDelete(kvdk_engine, collection1, strlen(collection1), key1,
                       strlen(key1));
  assert(s == Ok);
  s = KVDKSortedDelete(kvdk_engine, collection2, strlen(collection2), key2,
                       strlen(key2));
  assert(s == Ok);
  free(read_v1);
  free(read_v2);
  KVDKDestroySortedCollectionConfigs(s_configs);
  printf(
      "Successfully performed SortedGet, SortedSet, SortedDelete "
      "operations on named "
      "collections.\n");
}

void SortedIteratorExample(KVDKEngine* kvdk_engine) {
  const char* nums[10] = {"4", "5", "0", "2", "9", "1", "3", "8", "6", "7"};
  const char* sorted_nums[10] = {"0", "1", "2", "3", "4",
                                 "5", "6", "7", "8", "9"};
  const char* sorted_collection = "sorted_collection";
  KVDKSortedCollectionConfigs* s_configs = KVDKCreateSortedCollectionConfigs();
  KVDKStatus s = KVDKCreateSortedCollection(
      kvdk_engine, sorted_collection, strlen(sorted_collection), s_configs);
  assert(s == Ok);
  for (int i = 0; i < 10; ++i) {
    char key[10] = "key", value[10] = "value";
    strcat(key, nums[i]);
    strcat(value, nums[i]);
    s = KVDKSortedSet(kvdk_engine, sorted_collection, strlen(sorted_collection),
                      key, strlen(key), value, strlen(value));
    assert(s == Ok);
  }
  // create sorted iterator
  KVDKSortedIterator* kvdk_iter = KVDKKVDKSortedIteratorCreate(
      kvdk_engine, sorted_collection, strlen(sorted_collection), NULL);
  KVDKSortedIteratorSeekToFirst(kvdk_iter);
  // Iterate through range ["key1", "key8").
  const char* beg = "key1";
  const char* end = "key8";

  int i = 1;
  for (KVDKSortedIteratorSeek(kvdk_iter, beg, strlen(beg));
       KVDKSortedIteratorValid(kvdk_iter); KVDKSortedIteratorNext(kvdk_iter)) {
    char expected_key[10] = "key", expected_value[10] = "value";
    strcat(expected_key, sorted_nums[i]);
    strcat(expected_value, sorted_nums[i]);
    size_t key_len, val_len;
<<<<<<< HEAD
    char *key_res, *val_res;
    KVDKSortedIteratorKey(kvdk_iter, &key_res, &key_len);
    KVDKSortedIteratorValue(kvdk_iter, &val_res, &val_len);
    if (CmpCompare(key_res, key_len, end, strlen(end)) > 0) {
=======
    char* key_res = KVDKIterKey(kvdk_iter, &key_len);
    char* val_res = KVDKIterValue(kvdk_iter, &val_len);
    if (StrCmp(key_res, key_len, end, strlen(end)) > 0) {
>>>>>>> 337ba604
      free(key_res);
      free(val_res);
      break;
    }
    int cmp = StrCmp(key_res, key_len, expected_key, strlen(expected_key));
    assert(cmp == 0);
    cmp = StrCmp(val_res, val_len, expected_value, strlen(expected_value));
    assert(cmp == 0);
    free(key_res);
    free(val_res);
    ++i;
  }
  assert(i == 9);

  // Iterate through range ["key8", "key1").
  beg = "key8";
  end = "key1";

  i = 8;
  for (KVDKSortedIteratorSeek(kvdk_iter, beg, strlen(beg));
       KVDKSortedIteratorValid(kvdk_iter); KVDKSortedIteratorPrev(kvdk_iter)) {
    char expected_key[10] = "key", expected_value[10] = "value";
    strcat(expected_key, sorted_nums[i]);
    strcat(expected_value, sorted_nums[i]);
    size_t key_len, val_len;
<<<<<<< HEAD
    char *key_res, *val_res;
    KVDKSortedIteratorKey(kvdk_iter, &key_res, &key_len);
    KVDKSortedIteratorValue(kvdk_iter, &val_res, &val_len);
    if (CmpCompare(key_res, key_len, end, strlen(end)) < 0) {
=======
    char* key_res = KVDKIterKey(kvdk_iter, &key_len);
    char* val_res = KVDKIterValue(kvdk_iter, &val_len);
    if (StrCmp(key_res, key_len, end, strlen(end)) < 0) {
>>>>>>> 337ba604
      free(key_res);
      free(val_res);
      break;
    }
    int cmp = StrCmp(key_res, key_len, expected_key, strlen(expected_key));
    assert(cmp == 0);
    cmp = StrCmp(val_res, val_len, expected_value, strlen(expected_value));
    assert(cmp == 0);
    free(key_res);
    free(val_res);
    --i;
  }
  assert(i == 0);
  printf("Successfully iterated through a sorted named collections.\n");
  KVDKSortedIteratorDestroy(kvdk_engine, kvdk_iter);
  KVDKDestroySortedCollectionConfigs(s_configs);
}

int score_cmp(const char* a, size_t a_len, const char* b, size_t b_len) {
  char a_buff[a_len + 1];
  char b_buff[b_len + 1];
  memcpy(a_buff, a, a_len);
  memcpy(b_buff, b, b_len);
  a_buff[a_len] = '\0';
  b_buff[b_len] = '\0';
  double scorea = atof(a_buff);
  double scoreb = atof(b_buff);
  if (scorea == scoreb)
    return 0;
  else if (scorea < scoreb)
    return 1;
  else
    return -1;
}

void CompFuncForSortedCollectionExample(KVDKEngine* kvdk_engine) {
  const char* collection = "collection0";
  struct number_kv {
    const char* number_key;
    const char* value;
  };

  struct number_kv array[5] = {
      {"100", "a"}, {"50", "c"}, {"40", "d"}, {"30", "b"}, {"90", "f"}};

  struct number_kv expected_array[5] = {
      {"100", "a"}, {"90", "f"}, {"50", "c"}, {"40", "d"}, {"30", "b"}};

  // regitser compare function
  const char* comp_name = "double_comp";
  KVDKRegisterCompFunc(kvdk_engine, comp_name, strlen(comp_name), score_cmp);
  // create sorted collection
  KVDKSortedCollectionConfigs* s_configs = KVDKCreateSortedCollectionConfigs();
  KVDKSetSortedCollectionConfigs(s_configs, comp_name, strlen(comp_name), 1);
  KVDKStatus s = KVDKCreateSortedCollection(kvdk_engine, collection,
                                            strlen(collection), s_configs);
  assert(s == Ok);
  for (int i = 0; i < 5; ++i) {
    s = KVDKSortedSet(kvdk_engine, collection, strlen(collection),
                      array[i].number_key, strlen(array[i].number_key),
                      array[i].value, strlen(array[i].value));
    assert(s == Ok);
  }
  KVDKSortedIterator* iter = KVDKKVDKSortedIteratorCreate(
      kvdk_engine, collection, strlen(collection), NULL);
  assert(iter != NULL);

  int i = 0;
  for (KVDKSortedIteratorSeekToFirst(iter); KVDKSortedIteratorValid(iter);
       KVDKSortedIteratorNext(iter)) {
    size_t key_len, value_len;
<<<<<<< HEAD
    char *key, *value;
    KVDKSortedIteratorKey(iter, &key, &key_len);
    KVDKSortedIteratorValue(iter, &value, &value_len);
    if (CmpCompare(key, key_len, expected_array[i].number_key,
                   strlen(expected_array[i].number_key)) != 0) {
=======
    char* key = KVDKIterKey(iter, &key_len);
    char* value = KVDKIterValue(iter, &value_len);
    if (StrCmp(key, key_len, expected_array[i].number_key,
               strlen(expected_array[i].number_key)) != 0) {
>>>>>>> 337ba604
      printf("sort key error, current key: %s , but expected key: %s\n", key,
             expected_array[i].number_key);
    }
    if (StrCmp(value, value_len, expected_array[i].value,
               strlen(expected_array[i].value)) != 0) {
      printf("sort value error, current value: %s , but expected value: %s\n",
             value, expected_array[i].value);
    }
    free(key);
    free(value);
    ++i;
  }
  KVDKSortedIteratorDestroy(kvdk_engine, iter);
  printf("Successfully collections sorted by number.\n");
  KVDKDestroySortedCollectionConfigs(s_configs);
}

void BatchWriteAnonCollectionExample(KVDKEngine* kvdk_engine) {
  const char* key1 = "key1";
  const char* key2 = "key2";
  const char* value1 = "value1";
  const char* value2 = "value2";
  char* read_v1;
  char* read_v2;
  size_t read_v1_len, read_v2_len;
  KVDKWriteBatch* kvdk_wb = KVDKWriteBatchCreate();
  KVDKWriteBatchPut(kvdk_wb, key1, strlen(key1), value1, strlen(value1));
  KVDKWriteBatchPut(kvdk_wb, key2, strlen(key2), value2, strlen(value2));
  KVDKWriteBatchDelete(kvdk_wb, key1, strlen(key1));
  KVDKWriteBatchPut(kvdk_wb, key1, strlen(key1), value2, strlen(value1));
  KVDKStatus s = KVDKWrite(kvdk_engine, kvdk_wb);
  assert(s == Ok);
  s = KVDKGet(kvdk_engine, key1, strlen(key1), &read_v1_len, &read_v1);
  assert(s == Ok);
  int cmp = StrCmp(read_v1, read_v1_len, value2, strlen(value2));
  assert(cmp == 0);
  s = KVDKGet(kvdk_engine, key2, strlen(key2), &read_v2_len, &read_v2);
  assert(s == Ok);
  cmp = StrCmp(read_v2, read_v2_len, value2, strlen(value2));
  assert(cmp == 0);
  printf("Successfully performed BatchWrite on anonymous global collection.\n");
  KVDKWriteBatchDestory(kvdk_wb);
  free(read_v1);
  free(read_v2);
}

void HashesCollectionExample(KVDKEngine* kvdk_engine) {
  const char* nums[10] = {"9", "5", "2", "0", "7", "3", "1", "8", "6", "4"};
  const char* hash_collection = "hash_collection";
  KVDKStatus s;
  for (int i = 0; i < 10; ++i) {
    char key[10] = "key", value[10] = "value";
    strcat(key, nums[i]);
    strcat(value, nums[i]);
    s = KVDKHashSet(kvdk_engine, hash_collection, strlen(hash_collection), key,
                    strlen(key), value, strlen(value));
    assert(s == Ok);
    size_t val_len;
    char* val;
    s = KVDKHashGet(kvdk_engine, hash_collection, strlen(hash_collection), key,
                    strlen(key), &val, &val_len);
    assert(s == Ok);
    int cmp = StrCmp(val, val_len, value, strlen(value));
    assert(cmp == 0);
    free(val);
  }

  s = KVDKHashDelete(kvdk_engine, hash_collection, strlen(hash_collection),
                     "key8", strlen("key8"));
  assert(s == Ok);
  // create hash iterator
  KVDKHashIterator* kvdk_iter = KVDKHashIteratorCreate(
      kvdk_engine, hash_collection, strlen(hash_collection));
  assert(kvdk_iter != NULL);
  int cnt = 0;
  for (KVDKHashIteratorSeekToFirst(kvdk_iter);
       KVDKHashIteratorIsValid(kvdk_iter); KVDKHashIteratorNext(kvdk_iter)) {
    ++cnt;
  }
  assert(cnt == 9);

  cnt = 0;
  for (KVDKHashIteratorSeekToLast(kvdk_iter);
       KVDKHashIteratorIsValid(kvdk_iter); KVDKHashIteratorPrev(kvdk_iter)) {
    ++cnt;
  }
  printf("Successfully performed Get Set Delete Iterate on HashList.\n");
  assert(cnt == 9);
  KVDKHashIteratorDestroy(kvdk_iter);
}

void ListsCollectionExample(KVDKEngine* kvdk_engine) {
  const char* nums[10] = {"9", "5", "2", "0", "7", "3", "1", "8", "6", "4"};
  const char* list_collection = "list_collection";
  for (int i = 0; i < 10; ++i) {
    char key[10] = "key";
    strcat(key, nums[i]);
    KVDKStatus s = KVDKListPushFront(kvdk_engine, list_collection,
                                     strlen(list_collection), key, strlen(key));
    assert(s == Ok);
    size_t key_len_res;
    char* key_res;
    s = KVDKListPopFront(kvdk_engine, list_collection, strlen(list_collection),
                         &key_res, &key_len_res);
    assert(s == Ok);
    int cmp = StrCmp(key_res, key_len_res, key, strlen(key));
    assert(cmp == 0);
    free(key_res);
  }

  for (int i = 0; i < 10; ++i) {
    char key[10] = "value";
    strcat(key, nums[i]);
    KVDKStatus s = KVDKListPushBack(kvdk_engine, list_collection,
                                    strlen(list_collection), key, strlen(key));
    assert(s == Ok);
    size_t key_len_res;
    char* key_res;
    s = KVDKListPopBack(kvdk_engine, list_collection, strlen(list_collection),
                        &key_res, &key_len_res);
    assert(s == Ok);
    int cmp = StrCmp(key_res, key_len_res, key, strlen(key));
    assert(cmp == 0);
    free(key_res);
  }
  printf("Successfully performed RPush RPop LPush LPop on Lists.\n");
}

void ExpireExample(KVDKEngine* kvdk_engine) {
  int64_t ttl_time;
  char* got_val;
  size_t val_len;
  KVDKStatus s;
  // For string
  {
    const char* key = "stringkey";
    const char* val = "stringval";
    // case: set expire time
    KVDKWriteOptions* write_option = KVDKCreateWriteOptions();
    KVDKWriteOptionsSetTTLTime(write_option, 100);
    s = KVDKSet(kvdk_engine, key, strlen(key), val, strlen(val), write_option);
    assert(s == Ok);
    s = KVDKGet(kvdk_engine, key, strlen(key), &val_len, &got_val);
    assert(s == Ok);
    int cmp = StrCmp(got_val, val_len, val, strlen(val));
    assert(cmp == 0);
    free(got_val);
    s = KVDKGetTTL(kvdk_engine, key, strlen(key), &ttl_time);
    assert(s == Ok);
    // case: reset expire time
    s = KVDKExpire(kvdk_engine, key, strlen(key), INT32_MAX);
    assert(s == Ok);
    // case: change to persist key
    s = KVDKExpire(kvdk_engine, key, strlen(key), INT64_MAX);
    assert(s == Ok);
    s = KVDKGetTTL(kvdk_engine, key, strlen(key), &ttl_time);
    assert(s == Ok);
    assert(ttl_time == INT64_MAX);
    // case: key is expired.
    s = KVDKExpire(kvdk_engine, key, strlen(key), 1);
    assert(s == Ok);
    sleep(1);
    s = KVDKGet(kvdk_engine, key, strlen(key), &val_len, &got_val);
    assert(s == NotFound);
    // No need to free(got_val)
    printf("Successfully expire string\n");

    KVDKDestroyWriteOptions(write_option);
  }

  {
    const char* sorted_collection = "sorted_collection";
    const char* key = "sortedkey";
    const char* val = "sortedval";

    // case: default persist key.
    KVDKSortedCollectionConfigs* s_configs =
        KVDKCreateSortedCollectionConfigs();
    s = KVDKCreateSortedCollection(kvdk_engine, sorted_collection,
                                   strlen(sorted_collection), s_configs);
    s = KVDKGetTTL(kvdk_engine, sorted_collection, strlen(sorted_collection),
                   &ttl_time);
    assert(s == Ok);
    assert(ttl_time == INT64_MAX);
    s = KVDKSortedSet(kvdk_engine, sorted_collection, strlen(sorted_collection),
                      key, strlen(key), val, strlen(val));
    assert(s == Ok);
    // case: set expire_time
    s = KVDKExpire(kvdk_engine, sorted_collection, strlen(sorted_collection),
                   INT32_MAX);
    assert(s == Ok);
    // case: change to persist key
    s = KVDKExpire(kvdk_engine, sorted_collection, strlen(sorted_collection),
                   INT64_MAX);
    s = KVDKGetTTL(kvdk_engine, sorted_collection, strlen(sorted_collection),
                   &ttl_time);
    assert(s == Ok);
    assert(ttl_time == INT64_MAX);
    // case: key is expired.
    s = KVDKExpire(kvdk_engine, sorted_collection, strlen(sorted_collection),
                   1);
    assert(s == Ok);
    sleep(1);
    s = KVDKSortedGet(kvdk_engine, sorted_collection, strlen(sorted_collection),
                      key, strlen(key), &val_len, &got_val);
    assert(s == NotFound);
    free(got_val);
    printf("Successfully expire sorted\n");

    KVDKDestroySortedCollectionConfigs(s_configs);
  }

  {
    const char* hash_collection = "hash_collection";
    const char* key = "hashkey";
    const char* val = "hashval";

    // case: default persist key
    s = KVDKHashSet(kvdk_engine, hash_collection, strlen(hash_collection), key,
                    strlen(key), val, strlen(val));
    assert(s == Ok);
    s = KVDKGetTTL(kvdk_engine, hash_collection, strlen(hash_collection),
                   &ttl_time);
    assert(s == Ok);
    assert(ttl_time == INT64_MAX);

    // case: set expire_time
    s = KVDKExpire(kvdk_engine, hash_collection, strlen(hash_collection), 1);
    assert(s == Ok);
    // case: change to persist key
    s = KVDKExpire(kvdk_engine, hash_collection, strlen(hash_collection),
                   INT64_MAX);
    s = KVDKGetTTL(kvdk_engine, hash_collection, strlen(hash_collection),
                   &ttl_time);
    assert(s == Ok);
    assert(ttl_time == INT64_MAX);
    // case: key is expired.
    s = KVDKExpire(kvdk_engine, hash_collection, strlen(hash_collection), 1);
    assert(s == Ok);
    sleep(1);
    s = KVDKHashGet(kvdk_engine, hash_collection, strlen(hash_collection), key,
                    strlen(key), &got_val, &val_len);
    assert(s == NotFound);
    printf("Successfully expire hash\n");
  }

  {
    // TODO: add expire list, but now list api has changed.
  }
  return;
}

typedef struct {
  int incr_by;
  int result;
} IncNArgs;

int IncN(const char* old_val, size_t old_val_len, char** new_val,
         size_t* new_val_len, void* args_pointer) {
  assert(args_pointer);
  IncNArgs* args = (IncNArgs*)args_pointer;
  *new_val = (char*)malloc(sizeof(int));
  if (*new_val == NULL) {
    return KVDK_MODIFY_ABORT;
  }

  *new_val_len = sizeof(int);
  int old_num;
  if (old_val == NULL) {
    old_num = 0;
  } else {
    if (old_val_len != sizeof(int)) {
      return KVDK_MODIFY_ABORT;
    }
    assert(old_val_len == sizeof(int));
    memcpy(&old_num, old_val, sizeof(int));
  }

  args->result = old_num + args->incr_by;
  memcpy(*new_val, &args->result, sizeof(int));
  return KVDK_MODIFY_WRITE;
}

void ModifyExample(KVDKEngine* kvdk_engine) {
  KVDKWriteOptions* write_option = KVDKCreateWriteOptions();
  char* incr_key = "incr";
  char* wrong_value_key = "wrong";
  IncNArgs args;
  args.incr_by = 5;

  KVDKStatus s = KVDKSet(kvdk_engine, wrong_value_key, strlen(wrong_value_key),
                         "a", 1, write_option);
  assert(s == Ok);
  s = KVDKModify(kvdk_engine, wrong_value_key, strlen(wrong_value_key), IncN,
                 &args, free, write_option);
  assert(s == Abort);

  int recycle = 100;
  for (int i = 1; i <= recycle; i++) {
    KVDKStatus s = KVDKModify(kvdk_engine, incr_key, strlen(incr_key), IncN,
                              &args, free, write_option);
    assert(s == Ok);
    assert(args.result == args.incr_by * i);

    char* val;
    size_t val_len;
    s = KVDKGet(kvdk_engine, incr_key, strlen(incr_key), &val_len, &val);
    assert(s == Ok);
    assert(val_len == sizeof(int));
    int current_num;
    memcpy(&current_num, val, sizeof(int));
    assert(current_num == args.incr_by * i);
    free(val);
  }
  KVDKDestroyWriteOptions(write_option);
  printf("Successfully increase num by %d\n", args.incr_by);
}

typedef struct {
  char const* data;
  size_t len;
  size_t ret;
} HSetArgs;
// new_data is not touched as long as caller does not pass a free_func to
// KVDKHashModify This avoids a malloc() in HSetNXFunc and a free() in
// KVDKHashModify()
int HSetNXFunc(char const* old_data, size_t old_len, char** new_data,
               size_t* new_len, void* args) {
  HSetArgs* my_args = (HSetArgs*)args;
  if (old_data == NULL) {
    assert(old_len == 0);
    *new_data = (char*)my_args->data;
    *new_len = my_args->len;
    my_args->ret = 1;
    return KVDK_MODIFY_WRITE;
  } else {
    my_args->ret = 0;
    return KVDK_MODIFY_NOOP;
  }
}
int HSetFunc(char const* old_data, size_t old_len, char** new_data,
             size_t* new_len, void* args) {
  HSetArgs* my_args = (HSetArgs*)args;
  *new_data = (char*)my_args->data;
  *new_len = my_args->len;
  if (old_data == NULL) {
    assert(old_len == 0);
    my_args->ret = 1;
  } else {
    my_args->ret = 0;
  }
  return KVDK_MODIFY_WRITE;
}

void HashModifyExample(KVDKEngine* engine) {
  char const* key = "my_hash";
  char const* field = "my_field";
  char const* value1 = "hello";
  char const* value2 = "my_field";
  char* resp_data;
  size_t resp_len;

  HSetArgs args;
  args.data = value1;
  args.len = strlen(value1);
  KVDKStatus s = KVDKHashModify(engine, key, strlen(key), field, strlen(field),
                                HSetNXFunc, &args, NULL);
  assert(s == Ok);
  assert(args.ret == 1);
  s = KVDKHashGet(engine, key, strlen(key), field, strlen(field), &resp_data,
                  &resp_len);
  assert(s == Ok);
  assert(resp_len == strlen(value1));
  assert(StrCmp(resp_data, resp_len, value1, strlen(value1)) == 0);
  free(resp_data);

  args.data = value2;
  args.len = strlen(value2);
  s = KVDKHashModify(engine, key, strlen(key), field, strlen(field), HSetNXFunc,
                     &args, NULL);
  assert(s == Ok);
  assert(args.ret == 0);  // Fail to set since the field already exists
  s = KVDKHashGet(engine, key, strlen(key), field, strlen(field), &resp_data,
                  &resp_len);
  assert(s == Ok);
  assert(resp_len == strlen(value1));
  assert(StrCmp(resp_data, resp_len, value1, strlen(value1)) ==
         0);  // field is untouched
  free(resp_data);

  s = KVDKHashModify(engine, key, strlen(key), field, strlen(field), HSetFunc,
                     &args, NULL);
  assert(s == Ok);
  assert(args.ret == 0);  // Update, no field added
  s = KVDKHashGet(engine, key, strlen(key), field, strlen(field), &resp_data,
                  &resp_len);
  assert(s == Ok);
  assert(resp_len == strlen(value2));
  assert(StrCmp(resp_data, resp_len, value2, strlen(value2)) ==
         0);  // field is updated
  free(resp_data);

  printf("Successfully excecuted HSET and HSETNX.\n");
}

int main() {
  // Initialize a KVDK instance.
  KVDKConfigs* kvdk_configs = KVDKCreateConfigs();
  KVDKSetConfigs(kvdk_configs, 48, 1ull << 20, 1u, 64u, 1ull << 8, 128u,
                 1ull << 10, 1 << 4);

  const char* engine_path = "/mnt/pmem0/tutorial_kvdk_example";
  // Purge old KVDK instance
  KVDKRemovePMemContents(engine_path);
  // open engine
  KVDKEngine* kvdk_engine;
  KVDKStatus s = KVDKOpen(engine_path, kvdk_configs, stdout, &kvdk_engine);
  assert(s == Ok);

  // Modify Example
  ModifyExample(kvdk_engine);

  // Anonymous Global Collection Example
  AnonymousCollectionExample(kvdk_engine);

  // Named Sorted Collection Example
  SortedCollectionExample(kvdk_engine);

  // Sorted Named Collection Example
  SortedIteratorExample(kvdk_engine);

  CompFuncForSortedCollectionExample(kvdk_engine);

  // BatchWrite on Anonymous Global Collection Example
  BatchWriteAnonCollectionExample(kvdk_engine);

  // Hashes Collection Example
  HashesCollectionExample(kvdk_engine);

  // Listes Collection Example
  ListsCollectionExample(kvdk_engine);

  // Expire Example
  ExpireExample(kvdk_engine);

  HashModifyExample(kvdk_engine);

  KVDKDestroyConfigs(kvdk_configs);
  KVDKCloseEngine(kvdk_engine);
  return 0;
}<|MERGE_RESOLUTION|>--- conflicted
+++ resolved
@@ -165,16 +165,10 @@
     strcat(expected_key, sorted_nums[i]);
     strcat(expected_value, sorted_nums[i]);
     size_t key_len, val_len;
-<<<<<<< HEAD
     char *key_res, *val_res;
     KVDKSortedIteratorKey(kvdk_iter, &key_res, &key_len);
     KVDKSortedIteratorValue(kvdk_iter, &val_res, &val_len);
-    if (CmpCompare(key_res, key_len, end, strlen(end)) > 0) {
-=======
-    char* key_res = KVDKIterKey(kvdk_iter, &key_len);
-    char* val_res = KVDKIterValue(kvdk_iter, &val_len);
     if (StrCmp(key_res, key_len, end, strlen(end)) > 0) {
->>>>>>> 337ba604
       free(key_res);
       free(val_res);
       break;
@@ -200,16 +194,10 @@
     strcat(expected_key, sorted_nums[i]);
     strcat(expected_value, sorted_nums[i]);
     size_t key_len, val_len;
-<<<<<<< HEAD
     char *key_res, *val_res;
     KVDKSortedIteratorKey(kvdk_iter, &key_res, &key_len);
     KVDKSortedIteratorValue(kvdk_iter, &val_res, &val_len);
-    if (CmpCompare(key_res, key_len, end, strlen(end)) < 0) {
-=======
-    char* key_res = KVDKIterKey(kvdk_iter, &key_len);
-    char* val_res = KVDKIterValue(kvdk_iter, &val_len);
     if (StrCmp(key_res, key_len, end, strlen(end)) < 0) {
->>>>>>> 337ba604
       free(key_res);
       free(val_res);
       break;
@@ -281,18 +269,11 @@
   for (KVDKSortedIteratorSeekToFirst(iter); KVDKSortedIteratorValid(iter);
        KVDKSortedIteratorNext(iter)) {
     size_t key_len, value_len;
-<<<<<<< HEAD
     char *key, *value;
     KVDKSortedIteratorKey(iter, &key, &key_len);
     KVDKSortedIteratorValue(iter, &value, &value_len);
-    if (CmpCompare(key, key_len, expected_array[i].number_key,
-                   strlen(expected_array[i].number_key)) != 0) {
-=======
-    char* key = KVDKIterKey(iter, &key_len);
-    char* value = KVDKIterValue(iter, &value_len);
     if (StrCmp(key, key_len, expected_array[i].number_key,
                strlen(expected_array[i].number_key)) != 0) {
->>>>>>> 337ba604
       printf("sort key error, current key: %s , but expected key: %s\n", key,
              expected_array[i].number_key);
     }
