/* SPDX-License-Identifier: BSD-3-Clause
 * Copyright(c) 2021 Intel Corporation
 */

#pragma once

#include <atomic>
#include <cassert>
#include <condition_variable>
#include <cstdint>
#include <ctime>
#include <deque>
#include <iostream>
#include <list>
#include <memory>
#include <mutex>
#include <queue>
#include <thread>
#include <unordered_map>
#include <vector>

#include "data_record.hpp"
#include "dram_allocator.hpp"
#include "hash_table.hpp"
#include "kvdk/engine.hpp"
#include "logger.hpp"
#include "pmem_allocator/pmem_allocator.hpp"
#include "simple_list.hpp"
#include "sorted_collection/rebuilder.hpp"
#include "sorted_collection/skiplist.hpp"
#include "structures.hpp"
#include "thread_manager.hpp"
#include "unordered_collection.hpp"
#include "utils/utils.hpp"
#include "version/old_records_cleaner.hpp"
#include "version/version_controller.hpp"

namespace KVDK_NAMESPACE {
class KVEngine : public Engine {
  friend class SortedCollectionRebuilder;

 public:
  ~KVEngine();

  static Status Open(const std::string& name, Engine** engine_ptr,
                     const Configs& configs);

  Snapshot* GetSnapshot(bool make_checkpoint) override;

  Status Backup(const pmem::obj::string_view backup_path,
                const Snapshot* snapshot) override;

  void ReleaseSnapshot(const Snapshot* snapshot) override {
    {
      std::lock_guard<std::mutex> lg(checkpoint_lock_);
      persist_checkpoint_->MaybeRelease(
          static_cast<const SnapshotImpl*>(snapshot));
    }
    version_controller_.ReleaseSnapshot(
        static_cast<const SnapshotImpl*>(snapshot));
  }
  void ReportPMemUsage();

  // Expire str after ttl_time
  //
  // Notice:
  // 1. Expire assumes that str is not duplicated among all types, which is not
  // implemented yet
  // 2. Expire is not compatible with checkpoint for now
  Status Expire(const StringView str, TTLTimeType ttl_time) override;
  // Get time to expire of str
  //
  // Notice:
  // Expire assumes that str is not duplicated among all types, which is not
  // implemented yet
  Status GetTTL(const StringView str, TTLTimeType* ttl_time) override;

  // Global Anonymous Collection
  Status Get(const StringView key, std::string* value) override;
  Status Set(const StringView key, const StringView value,
             const WriteOptions& write_options) override;
  Status Delete(const StringView key) override;
  Status BatchWrite(const WriteBatch& write_batch) override;
<<<<<<< HEAD
  Status Modify(const StringView key, std::string* new_value,
                ModifyFunction modify_func,
                const WriteOptions& options) override;
=======
  virtual Status Modify(const StringView key, std::string* new_value,
                        ModifyFunction modify_func,
                        const WriteOptions& options) override;
>>>>>>> 35e882bf

  // Sorted Collection
  Status SGet(const StringView collection, const StringView user_key,
              std::string* value) override;
  Status SSet(const StringView collection, const StringView user_key,
              const StringView value) override;
  Status SDelete(const StringView collection,
                 const StringView user_key) override;
  Iterator* NewSortedIterator(const StringView collection,
                              Snapshot* snapshot) override;
  void ReleaseSortedIterator(Iterator* sorted_iterator) override;

  // Unordered Collection
  Status HGet(StringView const collection_name, StringView const key,
              std::string* value) override;
  Status HSet(StringView const collection_name, StringView const key,
              StringView const value) override;
  Status HDelete(StringView const collection_name,
                 StringView const key) override;
  std::unique_ptr<Iterator> NewUnorderedIterator(
      StringView const collection_name) override;

  void ReleaseAccessThread() override { access_thread.Release(); }

  const std::unordered_map<CollectionIDType, std::shared_ptr<Skiplist>>&
  GetSkiplists() {
    return skiplists_;
  };

  // Used by test case.
  const std::shared_ptr<HashTable>& GetHashTable() { return hash_table_; }

 private:
  friend OldRecordsCleaner;

  KVEngine(const Configs& configs)
      : engine_thread_cache_(configs.max_access_threads),
        version_controller_(configs.max_access_threads),
        old_records_cleaner_(this, configs.max_access_threads),
        comparators_(configs.comparator){};

  struct BatchWriteHint {
    TimeStampType timestamp{0};
    SpaceEntry allocated_space{};
    HashTable::KeyHashHint hash_hint{};
    HashEntry* hash_entry_ptr = nullptr;
    void* data_record_to_free = nullptr;
    void* delete_record_to_free = nullptr;
    bool space_not_used{false};
  };

  struct EngineThreadCache {
    EngineThreadCache() = default;

    PendingBatch* persisted_pending_batch = nullptr;
    // This thread is doing batch write
    bool batch_writing = false;

    // Info used in recovery
    uint64_t newest_restored_ts = 0;
    std::unordered_map<uint64_t, int> visited_skiplist_ids{};
  };

  bool CheckKeySize(const StringView& key) { return key.size() <= UINT16_MAX; }

  bool CheckValueSize(const StringView& value) {
    return value.size() <= UINT32_MAX;
  }

  bool CheckTTL(TTLTimeType ttl_time, int64_t base_time) {
    if (ttl_time < 0 && ttl_time != kPersistTime) {
      return false;
    }
    // check overflow
    if (ttl_time > INT64_MAX - base_time) {
      return false;
    }
    return true;
  }

  Status Init(const std::string& name, const Configs& configs);

  Status HashGetImpl(const StringView& key, std::string* value,
                     uint16_t type_mask);

  inline Status MaybeInitAccessThread() {
    return thread_manager_->MaybeInitThread(access_thread);
  }

  bool RegisterComparator(const StringView& collection_name,
                          Comparator comp_func) {
    return comparators_.RegisterComparator(collection_name, comp_func);
  }

  Status CreateSortedCollection(
      const StringView collection_name,
      const SortedCollectionConfigs& configs) override;

  // List
  Status ListLength(StringView key, size_t* sz) final;
  Status ListPushFront(StringView key, StringView elem) final;
  Status ListPushBack(StringView key, StringView elem) final;
  Status ListPopFront(StringView key, std::string* elem) final;
  Status ListPopBack(StringView key, std::string* elem) final;
  Status ListInsert(std::unique_ptr<ListIterator> const& pos,
                    StringView elem) final;
  Status ListErase(std::unique_ptr<ListIterator> const& pos) final;
  Status ListSet(std::unique_ptr<ListIterator> const& pos,
                 StringView elem) final;
  std::unique_ptr<ListIterator> ListMakeIterator(StringView key) final;

 private:
  struct LookupResult {
    Status s{Status::NotSupported};
    HashEntry entry{};
    HashEntry* entry_ptr{nullptr};
  };

  // Look up the key,
  // return Status::NotFound is key is not found or has expired.
  // return Status::WrongType if type_mask does not match.
  // return Status::Ok otherwise.
  LookupResult lookupKey(StringView key, RecordType type_mask);

  std::shared_ptr<UnorderedCollection> createUnorderedCollection(
      StringView const collection_name);

  template <typename CollectionType>
  static constexpr RecordType collectionType() {
    static_assert(std::is_same<CollectionType, UnorderedCollection>::value ||
                      std::is_same<CollectionType, Skiplist>::value ||
                      std::is_same<CollectionType, List>::value ||
                      std::is_same<CollectionType, StringRecord>::value,
                  "Invalid type!");
    return std::is_same<CollectionType, UnorderedCollection>::value
               ? RecordType::DlistRecord
               : std::is_same<CollectionType, Skiplist>::value
                     ? RecordType::SortedHeaderRecord
                     : std::is_same<CollectionType, List>::value
                           ? RecordType::ListRecord
                           : RecordType::Empty;
  }

  static HashIndexType pointerType(RecordType rtype) {
    switch (rtype) {
      case RecordType::Empty: {
        return HashIndexType::Empty;
      }
      case RecordType::StringDataRecord:
      case RecordType::StringDeleteRecord: {
        return HashIndexType::StringRecord;
      }
      case RecordType::SortedDataRecord:
      case RecordType::SortedDeleteRecord: {
        kvdk_assert(false, "Not supported!");
        return HashIndexType::Invalid;
      }
      case RecordType::SortedHeaderRecord: {
        return HashIndexType::Skiplist;
      }
      case RecordType::DlistDataRecord: {
        return HashIndexType::UnorderedCollectionElement;
      }
      case RecordType::DlistRecord: {
        return HashIndexType::UnorderedCollection;
      }
      case RecordType::ListRecord: {
        return HashIndexType::List;
      }
      case RecordType::DlistHeadRecord:
      case RecordType::ListElem:
      default: {
        /// TODO: Remove Expire Flag
        kvdk_assert(false, "Invalid type!");
        return HashIndexType::Invalid;
      }
    }
  }

  // May lock HashTable internally, caller must call this without lock
  // HashTable!
  //
  // TODO (jiayu): replace this with lookupKey
  template <typename CollectionType>
  Status FindCollection(const StringView collection_name,
                        CollectionType** collection_ptr, uint64_t record_type) {
    kvdk_assert(collectionType<CollectionType>() == record_type,
                "Type Mismatch!");
    HashTable::KeyHashHint hint = hash_table_->GetHint(collection_name);
    HashEntry hash_entry;
    HashEntry* entry_ptr = nullptr;
    Status s = hash_table_->SearchForRead(hint, collection_name, record_type,
                                          &entry_ptr, &hash_entry, nullptr);

    *collection_ptr = nullptr;
    if (s != Status::Ok) {
      return s;
    }
    *collection_ptr = (CollectionType*)hash_entry.GetIndex().ptr;

    // check collection is expired.
    if ((*collection_ptr)->HasExpired()) {
      // TODO(Zhichen): add background cleaner.
      return Status::NotFound;
    }
    return Status::Ok;
  }

  enum class QueueOpPosition { Left, Right };
  Status xPush(StringView const collection_name, StringView const value,
               QueueOpPosition push_pos);

  // Lockless. It's up to caller to lock the HashTable
  template <typename CollectionType>
  Status registerCollection(CollectionType* coll) {
    RecordType type = collectionType<CollectionType>();
    HashTable::KeyHashHint hint = hash_table_->GetHint(coll->Name());
    HashEntry hash_entry;
    HashEntry* entry_ptr = nullptr;
    Status s =
        hash_table_->SearchForWrite(hint, coll->Name(), PrimaryRecordType,
                                    &entry_ptr, &hash_entry, nullptr);
    if (s != Status::NotFound) {
      if (hash_entry.GetRecordType() != type) {
        return Status::WrongType;
      }
      kvdk_assert(false, "Collection already registered!");
      return Status::Abort;
    }

    HashIndexType ptype = pointerType(type);
    kvdk_assert(ptype != HashIndexType::Invalid, "Invalid pointer type!");
    hash_table_->Insert(hint, entry_ptr, type, coll, ptype);
    return Status::Ok;
  }

  struct RemoveResult {
    Status s{Status::NotSupported};
    HashEntry entry{};
  };

  // Lockless, caller should lock the key aforehand.
  // Remove key from HashTable. It's up to caller to handle the erased key
  RemoveResult removeKey(const StringView key) {
    RemoveResult result;
    HashTable::KeyHashHint hint = hash_table_->GetHint(key);
    HashEntry* entry_ptr = nullptr;
    result.s = hash_table_->SearchForWrite(hint, key, PrimaryRecordType,
                                           &entry_ptr, &result.entry, nullptr);
    if (result.s != Status::Ok) {
      return result;
    }
    hash_table_->Erase(entry_ptr);
    return result;
  }

  Status MaybeInitPendingBatchFile();

  Status StringSetImpl(const StringView& key, const StringView& value,
                       const WriteOptions& write_options);

  Status StringDeleteImpl(const StringView& key);

  Status StringBatchWriteImpl(const WriteBatch::KV& kv,
                              BatchWriteHint& batch_hint);

  Status SSetImpl(Skiplist* skiplist, const StringView& collection_key,
                  const StringView& value);

  Status SDeleteImpl(Skiplist* skiplist, const StringView& user_key);

  Status Recovery();

  Status RestoreData();

  Status RestoreSkiplistHeader(DLRecord* pmem_record);

  Status RestoreStringRecord(StringRecord* pmem_record,
                             const DataEntry& cached_entry);

  Status RestoreSkiplistRecord(DLRecord* pmem_record);

  // Check if a doubly linked record has been successfully inserted, and try
  // repair un-finished prev pointer
  bool CheckAndRepairDLRecord(DLRecord* record);

  bool ValidateRecord(void* data_record);

  bool ValidateRecordAndGetValue(void* data_record, uint32_t expected_checksum,
                                 std::string* value);

  Status RestorePendingBatch();

  Status MaybeRestoreBackup();

  Status RestoreCheckpoint();

  Status PersistOrRecoverImmutableConfigs();

  Status RestoreDlistRecords(DLRecord* pmp_record);

  List* listCreate(StringView key);

  // Find and lock the list. Initialize non-existing if required.
  // Guarantees always return a valid List and lockes it if returns Status::Ok
  Status listFind(StringView key, List** list, bool init_nx,
                  std::unique_lock<std::recursive_mutex>& guard);

  Status listRestoreElem(DLRecord* pmp_record);

  Status listRestoreList(DLRecord* pmp_record);

  Status listRegisterRecovered();

  Status listDestroy(List* list);

  Status CheckConfigs(const Configs& configs);

  void FreeSkiplistDramNodes();

  inline void delayFree(const OldDeleteRecord&);

  inline void delayFree(const OldDataRecord&);

  inline std::string data_file() { return data_file(dir_); }

  inline static std::string data_file(const std::string& instance_path) {
    return format_dir_path(instance_path) + "data";
  }

  inline std::string persisted_pending_block_file(int thread_id) {
    return pending_batch_dir_ + std::to_string(thread_id);
  }

  inline std::string backup_mark_file() { return backup_mark_file(dir_); }

  inline std::string checkpoint_file() { return checkpoint_file(dir_); }

  inline static std::string checkpoint_file(const std::string& instance_path) {
    return format_dir_path(instance_path) + "checkpoint";
  }

  inline static std::string backup_mark_file(const std::string& instance_path) {
    return format_dir_path(instance_path) + "backup_mark";
  }

  inline std::string config_file() { return config_file(dir_); }

  inline static std::string config_file(const std::string& instance_path) {
    return format_dir_path(instance_path) + "configs";
  }

  inline bool checkDLRecordLinkageLeft(DLRecord* pmp_record) {
    uint64_t offset = pmem_allocator_->addr2offset_checked(pmp_record);
    DLRecord* pmem_record_prev =
        pmem_allocator_->offset2addr_checked<DLRecord>(pmp_record->prev);
    return pmem_record_prev->next == offset;
  }

  inline bool checkDLRecordLinkageRight(DLRecord* pmp_record) {
    uint64_t offset = pmem_allocator_->addr2offset_checked(pmp_record);
    DLRecord* pmp_next =
        pmem_allocator_->offset2addr_checked<DLRecord>(pmp_record->next);
    return pmp_next->prev == offset;
  }

  // If this instance is a backup of another kvdk instance
  bool RecoverToCheckpoint() {
    return configs_.recover_to_checkpoint && persist_checkpoint_->Valid();
  }

  bool checkLinkage(DLRecord* pmp_record) {
    uint64_t offset = pmem_allocator_->addr2offset_checked(pmp_record);
    DLRecord* pmp_prev =
        pmem_allocator_->offset2addr_checked<DLRecord>(pmp_record->prev);
    DLRecord* pmp_next =
        pmem_allocator_->offset2addr_checked<DLRecord>(pmp_record->next);
    bool is_linked_left = (pmp_prev->next == offset);
    bool is_linked_right = (pmp_next->prev == offset);

    if (is_linked_left && is_linked_right) {
      return true;
    } else if (!is_linked_left && !is_linked_right) {
      return false;
    } else if (is_linked_left && !is_linked_right) {
      /// TODO: Repair this situation
      GlobalLogger.Error(
          "Broken DLDataEntry linkage: prev<=>curr->right, abort...\n");
      std::abort();
    } else {
      GlobalLogger.Error(
          "Broken DLDataEntry linkage: prev<-curr<=>right, "
          "which is logically impossible! Abort...\n");
      std::abort();
    }
  }

  inline void purgeAndFree(void* pmem_record) {
    DataEntry* data_entry = static_cast<DataEntry*>(pmem_record);
    data_entry->Destroy();
    pmem_allocator_->Free(
        SpaceEntry(pmem_allocator_->addr2offset_checked(pmem_record),
                   data_entry->header.record_size));
  }

  // Run in background to clean old records regularly
  void backgroundOldRecordCleaner();

  // Run in background to report PMem usage regularly
  void backgroundPMemUsageReporter();

  // Run in background to merge and balance free space of PMem Allocator
  void backgroundPMemAllocatorOrgnizer();

  // Run in background to free obsolete DRAM space
  void backgroundDramCleaner();

  // void backgroundWorkCoordinator();

  void startBackgroundWorks();

  void terminateBackgroundWorks();

  Array<EngineThreadCache> engine_thread_cache_;

  // restored kvs in reopen
  std::atomic<uint64_t> restored_{0};
  std::atomic<CollectionIDType> list_id_{0};

  std::shared_ptr<HashTable> hash_table_;

  std::unordered_map<CollectionIDType, std::shared_ptr<Skiplist>> skiplists_;
  std::vector<std::shared_ptr<UnorderedCollection>>
      vec_sp_unordered_collections_;

  std::vector<std::unique_ptr<List>> lists_;
  std::unique_ptr<ListBuilder> list_builder_;

  std::mutex list_mu_;

  std::string dir_;
  std::string pending_batch_dir_;
  std::string db_file_;
  std::shared_ptr<ThreadManager> thread_manager_;
  std::shared_ptr<PMEMAllocator> pmem_allocator_;
  Configs configs_;
  bool closing_{false};
  std::vector<std::thread> bg_threads_;
  std::unique_ptr<SortedCollectionRebuilder> sorted_rebuilder_;
  VersionController version_controller_;
  OldRecordsCleaner old_records_cleaner_;

  bool bg_cleaner_processing_;

  ComparatorTable comparators_;

  struct BackgroundWorkSignals {
    BackgroundWorkSignals() = default;
    BackgroundWorkSignals(const BackgroundWorkSignals&) = delete;

    std::condition_variable_any old_records_cleaner_cv;
    std::condition_variable_any pmem_usage_reporter_cv;
    std::condition_variable_any pmem_allocator_organizer_cv;
    std::condition_variable_any dram_cleaner_cv;

    SpinMutex terminating_lock;
    bool terminating = false;
  };

  CheckPoint* persist_checkpoint_;
  std::mutex checkpoint_lock_;

  BackgroundWorkSignals bg_work_signals_;
};

}  // namespace KVDK_NAMESPACE<|MERGE_RESOLUTION|>--- conflicted
+++ resolved
@@ -81,15 +81,10 @@
              const WriteOptions& write_options) override;
   Status Delete(const StringView key) override;
   Status BatchWrite(const WriteBatch& write_batch) override;
-<<<<<<< HEAD
+
   Status Modify(const StringView key, std::string* new_value,
                 ModifyFunction modify_func,
                 const WriteOptions& options) override;
-=======
-  virtual Status Modify(const StringView key, std::string* new_value,
-                        ModifyFunction modify_func,
-                        const WriteOptions& options) override;
->>>>>>> 35e882bf
 
   // Sorted Collection
   Status SGet(const StringView collection, const StringView user_key,
