--- conflicted
+++ resolved
@@ -884,47 +884,7 @@
       next_destroy =
           pmem_allocator_->offset2addr_checked<DLRecord>(to_destroy->next);
       StringView key = to_destroy->Key();
-      bool need_purge = false;
-
       auto ul = hash_table_->AcquireLock(key);
-<<<<<<< HEAD
-
-      if (IndexWithHashtable()) {
-        auto lookup_result =
-            hash_table_->Lookup<false>(key, to_destroy->entry.meta.type);
-
-        if (lookup_result.s == Status::Ok) {
-          DLRecord* hash_indexed_record = nullptr;
-          auto hash_index = lookup_result.entry.GetIndex();
-          switch (lookup_result.entry.GetIndexType()) {
-            case PointerType::Skiplist:
-              hash_indexed_record = hash_index.skiplist->HeaderRecord();
-              break;
-            case PointerType::SkiplistNode:
-              hash_indexed_record = hash_index.skiplist_node->record;
-              break;
-            case PointerType::DLRecord:
-              hash_indexed_record = hash_index.dl_record;
-              break;
-            default:
-              kvdk_assert(false, "Wrong hash index type of sorted record");
-          }
-          if (hash_indexed_record == to_destroy) {
-            hash_table_->Erase(lookup_result.entry_ptr);
-            need_purge = true;
-          }
-        }
-      } else {
-        if (CheckRecordLinkage(to_destroy, pmem_allocator_)) {
-          need_purge = true;
-        }
-      }
-
-      if (need_purge) {
-        // We need to purge destroyed records one by one in case engine crashed
-        // during destroy
-        Skiplist::Purge(to_destroy, nullptr, pmem_allocator_, record_locks_);
-=======
       // We need to purge destroyed records one by one in case engine crashed
       // during destroy
       if (Skiplist::Remove(to_destroy, nullptr, pmem_allocator_,
@@ -959,11 +919,7 @@
         to_free.emplace_back(pmem_allocator_->addr2offset_checked(to_destroy),
                              to_destroy->entry.header.record_size);
       }
->>>>>>> f202719e
-
-        to_free.emplace_back(pmem_allocator_->addr2offset_checked(to_destroy),
-                             to_destroy->entry.header.record_size);
-      }
+
     } while (to_destroy !=
              header_record /* header record should be the last detroyed one */);
   }
