--- conflicted
+++ resolved
@@ -40,13 +40,8 @@
 
 enum class HashEntryStatus : uint8_t {
   Persist = 0,
-<<<<<<< HEAD
-  Expire = 1 << 0,
-  PendingFree = 1 << 1,
-=======
   TTL = 1 << 0,  // expirable
   Expired = 1 << 1,
->>>>>>> b11567ccf97b6af77de0985857245c70a3cd0c86
 };
 
 struct HashHeader {
@@ -94,21 +89,11 @@
 
   RecordType GetRecordType() const { return header_.record_type; }
 
-<<<<<<< HEAD
-  bool IsPendingFreeStatus() {
-    return header_.entry_status == HashEntryStatus::PendingFree;
-  }
-
-  bool IsExpireStatus() {
-    return header_.entry_status == HashEntryStatus::Expire;
-  }
-=======
   bool IsExpiredStatus() {
     return header_.entry_status == HashEntryStatus::Expired;
   }
 
   bool IsTTLStatus() { return header_.entry_status == HashEntryStatus::TTL; }
->>>>>>> b11567ccf97b6af77de0985857245c70a3cd0c86
 
   // Check if "key" of data type "target_type" is indexed by "this". If
   // matches, copy data entry of data record of "key" to "data_entry_metadata"
