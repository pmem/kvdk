--- conflicted
+++ resolved
@@ -110,62 +110,6 @@
                                 size_t key_len, size_t* val_len, char** val);
 
 // For Hash Collection
-<<<<<<< HEAD
-extern KVDK_LIBRARY_API KVDKStatus KVDKHashSet(KVDKEngine* engine,
-                                               const char* collection,
-                                               size_t collection_len,
-                                               const char* key, size_t key_len,
-                                               const char* val, size_t val_len);
-extern KVDK_LIBRARY_API KVDKStatus KVDKHashDelete(KVDKEngine* engine,
-                                                  const char* collection,
-                                                  size_t collection_len,
-                                                  const char* key,
-                                                  size_t key_len);
-extern KVDK_LIBRARY_API KVDKStatus KVDKHashGet(KVDKEngine* engine,
-                                               const char* collection,
-                                               size_t collection_len,
-                                               const char* key, size_t key_len,
-                                               size_t* val_len, char** val);
-
-// For Queue
-extern KVDK_LIBRARY_API KVDKStatus KVDKLPush(KVDKEngine* engine,
-                                             const char* collection,
-                                             size_t collection_len,
-                                             const char* key, size_t key_len);
-extern KVDK_LIBRARY_API KVDKStatus KVDKLPop(KVDKEngine* engine,
-                                            const char* collection,
-                                            size_t collection_len, char** key,
-                                            size_t* key_len);
-extern KVDK_LIBRARY_API KVDKStatus KVDKRPush(KVDKEngine* engine,
-                                             const char* collection,
-                                             size_t collection_len,
-                                             const char* key, size_t key_len);
-
-extern KVDK_LIBRARY_API KVDKStatus KVDKRPop(KVDKEngine* engine,
-                                            const char* collection,
-                                            size_t collection_len, char** key,
-                                            size_t* key_len);
-
-extern KVDK_LIBRARY_API KVDKIterator* KVDKCreateUnorderedIterator(
-    KVDKEngine* engine, const char* collection, size_t collection_len);
-extern KVDK_LIBRARY_API KVDKIterator* KVDKCreateSortedIterator(
-    KVDKEngine* engine, const char* collection, size_t collection_len,
-    KVDKSnapshot* snapshot);
-extern KVDK_LIBRARY_API void KVDKDestroyIterator(KVDKEngine* engine,
-                                                 KVDKIterator* iterator);
-extern KVDK_LIBRARY_API void KVDKIterSeekToFirst(KVDKIterator* iter);
-extern KVDK_LIBRARY_API void KVDKIterSeekToLast(KVDKIterator* iter);
-extern KVDK_LIBRARY_API void KVDKIterSeek(KVDKIterator* iter, const char* str,
-                                          size_t str_len);
-extern KVDK_LIBRARY_API void KVDKIterNext(KVDKIterator* iter);
-extern KVDK_LIBRARY_API void KVDKIterPrev(KVDKIterator* iter);
-extern KVDK_LIBRARY_API unsigned char KVDKIterValid(KVDKIterator* iter);
-extern KVDK_LIBRARY_API char* KVDKIterKey(KVDKIterator* iter, size_t* key_len);
-extern KVDK_LIBRARY_API char* KVDKIterValue(KVDKIterator* iter,
-                                            size_t* val_len);
-
-// For Expire
-=======
 extern KVDKStatus KVDKHashSet(KVDKEngine* engine, const char* collection,
                               size_t collection_len, const char* key,
                               size_t key_len, const char* val, size_t val_len);
@@ -230,7 +174,6 @@
 extern const char* KVDKIterKey(KVDKIterator* iter, size_t* key_len);
 extern const char* KVDKIterValue(KVDKIterator* iter, size_t* val_len);
 
->>>>>>> 5c71bd65
 /* ttl_time is negetive or positive number, If ttl_time == INT64_MAX,
  * the key is persistent; If ttl_time <=0, the key is expired immediately.
  */
