/* SPDX-License-Identifier: BSD-3-Clause
 * Copyright(c) 2021 Intel Corporation
 */

#pragma once

#include <immintrin.h>
#include <libpmem.h>
#include <x86intrin.h>

#include "alias.hpp"
#include "kvdk/configs.hpp"
#include "utils/utils.hpp"

namespace KVDK_NAMESPACE {

enum RecordType : uint16_t {
  Empty = 0,
  StringDataRecord = (1 << 0),
  StringDeleteRecord = (1 << 1),

  SortedElem = (1 << 2),
  SortedElemDelete = (1 << 3),
  SortedHeader = (1 << 4),
  SortedHeaderDelete = (1 << 5),

  HashRecord = (1 << 6),
  HashDirtyRecord = (1 << 7),
  HashElem = (1 << 8),
  HashDirtyElem = (1 << 9),

  ListRecord = (1 << 10),
  ListDirtyRecord = (1 << 11),
  ListElem = (1 << 12),
  ListDirtyElem = (1 << 13),

  Padding = (1 << 15),
};

const uint16_t SortedHeaderType = (SortedHeader | SortedHeaderDelete);

const uint16_t SortedElemType = (SortedElem | SortedElemDelete);

const uint16_t DLRecordType =
    (SortedElem | SortedElemDelete | SortedHeader | SortedHeaderDelete |
     HashRecord | HashElem | ListElem | ListRecord);

const uint16_t DeleteRecordType =
    (StringDeleteRecord | SortedElemDelete | SortedHeaderDelete);

const uint16_t StringRecordType = (StringDataRecord | StringDeleteRecord);

const uint16_t ExpirableRecordType =
    (StringDataRecord | SortedHeader | ListRecord | HashRecord);

const uint16_t PrimaryRecordType =
    (ExpirableRecordType | StringDeleteRecord | SortedHeaderDelete);

struct DataHeader {
  DataHeader() = default;
  DataHeader(uint32_t c, uint32_t s) : checksum(c), record_size(s) {}

  uint32_t checksum;
  uint32_t record_size;
};

struct DataMeta {
  DataMeta() = default;
  DataMeta(TimeStampType _timestamp, RecordType _record_type,
           uint16_t _key_size, uint32_t _value_size)
      : timestamp(_timestamp),
        type(_record_type),
        k_size(_key_size),
        v_size(_value_size) {}

  TimeStampType timestamp;
  RecordType type;
  uint16_t k_size;
  uint32_t v_size;
};

// Header and metadata of a data record
struct DataEntry {
  DataEntry(uint32_t _checksum, uint32_t _record_size /* size in blocks */,
            TimeStampType _timestamp, RecordType _record_type,
            uint16_t _key_size, uint32_t _value_size)
      : header(_checksum, _record_size),
        meta(_timestamp, _record_type, _key_size, _value_size) {}

  DataEntry() = default;

  void Destroy() {
    meta.type = RecordType::Padding;
    pmem_persist(&meta.type, sizeof(RecordType));
  }

  // TODO jiayu: use function to access these
  DataHeader header;
  DataMeta meta;
};
static_assert(sizeof(DataEntry) <= kMinPMemBlockSize);

struct StringRecord {
 public:
  DataEntry entry;
  PMemOffsetType old_version;
  ExpireTimeType expired_time;
  char data[0];

  // Construct a StringRecord instance at target_address. As the record need
  // additional space to store data, we need pre-allocate enough space for it.
  //
  // target_address: pre-allocated space to store constructed record, it
  // should larger than sizeof(StringRecord) + key size + value size
  static StringRecord* ConstructStringRecord(
      void* target_address, uint32_t _record_size, TimeStampType _timestamp,
      RecordType _record_type, PMemOffsetType _old_version,
      const StringView& _key, const StringView& _value,
      ExpireTimeType _expired_time) {
    StringRecord* record = new (target_address)
        StringRecord(_record_size, _timestamp, _record_type, _old_version, _key,
                     _value, _expired_time);
    return record;
  }

  // Construct and persist a string record at pmem address "addr"
  static StringRecord* PersistStringRecord(
      void* addr, uint32_t record_size, TimeStampType timestamp,
      RecordType type, PMemOffsetType old_version, const StringView& key,
      const StringView& value, ExpireTimeType expired_time = kPersistTime);

  void Destroy() { entry.Destroy(); }

  // make sure there is data followed in data[0]
  StringView Key() const { return StringView(data, entry.meta.k_size); }

  // make sure there is data followed in data[0]
  StringView Value() const {
    return StringView(data + entry.meta.k_size, entry.meta.v_size);
  }

  // Check whether the record corrupted
  bool Validate() {
    if (ValidateRecordSize()) {
      return Checksum() == entry.header.checksum;
    }
    return false;
  }

  // Check whether the record corrupted with expected checksum
  bool Validate(uint32_t expected_checksum) {
    if (ValidateRecordSize()) {
      return Checksum() == expected_checksum;
    }
    return false;
  }

  ExpireTimeType GetExpireTime() const { return expired_time; }
  bool HasExpired() const { return TimeUtils::CheckIsExpired(GetExpireTime()); }

  void PersistExpireTimeNT(ExpireTimeType time) {
    _mm_stream_si64(reinterpret_cast<long long*>(&expired_time),
                    static_cast<long long>(time));
    _mm_mfence();
  }

  void PersistExpireTimeCLWB(ExpireTimeType time) {
    expired_time = time;
    _mm_clwb(&expired_time);
    _mm_mfence();
  }

  void PersistOldVersion(PMemOffsetType offset) {
    _mm_stream_si64(reinterpret_cast<long long*>(&old_version),
                    static_cast<long long>(offset));
    _mm_mfence();
  }

  TimeStampType GetTimestamp() const { return entry.meta.timestamp; }

  RecordType GetRecordType() const { return entry.meta.type; }

  static uint32_t RecordSize(const StringView& key, const StringView& value) {
    return key.size() + value.size() + sizeof(StringRecord);
  }

 private:
  StringRecord(uint32_t _record_size, TimeStampType _timestamp,
               RecordType _record_type, PMemOffsetType _old_version,
               const StringView& _key, const StringView& _value,
               ExpireTimeType _expired_time)
      : entry(0, _record_size, _timestamp, _record_type, _key.size(),
              _value.size()),
        old_version(_old_version),
        expired_time(_expired_time) {
    assert(_record_type == StringDataRecord ||
           _record_type == StringDeleteRecord);
    memcpy(data, _key.data(), _key.size());
    memcpy(data + _key.size(), _value.data(), _value.size());
    entry.header.checksum = Checksum();
  }

  // check validation of k_size and v_size, as record may be left corrupted
  bool ValidateRecordSize() {
    return entry.meta.k_size + entry.meta.v_size + sizeof(StringRecord) <=
           entry.header.record_size;
  }

  uint32_t Checksum() {
    // we don't checksum next/prev pointers
    uint32_t meta_checksum_size = sizeof(DataMeta);
    uint32_t data_checksum_size = entry.meta.k_size + entry.meta.v_size;

    return get_checksum((char*)&entry.meta, meta_checksum_size) +
           get_checksum(data, data_checksum_size);
  }
};

// doubly linked record
struct DLRecord {
 public:
  DataEntry entry;
  PMemOffsetType old_version;
  PMemOffsetType prev;
  PMemOffsetType next;
  ExpireTimeType expired_time;

  char data[0];

  // Construct a DLRecord instance at "target_address". As the record need
  // additional space to store data, we need pre-allocate enough space for it.
  //
  // target_address: pre-allocated space to store constructed record, it
  // should no smaller than sizeof(DLRecord) + key size + value size
  static DLRecord* ConstructDLRecord(void* target_address, uint32_t record_size,
                                     TimeStampType timestamp,
                                     RecordType record_type,
                                     PMemOffsetType old_version, uint64_t prev,
                                     uint64_t next, const StringView& key,
                                     const StringView& value,
                                     ExpireTimeType expired_time) {
    DLRecord* record = new (target_address)
        DLRecord(record_size, timestamp, record_type, old_version, prev, next,
                 key, value, expired_time);
    return record;
  }

  void Destroy() { entry.Destroy(); }

  bool Validate() {
    if (ValidateRecordSize()) {
      return Checksum() == entry.header.checksum;
    }
    return false;
  }

  bool Validate(uint32_t expected_checksum) {
    if (ValidateRecordSize()) {
      return Checksum() == expected_checksum;
    }
    return false;
  }

  StringView Key() const { return StringView(data, entry.meta.k_size); }

  StringView Value() const {
    return StringView(data + entry.meta.k_size, entry.meta.v_size);
  }

  void PersistNextNT(PMemOffsetType offset) {
    _mm_stream_si64(reinterpret_cast<long long*>(&next),
                    static_cast<long long>(offset));
    _mm_mfence();
  }

  void PersistPrevNT(PMemOffsetType offset) {
    _mm_stream_si64(reinterpret_cast<long long*>(&prev),
                    static_cast<long long>(offset));
    _mm_mfence();
  }

  void PersistExpireTimeNT(ExpireTimeType time) {
    kvdk_assert(entry.meta.type & ExpirableRecordType, "");
    _mm_stream_si64(reinterpret_cast<long long*>(&expired_time),
                    static_cast<long long>(time));
    _mm_mfence();
  }

  void PersistNextCLWB(PMemOffsetType offset) {
    next = offset;
    _mm_clwb(&next);
    _mm_mfence();
  }

  void PersistPrevCLWB(PMemOffsetType offset) {
    prev = offset;
    _mm_clwb(&prev);
    _mm_mfence();
  }

  void PersistExpireTimeCLWB(ExpireTimeType time) {
    kvdk_assert(entry.meta.type & ExpirableRecordType, "");
    expired_time = time;
    _mm_clwb(&expired_time);
    _mm_mfence();
  }

  void PersistOldVersion(PMemOffsetType offset) {
    _mm_stream_si64(reinterpret_cast<long long*>(&old_version),
                    static_cast<long long>(offset));
    _mm_mfence();
  }

  ExpireTimeType GetExpireTime() const {
    kvdk_assert(entry.meta.type & ExpirableRecordType,
                "Call DLRecord::GetExpireTime with an unexpirable type");
    return expired_time;
  }
  bool HasExpired() const { return TimeUtils::CheckIsExpired(GetExpireTime()); }

  // Construct and persist a dl record to PMem address "addr"
  static DLRecord* PersistDLRecord(void* addr, uint32_t record_size,
                                   TimeStampType timestamp, RecordType type,
                                   PMemOffsetType old_version,
                                   PMemOffsetType prev, PMemOffsetType next,
                                   const StringView& key,
                                   const StringView& value,
                                   ExpireTimeType expired_time = kPersistTime);

  uint32_t GetRecordSize() const { return entry.header.record_size; }

<<<<<<< HEAD
  RecordType GetRecordType() const { return entry.meta.type; }
=======
  static uint32_t RecordSize(const StringView& key, const StringView& value) {
    return sizeof(DLRecord) + key.size() + value.size();
  }
>>>>>>> 9b759891

 private:
  DLRecord(uint32_t _record_size, TimeStampType _timestamp,
           RecordType _record_type, PMemOffsetType _old_version,
           PMemOffsetType _prev, PMemOffsetType _next, const StringView& _key,
           const StringView& _value, ExpireTimeType _expired_time)
      : entry(0, _record_size, _timestamp, _record_type, _key.size(),
              _value.size()),
        old_version(_old_version),
        prev(_prev),
        next(_next),
        expired_time(_expired_time) {
    assert(_record_type & DLRecordType);
    memcpy(data, _key.data(), _key.size());
    memcpy(data + _key.size(), _value.data(), _value.size());
    entry.header.checksum = Checksum();
  }

  // check validation of k_size and v_size, as record may be left corrupted
  bool ValidateRecordSize() {
    return entry.meta.k_size + entry.meta.v_size + sizeof(DLRecord) <=
           entry.header.record_size;
  }

  uint32_t Checksum() {
    // we don't checksum next/prev pointers
    uint32_t meta_checksum_size = sizeof(DataMeta);
    uint32_t data_checksum_size = entry.meta.k_size + entry.meta.v_size;

    return get_checksum((char*)&entry.meta, meta_checksum_size) +
           get_checksum(data, data_checksum_size);
  }
};
}  // namespace KVDK_NAMESPACE<|MERGE_RESOLUTION|>--- conflicted
+++ resolved
@@ -329,13 +329,11 @@
 
   uint32_t GetRecordSize() const { return entry.header.record_size; }
 
-<<<<<<< HEAD
   RecordType GetRecordType() const { return entry.meta.type; }
-=======
+
   static uint32_t RecordSize(const StringView& key, const StringView& value) {
     return sizeof(DLRecord) + key.size() + value.size();
   }
->>>>>>> 9b759891
 
  private:
   DLRecord(uint32_t _record_size, TimeStampType _timestamp,
