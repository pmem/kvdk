--- conflicted
+++ resolved
@@ -38,11 +38,7 @@
   GEN(InvalidArgument)      \
   GEN(IOError)              \
   GEN(InvalidConfiguration) \
-<<<<<<< HEAD
-=======
-  GEN(InvalidArgument)      \
   GEN(Fail)                 \
->>>>>>> 4fd48240
   GEN(Abort)
 #define GENERATE_ENUM(ENUM) ENUM,
 #define GENERATE_STRING(STRING) #STRING,
