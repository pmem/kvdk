--- conflicted
+++ resolved
@@ -577,18 +577,6 @@
       break;
     }
 
-<<<<<<< HEAD
-    StringView key = next_record->Key();
-    auto hash_hint = hash_table_->GetHint(key);
-    if (checkpoint_ == 0) {
-      Status s = hash_table_->SearchForRead(
-          hash_table_->GetHint(key), key, SortedDataRecord | SortedDeleteRecord,
-          &entry_ptr, &hash_entry, nullptr);
-      if (s != Status::Ok) {
-        GlobalLogger.Error("Rebuild skiplist error, hash entry should be "
-                           "insert first before repair linkage");
-        return Status::Abort;
-=======
     StringView internal_key = next_record->Key();
     StringView user_key = CollectionUtils::ExtractUserKey(internal_key);
     auto hash_hint = hash_table_->GetHint(internal_key);
@@ -613,7 +601,6 @@
           continue;
         }
         break;
->>>>>>> 7172d5e0
       }
       entry_ptr->Clear();
       purgeAndFree(invalid_records);
@@ -664,100 +651,7 @@
         splice.prevs[i] = dram_node;
       }
     } else {
-<<<<<<< HEAD
-      std::lock_guard<SpinMutex> lg(*hash_hint.spin);
-      Status s = hash_table_->SearchForRead(
-          hash_table_->GetHint(key), key, SortedDataRecord | SortedDeleteRecord,
-          &entry_ptr, &hash_entry, nullptr);
-
-      bool found = s == Status::Ok;
-      DLRecord *valid_version_record = nullptr;
-      if (next_record->entry.meta.timestamp > checkpoint_) {
-        std::vector<DLRecord *> invalid_records;
-        invalid_records.push_back(next_record);
-        DLRecord *older_version_record = pmem_allocator_->offset2addr<DLRecord>(
-            next_record->older_version_offset);
-        while (older_version_record != nullptr) {
-          kvdk_assert(older_version_record->Validate(),
-                      "Broken checkpoint: invalid older version sorted record");
-          kvdk_assert(equal_string_view(older_version_record->Key(),
-                                        next_record->Key()),
-                      "Broken checkpoint: key of older version sorted data is "
-                      "not same as new "
-                      "version");
-          if (older_version_record->entry.meta.timestamp > checkpoint_) {
-            invalid_records.push_back(older_version_record);
-            older_version_record = pmem_allocator_->offset2addr<DLRecord>(
-                older_version_record->older_version_offset);
-          } else {
-            break;
-          }
-        }
-
-        if (older_version_record != nullptr) {
-          // repair linkage of checkpoint version
-          while (1) {
-            Splice tmp_splice(nullptr);
-            std::unique_lock<SpinMutex> prev_record_lock;
-            if (!Skiplist::SearchAndLockRecordPos(
-                    &tmp_splice, next_record, hash_hint.spin, &prev_record_lock,
-                    pmem_allocator_, hash_table_, false)) {
-              continue;
-            }
-            kvdk_assert(tmp_splice.prev_pmem_record == splice.prev_pmem_record,
-                        "Broken checkpoint: skiplist rebuild order corrupted");
-            older_version_record->prev =
-                pmem_allocator_->addr2offset(tmp_splice.prev_pmem_record);
-            pmem_persist(&older_version_record->prev, sizeof(PMemOffsetType));
-            older_version_record->next =
-                pmem_allocator_->addr2offset(tmp_splice.next_pmem_record);
-            pmem_persist(&older_version_record->next, sizeof(PMemOffsetType));
-            Skiplist::LinkDLRecord(tmp_splice.prev_pmem_record,
-                                   tmp_splice.next_pmem_record,
-                                   older_version_record, pmem_allocator_);
-            break;
-          }
-          purgeAndFree(invalid_records);
-          valid_version_record = older_version_record;
-          splice.prev_pmem_record = valid_version_record;
-        } else {
-          // purge invalid version record from list
-          while (1) {
-            if (!Skiplist::Purge(next_record, hash_hint.spin, nullptr,
-                                 pmem_allocator_, hash_table_)) {
-              asm volatile("pause");
-              continue;
-            }
-            break;
-          }
-          purgeAndFree(invalid_records);
-          continue;
-        }
-      } else {
-        valid_version_record = next_record;
-        splice.prev_pmem_record = valid_version_record;
-      }
-      if (!found) {
-        GlobalLogger.Error("Rebuild skiplist error, hash entry should be "
-                           "insert first before repair linkage");
-        return Status::Abort;
-      }
-      if (hash_entry.header.offset_type == HashOffsetType::SkiplistNode) {
-        SkiplistNode *dram_node = hash_entry.index.skiplist_node;
-        dram_node->record = valid_version_record;
-        int height = dram_node->Height();
-        for (int i = 1; i <= height; i++) {
-          splice.prevs[i]->RelaxedSetNext(i, dram_node);
-          dram_node->RelaxedSetNext(i, nullptr);
-          splice.prevs[i] = dram_node;
-        }
-      } else {
-        assert(hash_entry.header.offset_type == HashOffsetType::DLRecord);
-        hash_entry.index.dl_record = valid_version_record;
-      }
-=======
       entry_ptr->index.dl_record = valid_version_record;
->>>>>>> 7172d5e0
     }
     splice.prev_pmem_record = valid_version_record;
   }
@@ -766,54 +660,6 @@
 
 Status SortedCollectionRebuilder::RebuildLinkage(
     const std::vector<std::shared_ptr<Skiplist>> &skiplists) {
-<<<<<<< HEAD
-  std::vector<std::future<Status>> fs;
-  if (opt_parallel_rebuild_ && skiplists.size() > 0) {
-    thread_cache_node_.resize(num_rebuild_threads_);
-    UpdateEntriesOffset();
-    for (uint8_t h = 1; h <= kMaxHeight; ++h) {
-      for (uint32_t j = 0; j < num_rebuild_threads_; ++j) {
-        fs.push_back(std::async(std::launch::async, [j, h, this]() -> Status {
-          while (true) {
-            SkiplistNode *cur_node = GetSortedOffset(h);
-            if (!cur_node) {
-              break;
-            }
-            if (h == 1) {
-              Status s = DealWithFirstHeight(j, cur_node);
-              if (s != Status::Ok) {
-                return s;
-              }
-            } else {
-              DealWithOtherHeight(j, cur_node, h);
-            }
-          }
-          LinkedNode(j, h);
-          return Status::Ok;
-        }));
-      }
-      for (auto &f : fs) {
-        Status s = f.get();
-        if (s != Status::Ok) {
-          return s;
-        }
-      }
-      fs.clear();
-      for (auto &kv : entries_offsets_) {
-        kv.second.is_visited = false;
-      }
-#ifdef DEBUG_CHECK
-      GlobalLogger.Info("Restoring skiplist height %d\n", h);
-      GlobalLogger.Info("Check skiplist connecton\n");
-      for (auto skiplist : skiplists) {
-        Status s = skiplist->CheckConnection(h);
-        if (s != Status::Ok) {
-          return s;
-        }
-      }
-#endif
-    }
-=======
   Status s = Status::Ok;
   if (skiplists.size() == 0) {
     return s;
@@ -821,7 +667,6 @@
 
   if (opt_parallel_rebuild_) {
     s = parallelRepairSkiplistLinkage();
->>>>>>> 7172d5e0
   } else {
     std::vector<std::future<Status>> fs;
     for (auto s : skiplists) {
