import benchmark_impl
import sys
import itertools

numanode = 0
pmem_path = "/mnt/pmem{}/kvdk_benchmark".format(numanode)
bin = "../build/bench"
exec = "numactl --cpunodebind={0} --membind={0} {1}".format(numanode, bin)

num_thread = 64
# constant: value size always be "value_size",
<<<<<<< HEAD
# random: value size randomly distributed in [1, value_size]
value_sizes = [120, 500, 1000]
value_size_distributions = ['constant']
key_distributions = ['random', 'zipf']
test_duration = 10                         # For operations other than fill
populate_on_fill = 1                    # For fill only
pmem_size = 512 * 1024 * 1024 * 1024  # we need enough space to test insert
fill_data_size = 96 * 1024 * 1024 * 1024
num_collection = 16

benchmarks = [
    benchmark_impl.read_random,
    benchmark_impl.range_scan,
    benchmark_impl.insert_random,
    benchmark_impl.batch_insert_random,
    benchmark_impl.update_random,
    benchmark_impl.read_write_random]
=======
# random: value size uniformly distributed in [1, value_size]
value_size_distributions = ['constant']
timeout = 30                          # For operations other than fill
populate_on_fill = 1                  # For fill only
pmem_size = 384 * 1024 * 1024 * 1024  # we need enough space to test insert
num_collection = 16

benchmarks = [
    benchmark_impl.batch_insert_random, 
    benchmark_impl.insert_random,
    benchmark_impl.range_scan, 
    benchmark_impl.read_random, 
    benchmark_impl.read_write_random,
    benchmark_impl.update_random]
>>>>>>> 906caec6

data_types = []

if __name__ == "__main__":
    usage = 'usage: run_benchmark.py [data type] [key distribution]\n\
        data type can be "string", "sorted", "hash", "queue", or "all"\n\
        key distribution can be "random" or "zipf" or "all".'
    if len(sys.argv) != 3:
        print(usage)
        exit(1)
    if sys.argv[1] == 'string':
        data_types = ['string']
    elif sys.argv[1] == 'sorted':
        data_types = ['sorted']
    elif sys.argv[1] == 'hash':
        data_types = ['hash']
    elif sys.argv[1] == 'queue':
        data_types = ['queue']
    elif sys.argv[1] == 'blackhole':
        data_types = ['blackhole']
    elif sys.argv[1] == 'all':
        data_types = ['blackhole', 'string', 'sorted', 'hash', 'queue']
    else:
        print(usage)
        exit(1)
<<<<<<< HEAD
    for [value_size, data_type, vsz_dist, k_dist] in itertools.product(value_sizes, data_types, value_size_distributions, key_distributions):
        benchmark_impl.run_benchmark(data_type, exec, pmem_path, pmem_size, populate_on_fill, fill_data_size,
                                     num_thread, num_collection, test_duration, k_dist, value_size, vsz_dist, benchmarks)
=======
    if sys.argv[2] == 'random':
        key_distributions = ['random']
    elif sys.argv[2] == 'zipf':
        key_distributions = ['zipf']
    elif sys.argv[2] == 'all':
        key_distributions = ['random','zipf']
    else:
        print(usage)
        exit(1)
    
    for [data_type, vsz_dist, k_dist] in itertools.product(data_types, value_size_distributions, key_distributions):
        benchmark_impl.run_benchmark(data_type, exec, pmem_path, pmem_size, populate_on_fill,
                                     num_thread, num_collection, timeout, k_dist, value_size, vsz_dist, benchmarks)
>>>>>>> 906caec6
<|MERGE_RESOLUTION|>--- conflicted
+++ resolved
@@ -8,26 +8,8 @@
 exec = "numactl --cpunodebind={0} --membind={0} {1}".format(numanode, bin)
 
 num_thread = 64
+value_sizes = [120]
 # constant: value size always be "value_size",
-<<<<<<< HEAD
-# random: value size randomly distributed in [1, value_size]
-value_sizes = [120, 500, 1000]
-value_size_distributions = ['constant']
-key_distributions = ['random', 'zipf']
-test_duration = 10                         # For operations other than fill
-populate_on_fill = 1                    # For fill only
-pmem_size = 512 * 1024 * 1024 * 1024  # we need enough space to test insert
-fill_data_size = 96 * 1024 * 1024 * 1024
-num_collection = 16
-
-benchmarks = [
-    benchmark_impl.read_random,
-    benchmark_impl.range_scan,
-    benchmark_impl.insert_random,
-    benchmark_impl.batch_insert_random,
-    benchmark_impl.update_random,
-    benchmark_impl.read_write_random]
-=======
 # random: value size uniformly distributed in [1, value_size]
 value_size_distributions = ['constant']
 timeout = 30                          # For operations other than fill
@@ -42,7 +24,6 @@
     benchmark_impl.read_random, 
     benchmark_impl.read_write_random,
     benchmark_impl.update_random]
->>>>>>> 906caec6
 
 data_types = []
 
@@ -68,11 +49,6 @@
     else:
         print(usage)
         exit(1)
-<<<<<<< HEAD
-    for [value_size, data_type, vsz_dist, k_dist] in itertools.product(value_sizes, data_types, value_size_distributions, key_distributions):
-        benchmark_impl.run_benchmark(data_type, exec, pmem_path, pmem_size, populate_on_fill, fill_data_size,
-                                     num_thread, num_collection, test_duration, k_dist, value_size, vsz_dist, benchmarks)
-=======
     if sys.argv[2] == 'random':
         key_distributions = ['random']
     elif sys.argv[2] == 'zipf':
@@ -83,7 +59,6 @@
         print(usage)
         exit(1)
     
-    for [data_type, vsz_dist, k_dist] in itertools.product(data_types, value_size_distributions, key_distributions):
+    for [data_type, value_size, vsz_dist, k_dist] in itertools.product(data_types, value_sizes, value_size_distributions, key_distributions):
         benchmark_impl.run_benchmark(data_type, exec, pmem_path, pmem_size, populate_on_fill,
-                                     num_thread, num_collection, timeout, k_dist, value_size, vsz_dist, benchmarks)
->>>>>>> 906caec6
+                                     num_thread, num_collection, timeout, k_dist, value_size, vsz_dist, benchmarks)