/* SPDX-License-Identifier: BSD-3-Clause
 * Copyright(c) 2021 Intel Corporation
 */

#pragma once

#include <atomic>
#include <cassert>
#include <condition_variable>
#include <cstdint>
#include <ctime>
#include <deque>
#include <iostream>
#include <list>
#include <memory>
#include <mutex>
#include <queue>
#include <thread>
#include <unordered_map>
#include <vector>

#include "alias.hpp"
#include "data_record.hpp"
#include "dram_allocator.hpp"
#include "hash_list.hpp"
#include "hash_table.hpp"
#include "kvdk/engine.hpp"
#include "lock_table.hpp"
#include "logger.hpp"
#include "pmem_allocator/pmem_allocator.hpp"
#include "simple_list.hpp"
#include "sorted_collection/rebuilder.hpp"
#include "sorted_collection/skiplist.hpp"
#include "structures.hpp"
#include "thread_manager.hpp"
#include "utils/utils.hpp"
#include "version/old_records_cleaner.hpp"
#include "version/version_controller.hpp"
#include "write_batch_impl.hpp"

namespace KVDK_NAMESPACE {
class KVEngine : public Engine {
  friend class SortedCollectionRebuilder;

 public:
  ~KVEngine();

  static Status Open(const std::string& name, Engine** engine_ptr,
                     const Configs& configs);

  static Status Restore(const std::string& engine_path,
                        const std::string& backup_log, Engine** engine_ptr,
                        const Configs& configs);

  Snapshot* GetSnapshot(bool make_checkpoint) override;

  Status Backup(const pmem::obj::string_view backup_log,
                const Snapshot* snapshot) override;

  void ReleaseSnapshot(const Snapshot* snapshot) override {
    {
      std::lock_guard<std::mutex> lg(checkpoint_lock_);
      persist_checkpoint_->MaybeRelease(
          static_cast<const SnapshotImpl*>(snapshot));
    }
    version_controller_.ReleaseSnapshot(
        static_cast<const SnapshotImpl*>(snapshot));
  }
  void ReportPMemUsage();

  // Expire str after ttl_time
  //
  // Notice:
  // 1. Expire assumes that str is not duplicated among all types, which is not
  // implemented yet
  // 2. Expire is not compatible with checkpoint for now
  Status Expire(const StringView str, TTLType ttl_time) override;
  // Get time to expire of str
  //
  // Notice:
  // Expire assumes that str is not duplicated among all types, which is not
  // implemented yet
  Status GetTTL(const StringView str, TTLType* ttl_time) override;

  Status TypeOf(StringView key, ValueType* type) final;

  // Global Anonymous Collection
  Status Get(const StringView key, std::string* value) override;
  Status Put(const StringView key, const StringView value,
             const WriteOptions& write_options) override;
  Status Delete(const StringView key) override;
  Status Modify(const StringView key, ModifyFunc modify_func, void* modify_args,
                const WriteOptions& options) override;

  // Sorted Collection
  Status SortedCreate(const StringView collection_name,
                      const SortedCollectionConfigs& configs) override;
  Status SortedDestroy(const StringView collection_name) override;
  Status SortedSize(const StringView collection, size_t* size) override;
  Status SortedGet(const StringView collection, const StringView user_key,
                   std::string* value) override;
  Status SortedPut(const StringView collection, const StringView user_key,
                   const StringView value) override;
  Status SortedDelete(const StringView collection,
                      const StringView user_key) override;
  Iterator* NewSortedIterator(const StringView collection, Snapshot* snapshot,
                              Status* s) override;
  void ReleaseSortedIterator(Iterator* sorted_iterator) override;

  void ReleaseAccessThread() override { access_thread.Release(); }

  const std::unordered_map<CollectionIDType, std::shared_ptr<Skiplist>>&
  GetSkiplists() {
    return skiplists_;
  };

  // Used by test case.
  HashTable* GetHashTable() { return hash_table_.get(); }

  void CleanOutDated(size_t start_slot_idx, size_t end_slot_idx);

 private:
  friend OldRecordsCleaner;

  KVEngine(const Configs& configs)
      : engine_thread_cache_(configs.max_access_threads),
        version_controller_(configs.max_access_threads),
        old_records_cleaner_(this, configs.max_access_threads),
        comparators_(configs.comparator){};

  struct EngineThreadCache {
    EngineThreadCache() = default;

    char* batch_log = nullptr;

    // Info used in recovery
    uint64_t newest_restored_ts = 0;
    std::unordered_map<uint64_t, int> visited_skiplist_ids{};
  };

  bool CheckKeySize(const StringView& key) { return key.size() <= UINT16_MAX; }

  bool CheckValueSize(const StringView& value) {
    return value.size() <= UINT32_MAX;
  }

  // Init basic components of the engine
  Status Init(const std::string& name, const Configs& configs);

  Status HashGetImpl(const StringView& key, std::string* value,
                     uint16_t type_mask);

  inline Status MaybeInitAccessThread() {
    return thread_manager_->MaybeInitThread(access_thread);
  }

  bool RegisterComparator(const StringView& collection_name,
                          Comparator comp_func) {
    return comparators_.RegisterComparator(collection_name, comp_func);
  }

  // List
  Status ListCreate(StringView key) final;
  Status ListDestroy(StringView key) final;
  Status ListLength(StringView key, size_t* sz) final;
  Status ListPushFront(StringView key, StringView elem) final;
  Status ListPushBack(StringView key, StringView elem) final;
  Status ListPopFront(StringView key, std::string* elem) final;
  Status ListPopBack(StringView key, std::string* elem) final;
  Status ListBatchPushFront(StringView key,
                            std::vector<std::string> const& elems) final;
  Status ListBatchPushFront(StringView key,
                            std::vector<StringView> const& elems) final;
  Status ListBatchPushBack(StringView key,
                           std::vector<std::string> const& elems) final;
  Status ListBatchPushBack(StringView key,
                           std::vector<StringView> const& elems) final;
  Status ListBatchPopFront(StringView key, size_t n,
                           std::vector<std::string>* elems) final;
  Status ListBatchPopBack(StringView key, size_t n,
                          std::vector<std::string>* elems) final;
  Status ListMove(StringView src, int src_pos, StringView dst, int dst_pos,
                  std::string* elem) final;
  Status ListInsertBefore(std::unique_ptr<ListIterator> const& pos,
                          StringView elem) final;
  Status ListInsertAfter(std::unique_ptr<ListIterator> const& pos,
                         StringView elem) final;
  Status ListErase(std::unique_ptr<ListIterator> const& pos) final;
<<<<<<< HEAD
  Status ListReplace(std::unique_ptr<ListIterator> const& pos,
                     StringView elem) final;
  std::unique_ptr<ListIterator> ListCreateIterator(StringView key) final;
=======
  Status ListPut(std::unique_ptr<ListIterator> const& pos,
                 StringView elem) final;
  std::unique_ptr<ListIterator> ListCreateIterator(StringView key,
                                                   Status* s) final;
>>>>>>> 60daea71

  // Hash
  Status HashCreate(StringView key) final;
  Status HashDestroy(StringView key) final;
  Status HashLength(StringView key, size_t* len) final;
  Status HashGet(StringView key, StringView field, std::string* value) final;
  Status HashPut(StringView key, StringView field, StringView value) final;
  Status HashDelete(StringView key, StringView field) final;
  Status HashModify(StringView key, StringView field, ModifyFunc modify_func,
                    void* cb_args) final;
  std::unique_ptr<HashIterator> HashCreateIterator(StringView key,
                                                   Status* s) final;

 private:
  // Look up a first level key in hash table(e.g. collections or string, not
  // collection elems), the first level key should be unique among all types
  //
  // Store a copy of hash entry in LookupResult::entry, and a pointer to the
  // hash entry in LookupResult::entry_ptr
  // If may_insert is true and key not found, then store
  // pointer of a free-to-write hash entry in LookupResult::entry_ptr.
  //
  // return status:
  // Status::Ok if key exist and alive
  // Status::NotFound is key is not found.
  // Status::WrongType if type_mask does not match.
  // Status::Outdated if key has been expired or deleted
  // Status::MemoryOverflow if may_insert is true but failed to allocate new
  // hash entry
  //
  // Notice: key should be locked if set may_insert to true
  template <bool may_insert>
  HashTable::LookupResult lookupKey(StringView key, uint16_t type_mask);

  // Look up a collection element in hash table
  //
  // Store a copy of hash entry in LookupResult::entry, and a pointer to the
  // hash entry in LookupResult::entry_ptr
  // If may_insert is true and key not found, then store
  // pointer of a free-to-write hash entry in LookupResult::entry_ptr.
  //
  // return status:
  // Status::Ok if key exist
  // Status::NotFound is key is not found.
  // Status::MemoryOverflow if may_insert is true but failed to allocate new
  // hash entry
  //
  // Notice: elem should be locked if set may_insert to true
  template <bool may_insert>
  HashTable::LookupResult lookupElem(StringView key, uint16_t type_mask);

  // Remove a key or elem from hash table, ret should be return of
  // lookupKey/lookupElem
  void removeKeyOrElem(HashTable::LookupResult ret) {
    kvdk_assert(ret.s == Status::Ok || ret.s == Status::Outdated, "");
    hash_table_->Erase(ret.entry_ptr);
  }

  // insert/update key or elem to hashtable, ret must be return value of
  // lookupElem or lookupKey
  void insertKeyOrElem(HashTable::LookupResult ret, RecordType type,
                       void* addr) {
    hash_table_->Insert(ret, type, addr, pointerType(type));
  }

  template <typename CollectionType>
  static constexpr RecordType collectionType() {
    static_assert(std::is_same<CollectionType, Skiplist>::value ||
                      std::is_same<CollectionType, List>::value ||
                      std::is_same<CollectionType, HashList>::value ||
                      std::is_same<CollectionType, StringRecord>::value,
                  "Invalid type!");
    return std::is_same<CollectionType, Skiplist>::value
               ? RecordType::SortedHeader
               : std::is_same<CollectionType, List>::value
                     ? RecordType::ListRecord
                     : std::is_same<CollectionType, HashList>::value
                           ? RecordType::HashRecord
                           : RecordType::Empty;
  }

  static PointerType pointerType(RecordType rtype) {
    switch (rtype) {
      case RecordType::Empty: {
        return PointerType::Empty;
      }
      case RecordType::StringDataRecord:
      case RecordType::StringDeleteRecord: {
        return PointerType::StringRecord;
      }
      case RecordType::SortedElem:
      case RecordType::SortedElemDelete: {
        kvdk_assert(false, "Not supported!");
        return PointerType::Invalid;
      }
      case RecordType::SortedHeaderDelete:
      case RecordType::SortedHeader: {
        return PointerType::Skiplist;
      }
      case RecordType::ListRecord: {
        return PointerType::List;
      }
      case RecordType::HashRecord: {
        return PointerType::HashList;
      }
      case RecordType::HashElem: {
        return PointerType::HashElem;
      }
      case RecordType::ListElem:
      default: {
        /// TODO: Remove Expire Flag
        kvdk_assert(false, "Invalid type!");
        return PointerType::Invalid;
      }
    }
  }

  // May lock HashTable internally, caller must call this without lock
  // HashTable!
  //
  // TODO (jiayu): replace this with lookupKey
  template <typename CollectionType>
  Status FindCollection(const StringView collection_name,
                        CollectionType** collection_ptr, uint64_t record_type) {
    auto res = lookupKey<false>(collection_name, record_type);
    if (res.s == Status::Outdated) {
      return Status::NotFound;
    }
    *collection_ptr =
        res.s == Status::Ok
            ? static_cast<CollectionType*>(res.entry_ptr->GetIndex().ptr)
            : nullptr;
    return res.s;
  }

  // Lockless. It's up to caller to lock the HashTable
  template <typename CollectionType>
  Status registerCollection(CollectionType* coll) {
    RecordType type = collectionType<CollectionType>();
    auto ret = lookupKey<true>(coll->Name(), type);
    if (ret.s == Status::Ok) {
      kvdk_assert(false, "Collection already registered!");
      return Status::Abort;
    }
    if (ret.s != Status::NotFound && ret.s != Status::Outdated) {
      return ret.s;
    }
    insertKeyOrElem(ret, type, coll);
    return Status::Ok;
  }

  Status maybeInitBatchLogFile();

  // BatchWrite takes 3 stages
  // Stage 1: Preparation
  //  BatchWrite() sort the keys and remove duplicants,
  //  lock the keys/fields in HashTable,
  //  and allocate spaces and persist BatchWriteLog
  // Stage 2: Execution
  //  Batches are dispatched to different data types
  //  Each data type update keys/fields
  //  Outdated records are not purged in this stage.
  // Stage 3: Publish
  //  Each data type commits its batch, clean up outdated data.
  Status BatchWrite(std::unique_ptr<WriteBatch> const& batch) final;

  std::unique_ptr<WriteBatch> WriteBatchCreate() final {
    return std::unique_ptr<WriteBatch>{new WriteBatchImpl{}};
  }

  Status StringPutImpl(const StringView& key, const StringView& value,
                       const WriteOptions& write_options);

  Status StringDeleteImpl(const StringView& key);

  Status stringWritePrepare(StringWriteArgs& args);
  Status stringWrite(StringWriteArgs& args);
  Status stringWritePublish(StringWriteArgs const& args);
  Status stringRollback(TimeStampType ts,
                        BatchWriteLog::StringLogEntry const& entry);

  Status SortedPutImpl(Skiplist* skiplist, const StringView& collection_key,
                       const StringView& value);

  Status SortedDeleteImpl(Skiplist* skiplist, const StringView& user_key);

  Status restoreExistingData();

  Status restoreDataFromBackup(const std::string& backup_log);
  Status sortedWritePrepare(SortedWriteArgs& args);
  Status sortedWrite(SortedWriteArgs& args);
  Status sortedWritePublish(SortedWriteArgs const& args);
  Status sortedRollback(TimeStampType ts,
                        BatchWriteLog::SortedLogEntry const& entry);

  Status RestoreData();

  Status restoreSortedHeader(DLRecord* header);

  Status restoreSortedElem(DLRecord* elem);

  Status restoreStringRecord(StringRecord* pmem_record,
                             const DataEntry& cached_entry);

  bool ValidateRecord(void* data_record);

  bool ValidateRecordAndGetValue(void* data_record, uint32_t expected_checksum,
                                 std::string* value);

  Status initOrRestoreCheckpoint();

  Status PersistOrRecoverImmutableConfigs();

  Status batchWriteImpl(WriteBatchImpl const& batch);

  Status batchWriteRollbackLogs();

  /// List helper functions
  // Find and lock the list. Initialize non-existing if required.
  // Guarantees always return a valid List and lockes it if returns Status::Ok
  Status listFind(StringView key, List** list);

  Status listExpire(List* list, ExpireTimeType t);

  Status listRestoreElem(DLRecord* pmp_record);

  Status listRestoreList(DLRecord* pmp_record);

  Status listRegisterRecovered();

  // Should only be called when the List is no longer
  // accessible to any other thread.
  Status listDestroy(List* list);

  Status listBatchPushImpl(StringView key, int pos,
                           std::vector<StringView> const& elems);
  Status listBatchPopImpl(StringView key, int pos, size_t n,
                          std::vector<std::string>* elems);
  Status listRollback(BatchWriteLog::ListLogEntry const& entry);

  /// Hash helper funtions
  Status hashListFind(StringView key, HashList** hlist);

  Status hashListExpire(HashList* hlist, ExpireTimeType t);

  // CallBack should have signature
  // ModifyOperation(StringView const* old, StringView* new, void* args).
  // for ModifyOperation::Delete and Noop, return Status of the field.
  // for ModifyOperation::Write, return the Status of the Write.
  // for ModifyOperation::Abort, return Status::Abort.
  enum class hashElemOpImplCaller { HashGet, HashPut, HashModify, HashDelete };
  template <hashElemOpImplCaller caller, typename CallBack>
  Status hashElemOpImpl(StringView key, StringView field, CallBack cb,
                        void* cb_args);

  Status hashListRestoreElem(DLRecord* rec);

  Status hashListRestoreList(DLRecord* rec);

  Status hashListRegisterRecovered();

  // Destroy a HashList already removed from HashTable
  // Should only be called when the HashList is no longer
  // accessible to any other thread.
  Status hashListDestroy(HashList* hlist);

  Status hashListWrite(HashWriteArgs& args);
  Status hashListPublish(HashWriteArgs const& args);
  Status hashListRollback(BatchWriteLog::HashLogEntry const& entry);

  /// Other
  Status CheckConfigs(const Configs& configs);

  void FreeSkiplistDramNodes();

  void purgeAndFreeStringRecords(const std::vector<StringRecord*>& old_offset);

  void purgeAndFreeDLRecords(const std::vector<DLRecord*>& old_offset);

  // remove outdated records which without snapshot hold.
  template <typename T>
  T* removeOutDatedVersion(T* record);

  // Workaround for expired list or hash list.
  // TODO: replaced this by `removeOutDatedVersion` when list/hash list has
  // mvcc.
  template <typename T>
  T* removeListOutDatedVersion(T* list);

  // find delete and old records in skiplist with no hash index
  void cleanNoHashIndexedSkiplist(Skiplist* skiplist,
                                  std::vector<DLRecord*>& purge_dl_records);

  void delayFree(DLRecord* addr);

  void directFree(DLRecord* addr);

  TimeStampType getTimestamp() {
    return version_controller_.GetCurrentTimestamp();
  }

  void removeSkiplist(CollectionIDType id) {
    std::lock_guard<std::mutex> lg(skiplists_mu_);
    skiplists_.erase(id);
  }

  void addSkiplistToMap(std::shared_ptr<Skiplist> skiplist) {
    std::lock_guard<std::mutex> lg(skiplists_mu_);
    skiplists_.emplace(skiplist->ID(), skiplist);
  }

  std::shared_ptr<Skiplist> getSkiplist(CollectionIDType id) {
    std::lock_guard<std::mutex> lg(skiplists_mu_);
    return skiplists_[id];
  }

  Status buildSkiplist(const StringView& name,
                       const SortedCollectionConfigs& s_configs,
                       std::shared_ptr<Skiplist>& skiplist);

  inline std::string data_file() { return data_file(dir_); }

  inline static std::string data_file(const std::string& instance_path) {
    return format_dir_path(instance_path) + "data";
  }

  inline std::string checkpoint_file() { return checkpoint_file(dir_); }

  inline static std::string checkpoint_file(const std::string& instance_path) {
    return format_dir_path(instance_path) + "checkpoint";
  }

  inline std::string config_file() { return config_file(dir_); }

  inline static std::string config_file(const std::string& instance_path) {
    return format_dir_path(instance_path) + "configs";
  }

  inline bool checkDLRecordLinkageLeft(DLRecord* pmp_record) {
    uint64_t offset = pmem_allocator_->addr2offset_checked(pmp_record);
    DLRecord* pmem_record_prev =
        pmem_allocator_->offset2addr_checked<DLRecord>(pmp_record->prev);
    return pmem_record_prev->next == offset;
  }

  inline bool checkDLRecordLinkageRight(DLRecord* pmp_record) {
    uint64_t offset = pmem_allocator_->addr2offset_checked(pmp_record);
    DLRecord* pmp_next =
        pmem_allocator_->offset2addr_checked<DLRecord>(pmp_record->next);
    return pmp_next->prev == offset;
  }

  // If this instance is a backup of another kvdk instance
  bool RecoverToCheckpoint() {
    return configs_.recover_to_checkpoint && persist_checkpoint_->Valid();
  }

  bool checkLinkage(DLRecord* pmp_record) {
    uint64_t offset = pmem_allocator_->addr2offset_checked(pmp_record);
    DLRecord* pmp_prev =
        pmem_allocator_->offset2addr_checked<DLRecord>(pmp_record->prev);
    DLRecord* pmp_next =
        pmem_allocator_->offset2addr_checked<DLRecord>(pmp_record->next);
    bool is_linked_left = (pmp_prev->next == offset);
    bool is_linked_right = (pmp_next->prev == offset);

    if (is_linked_left && is_linked_right) {
      return true;
    } else if (!is_linked_left && !is_linked_right) {
      return false;
    } else if (is_linked_left && !is_linked_right) {
      /// TODO: Repair this situation
      GlobalLogger.Error(
          "Broken DLDataEntry linkage: prev<=>curr->right, abort...\n");
      std::abort();
    } else {
      GlobalLogger.Error(
          "Broken DLDataEntry linkage: prev<-curr<=>right, "
          "which is logically impossible! Abort...\n");
      std::abort();
    }
  }

  inline void purgeAndFree(void* pmem_record) {
    DataEntry* data_entry = static_cast<DataEntry*>(pmem_record);
    data_entry->Destroy();
    pmem_allocator_->Free(
        SpaceEntry(pmem_allocator_->addr2offset_checked(pmem_record),
                   data_entry->header.record_size));
  }

  // Run in background to report PMem usage regularly
  void backgroundPMemUsageReporter();

  // Run in background to merge and balance free space of PMem Allocator
  void backgroundPMemAllocatorOrgnizer();

  // Run in background to free obsolete DRAM space
  void backgroundDramCleaner();

  void backgroundCleanRecords(size_t start_slot_idx, size_t end_slot_idx);

  void deleteCollections();

  void startBackgroundWorks();

  void terminateBackgroundWorks();

  Array<EngineThreadCache> engine_thread_cache_;

  // restored kvs in reopen
  std::atomic<uint64_t> restored_{0};
  std::atomic<CollectionIDType> list_id_{0};

  std::unique_ptr<HashTable> hash_table_;

  std::mutex skiplists_mu_;
  std::unordered_map<CollectionIDType, std::shared_ptr<Skiplist>> skiplists_;

  std::mutex lists_mu_;
  std::set<List*, Collection::TTLCmp> lists_;
  std::unique_ptr<ListBuilder> list_builder_;

  std::mutex hlists_mu_;
  std::set<HashList*, Collection::TTLCmp> hash_lists_;
  std::unique_ptr<HashListBuilder> hash_list_builder_;
  std::unique_ptr<LockTable> hash_list_locks_;
  std::unique_ptr<LockTable> skiplist_locks_;

  std::string dir_;
  std::string batch_log_dir_;
  std::string db_file_;
  std::shared_ptr<ThreadManager> thread_manager_;
  std::unique_ptr<PMEMAllocator> pmem_allocator_;
  Configs configs_;
  bool closing_{false};
  std::vector<std::thread> bg_threads_;

  std::unique_ptr<SortedCollectionRebuilder> sorted_rebuilder_;
  VersionController version_controller_;
  OldRecordsCleaner old_records_cleaner_;

  ComparatorTable comparators_;

  struct BackgroundWorkSignals {
    BackgroundWorkSignals() = default;
    BackgroundWorkSignals(const BackgroundWorkSignals&) = delete;

    std::condition_variable_any pmem_usage_reporter_cv;
    std::condition_variable_any pmem_allocator_organizer_cv;
    std::condition_variable_any dram_cleaner_cv;

    SpinMutex terminating_lock;
    bool terminating = false;
  };

  CheckPoint* persist_checkpoint_;
  std::mutex checkpoint_lock_;

  BackgroundWorkSignals bg_work_signals_;
};

}  // namespace KVDK_NAMESPACE<|MERGE_RESOLUTION|>--- conflicted
+++ resolved
@@ -186,16 +186,11 @@
   Status ListInsertAfter(std::unique_ptr<ListIterator> const& pos,
                          StringView elem) final;
   Status ListErase(std::unique_ptr<ListIterator> const& pos) final;
-<<<<<<< HEAD
+
   Status ListReplace(std::unique_ptr<ListIterator> const& pos,
-                     StringView elem) final;
-  std::unique_ptr<ListIterator> ListCreateIterator(StringView key) final;
-=======
-  Status ListPut(std::unique_ptr<ListIterator> const& pos,
                  StringView elem) final;
   std::unique_ptr<ListIterator> ListCreateIterator(StringView key,
                                                    Status* s) final;
->>>>>>> 60daea71
 
   // Hash
   Status HashCreate(StringView key) final;
