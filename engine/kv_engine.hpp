/* SPDX-License-Identifier: BSD-3-Clause
 * Copyright(c) 2021 Intel Corporation
 */

#pragma once

#include <atomic>
#include <cassert>
#include <condition_variable>
#include <cstdint>
#include <ctime>
#include <deque>
#include <iostream>
#include <list>
#include <memory>
#include <mutex>
#include <queue>
#include <thread>
#include <unordered_map>
#include <vector>

#include "alias.hpp"
#include "data_record.hpp"
#include "dram_allocator.hpp"
#include "hash_list.hpp"
#include "hash_table.hpp"
#include "kvdk/engine.hpp"
#include "lock_table.hpp"
#include "logger.hpp"
#include "pmem_allocator/pmem_allocator.hpp"
#include "simple_list.hpp"
#include "sorted_collection/rebuilder.hpp"
#include "sorted_collection/skiplist.hpp"
#include "structures.hpp"
#include "thread_manager.hpp"
#include "utils/utils.hpp"
#include "version/old_records_cleaner.hpp"
#include "version/version_controller.hpp"
#include "write_batch_impl.hpp"

namespace KVDK_NAMESPACE {
class KVEngine : public Engine {
  friend class SortedCollectionRebuilder;

 public:
  ~KVEngine();

  static Status Open(const std::string& name, Engine** engine_ptr,
                     const Configs& configs);

  static Status Restore(const std::string& engine_path,
                        const std::string& backup_log, Engine** engine_ptr,
                        const Configs& configs);

  Snapshot* GetSnapshot(bool make_checkpoint) override;

  Status Backup(const pmem::obj::string_view backup_log,
                const Snapshot* snapshot) override;

  void ReleaseSnapshot(const Snapshot* snapshot) override {
    {
      std::lock_guard<std::mutex> lg(checkpoint_lock_);
      persist_checkpoint_->MaybeRelease(
          static_cast<const SnapshotImpl*>(snapshot));
    }
    version_controller_.ReleaseSnapshot(
        static_cast<const SnapshotImpl*>(snapshot));
  }
  void ReportPMemUsage();

  // Expire str after ttl_time
  //
  // Notice:
  // 1. Expire assumes that str is not duplicated among all types, which is not
  // implemented yet
  // 2. Expire is not compatible with checkpoint for now
  Status Expire(const StringView str, TTLType ttl_time) override;
  // Get time to expire of str
  //
  // Notice:
  // Expire assumes that str is not duplicated among all types, which is not
  // implemented yet
  Status GetTTL(const StringView str, TTLType* ttl_time) override;

  // Global Anonymous Collection
  Status Get(const StringView key, std::string* value) override;
  Status Put(const StringView key, const StringView value,
             const WriteOptions& write_options) override;
  Status Delete(const StringView key) override;
  Status Modify(const StringView key, ModifyFunc modify_func, void* modify_args,
                const WriteOptions& options) override;

  // Sorted Collection
  Status SortedCreate(const StringView collection_name,
                      const SortedCollectionConfigs& configs) override;
  Status SortedDestroy(const StringView collection_name) override;
  Status SortedSize(const StringView collection, size_t* size) override;
  Status SortedGet(const StringView collection, const StringView user_key,
                   std::string* value) override;
  Status SortedPut(const StringView collection, const StringView user_key,
                   const StringView value) override;
  Status SortedDelete(const StringView collection,
                      const StringView user_key) override;
  Iterator* NewSortedIterator(const StringView collection,
                              Snapshot* snapshot) override;
  void ReleaseSortedIterator(Iterator* sorted_iterator) override;

  void ReleaseAccessThread() override { access_thread.Release(); }

  const std::unordered_map<CollectionIDType, std::shared_ptr<Skiplist>>&
  GetSkiplists() {
    return skiplists_;
  };

  // Used by test case.
  HashTable* GetHashTable() { return hash_table_.get(); }

  void CleanOutDated();

 private:
  friend OldRecordsCleaner;

  KVEngine(const Configs& configs)
      : engine_thread_cache_(configs.max_access_threads),
        version_controller_(configs.max_access_threads),
        old_records_cleaner_(this, configs.max_access_threads),
        comparators_(configs.comparator){};

  struct EngineThreadCache {
    EngineThreadCache() = default;

    char* batch_log = nullptr;

    // Info used in recovery
    uint64_t newest_restored_ts = 0;
    std::unordered_map<uint64_t, int> visited_skiplist_ids{};
  };

  bool CheckKeySize(const StringView& key) { return key.size() <= UINT16_MAX; }

  bool CheckValueSize(const StringView& value) {
    return value.size() <= UINT32_MAX;
  }

  // Init basic components of the engine
  Status Init(const std::string& name, const Configs& configs);

  Status HashGetImpl(const StringView& key, std::string* value,
                     uint16_t type_mask);

  inline Status MaybeInitAccessThread() {
    return thread_manager_->MaybeInitThread(access_thread);
  }

  bool RegisterComparator(const StringView& collection_name,
                          Comparator comp_func) {
    return comparators_.RegisterComparator(collection_name, comp_func);
  }

  // List
  Status ListCreate(StringView key) final;
  Status ListDestroy(StringView key) final;
  Status ListLength(StringView key, size_t* sz) final;
  Status ListPushFront(StringView key, StringView elem) final;
  Status ListPushBack(StringView key, StringView elem) final;
  Status ListPopFront(StringView key, std::string* elem) final;
  Status ListPopBack(StringView key, std::string* elem) final;
  Status ListInsertBefore(std::unique_ptr<ListIterator> const& pos,
                          StringView elem) final;
  Status ListInsertAfter(std::unique_ptr<ListIterator> const& pos,
                         StringView elem) final;
  Status ListErase(std::unique_ptr<ListIterator> const& pos) final;
  Status ListPut(std::unique_ptr<ListIterator> const& pos,
                 StringView elem) final;
  std::unique_ptr<ListIterator> ListCreateIterator(StringView key) final;

  // Hash
  Status HashCreate(StringView key) final;
  Status HashDestroy(StringView key) final;
  Status HashLength(StringView key, size_t* len) final;
  Status HashGet(StringView key, StringView field, std::string* value) final;
  Status HashPut(StringView key, StringView field, StringView value) final;
  Status HashDelete(StringView key, StringView field) final;
  Status HashModify(StringView key, StringView field, ModifyFunc modify_func,
                    void* cb_args) final;
  std::unique_ptr<HashIterator> HashCreateIterator(StringView key) final;

 private:
  // Look up a first level key in hash table(e.g. collections or string, not
  // collection elems), the first level key should be unique among all types
  //
  // Store a copy of hash entry in LookupResult::entry, and a pointer to the
  // hash entry in LookupResult::entry_ptr
  // If may_insert is true and key not found, then store
  // pointer of a free-to-write hash entry in LookupResult::entry_ptr.
  //
  // return status:
  // Status::Ok if key exist and alive
  // Status::NotFound is key is not found.
  // Status::WrongType if type_mask does not match.
  // Status::Outdated if key has been expired or deleted
  // Status::MemoryOverflow if may_insert is true but failed to allocate new
  // hash entry
  //
  // Notice: key should be locked if set may_insert to true
  template <bool may_insert>
  HashTable::LookupResult lookupKey(StringView key, uint16_t type_mask);

  // Look up a collection element in hash table
  //
  // Store a copy of hash entry in LookupResult::entry, and a pointer to the
  // hash entry in LookupResult::entry_ptr
  // If may_insert is true and key not found, then store
  // pointer of a free-to-write hash entry in LookupResult::entry_ptr.
  //
  // return status:
  // Status::Ok if key exist
  // Status::NotFound is key is not found.
  // Status::MemoryOverflow if may_insert is true but failed to allocate new
  // hash entry
  //
  // Notice: elem should be locked if set may_insert to true
  template <bool may_insert>
  HashTable::LookupResult lookupElem(StringView key, uint16_t type_mask);

  // Remove a key or elem from hash table, ret should be return of
  // lookupKey/lookupElem
  void removeKeyOrElem(HashTable::LookupResult ret) {
    kvdk_assert(ret.s == Status::Ok || ret.s == Status::Outdated, "");
    hash_table_->Erase(ret.entry_ptr);
  }

  // insert/update key or elem to hashtable, ret must be return value of
  // lookupElem or lookupKey
  void insertKeyOrElem(HashTable::LookupResult ret, RecordType type, void* addr,
                       KeyStatus entry_status = KeyStatus::Persist) {
    hash_table_->Insert(ret, type, addr, pointerType(type), entry_status);
  }

  template <typename CollectionType>
  static constexpr RecordType collectionType() {
    static_assert(std::is_same<CollectionType, Skiplist>::value ||
                      std::is_same<CollectionType, List>::value ||
                      std::is_same<CollectionType, HashList>::value ||
                      std::is_same<CollectionType, StringRecord>::value,
                  "Invalid type!");
    return std::is_same<CollectionType, Skiplist>::value
               ? RecordType::SortedHeader
               : std::is_same<CollectionType, List>::value
                     ? RecordType::ListRecord
                     : std::is_same<CollectionType, HashList>::value
                           ? RecordType::HashRecord
                           : RecordType::Empty;
  }

  static PointerType pointerType(RecordType rtype) {
    switch (rtype) {
      case RecordType::Empty: {
        return PointerType::Empty;
      }
      case RecordType::StringDataRecord:
      case RecordType::StringDeleteRecord: {
        return PointerType::StringRecord;
      }
      case RecordType::SortedElem:
      case RecordType::SortedElemDelete: {
        kvdk_assert(false, "Not supported!");
        return PointerType::Invalid;
      }
      case RecordType::SortedHeaderDelete:
      case RecordType::SortedHeader: {
        return PointerType::Skiplist;
      }
      case RecordType::ListRecord: {
        return PointerType::List;
      }
      case RecordType::HashRecord: {
        return PointerType::HashList;
      }
      case RecordType::HashElem: {
        return PointerType::HashElem;
      }
      case RecordType::ListElem:
      default: {
        /// TODO: Remove Expire Flag
        kvdk_assert(false, "Invalid type!");
        return PointerType::Invalid;
      }
    }
  }

  // May lock HashTable internally, caller must call this without lock
  // HashTable!
  //
  // TODO (jiayu): replace this with lookupKey
  template <typename CollectionType>
  Status FindCollection(const StringView collection_name,
                        CollectionType** collection_ptr, uint64_t record_type) {
    auto res = lookupKey<false>(collection_name, record_type);
    if (res.s == Status::Outdated) {
      // TODO(zhichen): will open the following code when completing collection
      // deletion.
      // delayFree(OldDeleteRecord{res.entry_ptr->GetIndex().ptr,
      //                           version_controller_.GetCurrentTimestamp(),
      //                           res.entry_ptr, hint.spin});
      return Status::NotFound;
    }
    *collection_ptr =
        res.s == Status::Ok
            ? static_cast<CollectionType*>(res.entry_ptr->GetIndex().ptr)
            : nullptr;
    return res.s;
  }

  // Lockless. It's up to caller to lock the HashTable
  template <typename CollectionType>
  Status registerCollection(CollectionType* coll) {
    RecordType type = collectionType<CollectionType>();
    auto ret = lookupKey<true>(coll->Name(), type);
    if (ret.s == Status::Ok) {
      kvdk_assert(false, "Collection already registered!");
      return Status::Abort;
    }
    if (ret.s != Status::NotFound) {
      return ret.s;
    }
    insertKeyOrElem(ret, type, coll);
    return Status::Ok;
  }

  Status maybeInitBatchLogFile();

  // BatchWrite takes 3 stages
  // Stage 1: Preparation
  //  BatchWrite() sort the keys and remove duplicants,
  //  lock the keys/fields in HashTable,
  //  and allocate spaces and persist BatchWriteLog
  // Stage 2: Execution
  //  Batches are dispatched to different data types
  //  Each data type update keys/fields
  //  Outdated records are not purged in this stage.
  // Stage 3: Publish
  //  Each data type commits its batch, clean up outdated data.
  Status BatchWrite(std::unique_ptr<WriteBatch> const& batch) final;

  std::unique_ptr<WriteBatch> WriteBatchCreate() final {
    return std::unique_ptr<WriteBatch>{new WriteBatchImpl{}};
  }

  Status StringPutImpl(const StringView& key, const StringView& value,
                       const WriteOptions& write_options);

  Status StringDeleteImpl(const StringView& key);

  Status stringWrite(StringWriteArgs& args);
  Status stringPublish(StringWriteArgs const& args);
  Status stringRollback(TimeStampType ts,
                        BatchWriteLog::StringLogEntry const& entry);

  Status SortedPutImpl(Skiplist* skiplist, const StringView& collection_key,
                       const StringView& value);

  Status SortedDeleteImpl(Skiplist* skiplist, const StringView& user_key);

<<<<<<< HEAD
  Status restoreExistingData();

  Status restoreDataFromBackup(const std::string& backup_log);
=======
  Status sortedWrite(SortedWriteArgs& args);
  Status sortedPublish(SortedWriteArgs const& args);
  Status sortedRollback(TimeStampType ts,
                        BatchWriteLog::SortedLogEntry const& entry);

  Status Recovery();
>>>>>>> f8db30ac

  Status RestoreData();

  Status restoreSortedHeader(DLRecord* header);

  Status restoreSortedElem(DLRecord* elem);

  Status restoreStringRecord(StringRecord* pmem_record,
                             const DataEntry& cached_entry);

  bool ValidateRecord(void* data_record);

  bool ValidateRecordAndGetValue(void* data_record, uint32_t expected_checksum,
                                 std::string* value);

  Status initOrRestorePendingBatch();

  Status initOrRestoreCheckpoint();

  Status PersistOrRecoverImmutableConfigs();

  Status batchWriteImpl(WriteBatchImpl const& batch);

  Status batchWriteRollbackLogs();

  /// List helper functions
  // Find and lock the list. Initialize non-existing if required.
  // Guarantees always return a valid List and lockes it if returns Status::Ok
  Status listFind(StringView key, List** list);

  Status listExpire(List* list, ExpireTimeType t);

  Status listRestoreElem(DLRecord* pmp_record);

  Status listRestoreList(DLRecord* pmp_record);

  Status listRegisterRecovered();

  // Should only be called when the List is no longer
  // accessible to any other thread.
  Status listDestroy(List* list);

  /// Hash helper funtions
  Status hashListFind(StringView key, HashList** hlist);

  Status hashListExpire(HashList* hlist, ExpireTimeType t);

  // CallBack should have signature
  // ModifyOperation(StringView const* old, StringView* new, void* args).
  // for ModifyOperation::Delete and Noop, return Status of the field.
  // for ModifyOperation::Write, return the Status of the Write.
  // for ModifyOperation::Abort, return Status::Abort.
  enum class hashElemOpImplCaller { HashGet, HashPut, HashModify, HashDelete };
  template <hashElemOpImplCaller caller, typename CallBack>
  Status hashElemOpImpl(StringView key, StringView field, CallBack cb,
                        void* cb_args);

  Status hashListRestoreElem(DLRecord* rec);

  Status hashListRestoreList(DLRecord* rec);

  Status hashListRegisterRecovered();

  // Destroy a HashList already removed from HashTable
  // Should only be called when the HashList is no longer
  // accessible to any other thread.
  Status hashListDestroy(HashList* hlist);

  Status hashListWrite(HashWriteArgs& args);
  Status hashListPublish(HashWriteArgs const& args);
  Status hashListRollback(TimeStampType ts,
                          BatchWriteLog::HashLogEntry const& entry);

  /// Other
  Status CheckConfigs(const Configs& configs);

  void FreeSkiplistDramNodes();

  void delayFree(const OldDeleteRecord&);

  void delayFree(const OldDataRecord&);

  void delayFree(const OutdatedCollection&);

  void delayFree(DLRecord* addr);

  void directFree(DLRecord* addr);

  TimeStampType getTimestamp() {
    return version_controller_.GetCurrentTimestamp();
  }

  void removeSkiplist(CollectionIDType id) {
    std::lock_guard<std::mutex> lg(skiplists_mu_);
    skiplists_.erase(id);
  }

  void addSkiplistToMap(std::shared_ptr<Skiplist> skiplist) {
    std::lock_guard<std::mutex> lg(skiplists_mu_);
    skiplists_.emplace(skiplist->ID(), skiplist);
  }

  std::shared_ptr<Skiplist> getSkiplist(CollectionIDType id) {
    std::lock_guard<std::mutex> lg(skiplists_mu_);
    return skiplists_[id];
  }

  Status buildSkiplist(const StringView& name,
                       const SortedCollectionConfigs& s_configs,
                       std::shared_ptr<Skiplist>& skiplist);

  inline std::string data_file() { return data_file(dir_); }

  inline static std::string data_file(const std::string& instance_path) {
    return format_dir_path(instance_path) + "data";
  }

<<<<<<< HEAD
  inline std::string persisted_pending_block_file(int thread_id) {
    return pending_batch_dir_ + std::to_string(thread_id);
  }
=======
  inline std::string backup_mark_file() { return backup_mark_file(dir_); }
>>>>>>> f8db30ac

  inline std::string checkpoint_file() { return checkpoint_file(dir_); }

  inline static std::string checkpoint_file(const std::string& instance_path) {
    return format_dir_path(instance_path) + "checkpoint";
  }

  inline std::string config_file() { return config_file(dir_); }

  inline static std::string config_file(const std::string& instance_path) {
    return format_dir_path(instance_path) + "configs";
  }

  inline bool checkDLRecordLinkageLeft(DLRecord* pmp_record) {
    uint64_t offset = pmem_allocator_->addr2offset_checked(pmp_record);
    DLRecord* pmem_record_prev =
        pmem_allocator_->offset2addr_checked<DLRecord>(pmp_record->prev);
    return pmem_record_prev->next == offset;
  }

  inline bool checkDLRecordLinkageRight(DLRecord* pmp_record) {
    uint64_t offset = pmem_allocator_->addr2offset_checked(pmp_record);
    DLRecord* pmp_next =
        pmem_allocator_->offset2addr_checked<DLRecord>(pmp_record->next);
    return pmp_next->prev == offset;
  }

  // If this instance is a backup of another kvdk instance
  bool RecoverToCheckpoint() {
    return configs_.recover_to_checkpoint && persist_checkpoint_->Valid();
  }

  bool checkLinkage(DLRecord* pmp_record) {
    uint64_t offset = pmem_allocator_->addr2offset_checked(pmp_record);
    DLRecord* pmp_prev =
        pmem_allocator_->offset2addr_checked<DLRecord>(pmp_record->prev);
    DLRecord* pmp_next =
        pmem_allocator_->offset2addr_checked<DLRecord>(pmp_record->next);
    bool is_linked_left = (pmp_prev->next == offset);
    bool is_linked_right = (pmp_next->prev == offset);

    if (is_linked_left && is_linked_right) {
      return true;
    } else if (!is_linked_left && !is_linked_right) {
      return false;
    } else if (is_linked_left && !is_linked_right) {
      /// TODO: Repair this situation
      GlobalLogger.Error(
          "Broken DLDataEntry linkage: prev<=>curr->right, abort...\n");
      std::abort();
    } else {
      GlobalLogger.Error(
          "Broken DLDataEntry linkage: prev<-curr<=>right, "
          "which is logically impossible! Abort...\n");
      std::abort();
    }
  }

  inline void purgeAndFree(void* pmem_record) {
    DataEntry* data_entry = static_cast<DataEntry*>(pmem_record);
    data_entry->Destroy();
    pmem_allocator_->Free(
        SpaceEntry(pmem_allocator_->addr2offset_checked(pmem_record),
                   data_entry->header.record_size));
  }

  // Run in background to clean old records regularly
  void backgroundOldRecordCleaner();

  // Run in background to report PMem usage regularly
  void backgroundPMemUsageReporter();

  // Run in background to merge and balance free space of PMem Allocator
  void backgroundPMemAllocatorOrgnizer();

  // Run in background to free obsolete DRAM space
  void backgroundDramCleaner();

  void deleteCollections();

  void backgroundDestroyCollections();

  void startBackgroundWorks();

  void terminateBackgroundWorks();

  Array<EngineThreadCache> engine_thread_cache_;

  // restored kvs in reopen
  std::atomic<uint64_t> restored_{0};
  std::atomic<CollectionIDType> list_id_{0};

  std::unique_ptr<HashTable> hash_table_;

  std::mutex skiplists_mu_;
  std::unordered_map<CollectionIDType, std::shared_ptr<Skiplist>> skiplists_;

  std::mutex lists_mu_;
  std::set<List*, Collection::TTLCmp> lists_;
  std::unique_ptr<ListBuilder> list_builder_;

  std::mutex hlists_mu_;
  std::set<HashList*, Collection::TTLCmp> hash_lists_;
  std::unique_ptr<HashListBuilder> hash_list_builder_;
  std::unique_ptr<LockTable> hash_list_locks_;
  std::unique_ptr<LockTable> skiplist_locks_;

  std::string dir_;
  std::string batch_log_dir_;
  std::string db_file_;
  std::shared_ptr<ThreadManager> thread_manager_;
  std::unique_ptr<PMEMAllocator> pmem_allocator_;
  Configs configs_;
  bool closing_{false};
  std::vector<std::thread> bg_threads_;

  std::unique_ptr<SortedCollectionRebuilder> sorted_rebuilder_;
  VersionController version_controller_;
  OldRecordsCleaner old_records_cleaner_;

  bool need_clean_records_ = false;

  ComparatorTable comparators_;

  struct BackgroundWorkSignals {
    BackgroundWorkSignals() = default;
    BackgroundWorkSignals(const BackgroundWorkSignals&) = delete;

    std::condition_variable_any pmem_usage_reporter_cv;
    std::condition_variable_any pmem_allocator_organizer_cv;
    std::condition_variable_any dram_cleaner_cv;

    SpinMutex terminating_lock;
    bool terminating = false;
  };

  CheckPoint* persist_checkpoint_;
  std::mutex checkpoint_lock_;

  BackgroundWorkSignals bg_work_signals_;
};

}  // namespace KVDK_NAMESPACE<|MERGE_RESOLUTION|>--- conflicted
+++ resolved
@@ -246,11 +246,10 @@
                   "Invalid type!");
     return std::is_same<CollectionType, Skiplist>::value
                ? RecordType::SortedHeader
-               : std::is_same<CollectionType, List>::value
-                     ? RecordType::ListRecord
-                     : std::is_same<CollectionType, HashList>::value
-                           ? RecordType::HashRecord
-                           : RecordType::Empty;
+           : std::is_same<CollectionType, List>::value ? RecordType::ListRecord
+           : std::is_same<CollectionType, HashList>::value
+               ? RecordType::HashRecord
+               : RecordType::Empty;
   }
 
   static PointerType pointerType(RecordType rtype) {
@@ -362,19 +361,14 @@
 
   Status SortedDeleteImpl(Skiplist* skiplist, const StringView& user_key);
 
-<<<<<<< HEAD
   Status restoreExistingData();
 
   Status restoreDataFromBackup(const std::string& backup_log);
-=======
   Status sortedWrite(SortedWriteArgs& args);
   Status sortedPublish(SortedWriteArgs const& args);
   Status sortedRollback(TimeStampType ts,
                         BatchWriteLog::SortedLogEntry const& entry);
 
-  Status Recovery();
->>>>>>> f8db30ac
-
   Status RestoreData();
 
   Status restoreSortedHeader(DLRecord* header);
@@ -388,8 +382,6 @@
 
   bool ValidateRecordAndGetValue(void* data_record, uint32_t expected_checksum,
                                  std::string* value);
-
-  Status initOrRestorePendingBatch();
 
   Status initOrRestoreCheckpoint();
 
@@ -490,14 +482,6 @@
   inline static std::string data_file(const std::string& instance_path) {
     return format_dir_path(instance_path) + "data";
   }
-
-<<<<<<< HEAD
-  inline std::string persisted_pending_block_file(int thread_id) {
-    return pending_batch_dir_ + std::to_string(thread_id);
-  }
-=======
-  inline std::string backup_mark_file() { return backup_mark_file(dir_); }
->>>>>>> f8db30ac
 
   inline std::string checkpoint_file() { return checkpoint_file(dir_); }
 
