/* SPDX-License-Identifier: BSD-3-Clause
 * Copyright(c) 2021 Intel Corporation
 */

#include <gflags/gflags.h>
#include <gtest/gtest.h>

#include <future>
#include <string>
#include <thread>
#include <unordered_map>
#include <vector>

#include "../engine/kv_engine.hpp"
#include "../engine/pmem_allocator/pmem_allocator.hpp"
#include "../engine/utils/sync_point.hpp"
#include "kvdk/engine.hpp"
#include "test_util.h"

DEFINE_string(path, "/mnt/pmem0/kvdk_unit_test",
              "Path of KVDK instance on PMem.");

using namespace KVDK_NAMESPACE;
static const uint64_t str_pool_length = 1024000;

using PutOpsFunc =
    std::function<Status(const std::string& collection, const std::string& key,
                         const std::string& value)>;
using DeleteOpsFunc = std::function<Status(const std::string& collection,
                                           const std::string& key)>;

using DestroyFunc = std::function<Status(const std::string& collection)>;

using GetOpsFunc = std::function<Status(
    const std::string& collection, const std::string& key, std::string* value)>;

enum Types { String, Sorted, Hash };

class EngineBasicTest : public testing::Test {
 protected:
  Engine* engine = nullptr;
  Configs configs;
  std::string db_path;
  std::string backup_path;
  std::string backup_log;
  std::string str_pool;

  virtual void SetUp() override {
    str_pool.resize(str_pool_length);
    random_str(&str_pool[0], str_pool_length);
    // No logs by default, for debug, set it to All
    configs.log_level = LogLevel::Debug;
    configs.pmem_file_size = (16ULL << 30);
    configs.populate_pmem_space = false;
    configs.hash_bucket_num = (1 << 10);
    configs.pmem_segment_blocks = 8 * 1024;
    // For faster test, no interval so it would not block engine closing
    configs.background_work_interval = 0.1;
    configs.max_access_threads = 1;
    db_path = FLAGS_path;
    backup_path = FLAGS_path + "_backup";
    backup_log = FLAGS_path + ".backup";
    char cmd[1024];
    sprintf(cmd, "rm -rf %s && rm -rf %s && rm -rf %s\n", db_path.c_str(),
            backup_path.c_str(), backup_log.c_str());
    int res __attribute__((unused)) = system(cmd);
    config_option = OptionConfig::Default;
    cnt = 500;
  }

  virtual void TearDown() { Destroy(); }

  void AssignData(std::string& data, int len) {
    data.assign(str_pool.data() + (rand() % (str_pool_length - len)), len);
  }

  void Destroy() {
    // delete db_path
    char cmd[1024];
    sprintf(cmd, "rm -rf %s && rm -rf %s && rm -rf %s\n", db_path.c_str(),
            backup_path.c_str(), backup_log.c_str());
    int res __attribute__((unused)) = system(cmd);
  }

  bool ChangeConfig() {
    config_option++;
    if (config_option >= End) {
      return false;
    } else {
      ReCreateEngine();
      return engine != nullptr;
    }
  }

  void ReCreateEngine() {
    delete engine;
    engine = nullptr;
    Destroy();
    configs = CurrentConfigs();
    ASSERT_EQ(Engine::Open(db_path.c_str(), &engine, configs, stdout),
              Status::Ok);
  }

  void Reboot() {
    delete engine;
    engine = nullptr;
    ASSERT_EQ(Engine::Open(db_path.c_str(), &engine, configs, stdout),
              Status::Ok);
  }

  // Return the current configuration.
  Configs CurrentConfigs() {
    switch (config_option) {
      case MultiThread:
        configs.max_access_threads = 16;
        break;
      case OptRestore:
        configs.opt_large_sorted_collection_recovery = true;
        break;
      default:
        break;
    }
    return configs;
  }

  // Put/Get/Delete
  void TestString(uint64_t n_threads) {
    auto StringPutFunc = [&](const std::string&, const std::string& key,
                             const std::string& value) -> Status {
      return engine->Put(key, value);
    };

    auto StringGetFunc = [&](const std::string&, const std::string& key,
                             std::string* value) -> Status {
      return engine->Get(key, value);
    };

    auto StringDeleteFunc = [&](const std::string&,
                                const std::string& key) -> Status {
      return engine->Delete(key);
    };

    TestEmptyKey("", StringPutFunc, StringGetFunc, StringDeleteFunc);
    auto global_func = [=](uint64_t id) {
      this->CreateBasicOperationTest("", StringPutFunc, StringGetFunc,
                                     StringDeleteFunc, id);
    };
    LaunchNThreads(n_threads, global_func);
  }

  void TestGlobalSortedCollection(const std::string& collection,
                                  const SortedCollectionConfigs& s_configs) {
    auto SortedPutFunc = [&](const std::string& collection,
                             const std::string& key,
                             const std::string& value) -> Status {
      return engine->SortedPut(collection, key, value);
    };

    auto SortedGetFunc = [&](const std::string& collection,
                             const std::string& key,
                             std::string* value) -> Status {
      return engine->SortedGet(collection, key, value);
    };

    auto SortedDeleteFunc = [&](const std::string& collection,
                                const std::string& key) -> Status {
      return engine->SortedDelete(collection, key);
    };

    auto SortedDestroyFunc = [&](const std::string& collection) {
      return engine->SortedDestroy(collection);
    };

    ASSERT_EQ(engine->SortedCreate(collection, s_configs), Status::Ok);

    TestDestroy(collection, SortedDestroyFunc, SortedPutFunc, SortedGetFunc,
                SortedDeleteFunc);

    ASSERT_EQ(engine->SortedCreate(collection, s_configs), Status::Ok);

    auto global_func = [=](uint64_t id) {
      this->CreateBasicOperationTest(collection, SortedPutFunc, SortedGetFunc,
                                     SortedDeleteFunc, id);
    };
    LaunchNThreads(configs.max_access_threads, global_func);
  }

  void TestLocalSortedCollection(Engine* engine, const std::string& collection,
                                 const SortedCollectionConfigs& s_configs) {
    auto SortedPutFunc = [&](const std::string& collection,
                             const std::string& key,
                             const std::string& value) -> Status {
      return engine->SortedPut(collection, key, value);
    };

    auto SortedGetFunc = [&](const std::string& collection,
                             const std::string& key,
                             std::string* value) -> Status {
      return engine->SortedGet(collection, key, value);
    };

    auto SortedDeleteFunc = [&](const std::string& collection,
                                const std::string& key) -> Status {
      return engine->SortedDelete(collection, key);
    };

    auto SortedDestroyFunc = [&](const std::string& collection) {
      return engine->SortedDestroy(collection);
    };

    auto AccessTest = [&](uint64_t id) {
      std::string thread_local_collection = collection + std::to_string(id);
      ASSERT_EQ(engine->SortedCreate(thread_local_collection, s_configs),
                Status::Ok);

      TestEmptyKey(thread_local_collection, SortedPutFunc, SortedGetFunc,
                   SortedDeleteFunc);

      TestDestroy(thread_local_collection, SortedDestroyFunc, SortedPutFunc,
                  SortedGetFunc, SortedDeleteFunc);

      ASSERT_EQ(engine->SortedCreate(thread_local_collection, s_configs),
                Status::Ok);

      CreateBasicOperationTest(thread_local_collection, SortedPutFunc,
                               SortedGetFunc, SortedDeleteFunc, id);
    };
    LaunchNThreads(configs.max_access_threads, AccessTest);
  }

  void TestSortedIterator(const std::string& collection,
                          bool is_local = false) {
    auto IteratingThrough = [&](uint32_t id) {
      int entries = 0;
      std::string new_collection = collection;
      if (is_local) {
        new_collection += std::to_string(id);
      }

      size_t collection_size;
      ASSERT_EQ(engine->SortedSize(new_collection, &collection_size),
                Status::Ok);

      auto iter = engine->NewSortedIterator(new_collection);
      ASSERT_TRUE(iter != nullptr);
      // forward iterator
      iter->SeekToFirst();
      if (iter->Valid()) {
        ++entries;
        std::string prev = iter->Key();
        iter->Next();
        while (iter->Valid()) {
          ++entries;
          std::string k = iter->Key();
          iter->Next();
          ASSERT_EQ(true, k.compare(prev) > 0);
          prev = k;
        }
      }
      ASSERT_EQ(collection_size, entries);
      if (is_local) {
        ASSERT_EQ(cnt, entries);
      } else {
        ASSERT_EQ(cnt * configs.max_access_threads, entries);
      }

      // backward iterator
      iter->SeekToLast();
      if (iter->Valid()) {
        --entries;
        std::string next = iter->Key();
        iter->Prev();
        while (iter->Valid()) {
          --entries;
          std::string k = iter->Key();
          iter->Prev();
          ASSERT_EQ(true, k.compare(next) < 0);
          next = k;
        }
      }
      ASSERT_EQ(entries, 0);
      engine->ReleaseSortedIterator(iter);
    };
    LaunchNThreads(configs.max_access_threads, IteratingThrough);
  }

 private:
  void TestEmptyKey(const std::string& collection, PutOpsFunc PutFunc,
                    GetOpsFunc GetFunc, DeleteOpsFunc DeleteFunc) {
    std::string key, val, got_val;
    key = "", val = "val";
    ASSERT_EQ(PutFunc(collection, key, val), Status::Ok);
    ASSERT_EQ(GetFunc(collection, key, &got_val), Status::Ok);
    ASSERT_EQ(val, got_val);
    ASSERT_EQ(DeleteFunc(collection, key), Status::Ok);
    ASSERT_EQ(GetFunc(collection, key, &got_val), Status::NotFound);
    engine->ReleaseAccessThread();
  }

  void TestDestroy(const std::string& collection, DestroyFunc DestroyFunc,
                   PutOpsFunc PutFunc, GetOpsFunc GetFunc,
                   DeleteOpsFunc DeleteFunc) {
    std::string key{"test_key"};
    std::string val{"test_val"};
    std::string got_val;
    ASSERT_EQ(PutFunc(collection, key, val), Status::Ok);
    ASSERT_EQ(GetFunc(collection, key, &got_val), Status::Ok);
    ASSERT_EQ(val, got_val);
    ASSERT_EQ(DestroyFunc(collection), Status::Ok);
    ASSERT_EQ(PutFunc(collection, key, val), Status::NotFound);
    ASSERT_EQ(GetFunc(collection, key, &got_val), Status::NotFound);
    ASSERT_EQ(DeleteFunc(collection, key), Status::Ok);
  }

  void CreateBasicOperationTest(const std::string& collection,
                                PutOpsFunc PutFunc, GetOpsFunc GetFunc,
                                DeleteOpsFunc DeleteFunc, uint32_t id) {
    std::string val1, val2, got_val1, got_val2;
    int t_cnt = cnt;
    while (t_cnt--) {
      std::string key1(std::string(id + 1, 'a') + std::to_string(t_cnt));
      std::string key2(std::string(id + 1, 'b') + std::to_string(t_cnt));
      AssignData(val1, fast_random_64() % 1024);
      AssignData(val2, fast_random_64() % 1024);

      // Put
      ASSERT_EQ(PutFunc(collection, key1, val1), Status::Ok);
      ASSERT_EQ(PutFunc(collection, key2, val2), Status::Ok);

      // Get
      ASSERT_EQ(GetFunc(collection, key1, &got_val1), Status::Ok);
      ASSERT_EQ(val1, got_val1);
      ASSERT_EQ(GetFunc(collection, key2, &got_val2), Status::Ok);
      ASSERT_EQ(val2, got_val2);

      // Delete
      ASSERT_EQ(DeleteFunc(collection, key1), Status::Ok);
      ASSERT_EQ(GetFunc(collection, key1, &got_val1), Status::NotFound);

      // Update
      AssignData(val2, fast_random_64() % 1024);
      ASSERT_EQ(PutFunc(collection, key2, val2), Status::Ok);
      ASSERT_EQ(GetFunc(collection, key2, &got_val2), Status::Ok);
      ASSERT_EQ(got_val2, val2);
    }
  }

 private:
  // Sequence of option configurations to try
  enum OptionConfig { Default, MultiThread, OptRestore, End };
  int config_option;
  int cnt;
};

class BatchWriteTest : public EngineBasicTest {};

TEST_F(EngineBasicTest, TestUniqueKey) {
  ASSERT_EQ(Engine::Open(db_path.c_str(), &engine, configs, stdout),
            Status::Ok);
  std::string sorted_collection("sorted_collection");
  std::string unordered_collection("unordered_collection");
  std::string list("list");
  std::string str("str");
  std::string elem_key("elem");
  std::string val("val");

  ASSERT_EQ(Engine::Open(db_path.c_str(), &engine, configs, stdout),
            Status::Ok);
  ASSERT_EQ(engine->Put(str, val), Status::Ok);
  ASSERT_EQ(engine->SortedCreate(sorted_collection), Status::Ok);

  ASSERT_EQ(engine->HashCreate(unordered_collection), Status::Ok);
  ASSERT_EQ(engine->HashPut(unordered_collection, elem_key, val), Status::Ok);

  ASSERT_EQ(engine->ListCreate(list), Status::Ok);
  ASSERT_EQ(engine->ListPushBack(list, elem_key), Status::Ok);

  std::string got_val;
  // Test string
  for (const std::string& string_key :
       {sorted_collection, unordered_collection, list, str}) {
    Status ret_s = string_key == str ? Status::Ok : Status::WrongType;
    std::string new_val("new_str_val");
    // Put
    ASSERT_EQ(engine->Put(string_key, new_val), ret_s);
    // Get
    ASSERT_EQ(engine->Get(string_key, &got_val), ret_s);
    if (ret_s == Status::Ok) {
      ASSERT_EQ(got_val, new_val);
    }
    // Delete
    ASSERT_EQ(engine->Delete(string_key), ret_s);
  }

  // Test sorted
  for (const std::string& collection_name :
       {sorted_collection, unordered_collection, list, str}) {
    Status ret_s =
        collection_name == sorted_collection ? Status::Ok : Status::WrongType;
    std::string new_val("new_sorted_val");
    // Create
    ASSERT_EQ(engine->SortedCreate(collection_name), ret_s);
    // Put
    ASSERT_EQ(engine->SortedPut(collection_name, elem_key, new_val), ret_s);
    // Get
    ASSERT_EQ(engine->SortedGet(collection_name, elem_key, &got_val), ret_s);
    if (ret_s == Status::Ok) {
      ASSERT_EQ(got_val, new_val);
    }
    // Delete elem
    ASSERT_EQ(engine->SortedDelete(collection_name, elem_key), ret_s);
  }

  // Test unordered
  for (const std::string& collection_name :
       {sorted_collection, unordered_collection, list, str}) {
    Status ret_s = collection_name == unordered_collection ? Status::Ok
                                                           : Status::WrongType;
    std::string new_val("new_unordered_val");
    // Put
    ASSERT_EQ(engine->HashPut(collection_name, elem_key, new_val), ret_s);
    // Get
    ASSERT_EQ(engine->HashGet(collection_name, elem_key, &got_val), ret_s);
    if (ret_s == Status::Ok) {
      ASSERT_EQ(got_val, new_val);
    }
    // Delete
    ASSERT_EQ(engine->HashDelete(collection_name, elem_key), ret_s);
  }

  // Test list
  for (const std::string& collection_name :
       {sorted_collection, unordered_collection, list, str}) {
    Status ret_s = collection_name == list ? Status::Ok : Status ::WrongType;
    std::string new_val_back("new_back_val");
    std::string new_val_front("new_front_val");
    size_t length;
    std::string got_val_back;
    std::string got_val_front;

    // Push
    ASSERT_EQ(engine->ListPushBack(collection_name, new_val_back), ret_s);
    ASSERT_EQ(engine->ListPushFront(collection_name, new_val_front), ret_s);
    // Pop
    ASSERT_EQ(engine->ListPopBack(collection_name, &got_val_back), ret_s);
    ASSERT_EQ(engine->ListPopFront(collection_name, &got_val_front), ret_s);
    // Length
    ASSERT_EQ(engine->ListLength(collection_name, &length), ret_s);

    if (ret_s == Status::Ok) {
      ASSERT_EQ(got_val_back, new_val_back);
      ASSERT_EQ(got_val_front, new_val_front);
      ASSERT_EQ(length, 1);
    }
  }
}

TEST_F(EngineBasicTest, TestThreadManager) {
  int max_access_threads = 1;
  configs.max_access_threads = max_access_threads;
  ASSERT_EQ(Engine::Open(db_path.c_str(), &engine, configs, stdout),
            Status::Ok);
  std::string key("k");
  std::string val("value");
  ASSERT_EQ(engine->Put(key, val, WriteOptions()), Status::Ok);

  // Reach max access threads
  auto s = std::async(&Engine::Put, engine, key, val, WriteOptions());
  ASSERT_EQ(s.get(), Status::TooManyAccessThreads);
  // Manually release access thread
  engine->ReleaseAccessThread();
  s = std::async(&Engine::Put, engine, key, val, WriteOptions());
  ASSERT_EQ(s.get(), Status::Ok);
  // Release access thread on thread exits
  s = std::async(&Engine::Put, engine, key, val, WriteOptions());
  ASSERT_EQ(s.get(), Status::Ok);
  delete engine;
}

// Test iterator/backup/checkpoint on a snapshot
TEST_F(EngineBasicTest, TestBasicSnapshot) {
  uint32_t num_threads = 16;
  int count = 100;
  configs.max_access_threads = num_threads;
  ASSERT_EQ(Engine::Open(db_path.c_str(), &engine, configs, stdout),
            Status::Ok);

  std::string sorted_collection("sorted_collection");
  std::string sorted_collection_after_snapshot(
      "sorted_collection_after_snapshot");
  ASSERT_EQ(engine->SortedCreate(sorted_collection), Status::Ok);

  bool snapshot_done(false);
  std::atomic_uint64_t set_finished_threads(0);
  SpinMutex spin;
  std::condition_variable_any cv;

  // Insert kv, then update/delete them and insert new kv after snapshot
  auto WriteThread = [&](uint32_t id) {
    int cnt = count;
    // Insert
    while (cnt--) {
      // Insert
      std::string key1(std::string(id + 1, 'a') + std::to_string(cnt));
      std::string key2(std::string(id + 1, 'b') + std::to_string(cnt));
      WriteOptions write_options;
      ASSERT_EQ(engine->Put(key1, key1, write_options), Status::Ok);
      ASSERT_EQ(engine->Put(key2, key2, write_options), Status::Ok);
      ASSERT_EQ(engine->SortedPut(sorted_collection, key1, key1), Status::Ok);
      ASSERT_EQ(engine->SortedPut(sorted_collection, key2, key2), Status::Ok);
    }
    // Wait snapshot done
    set_finished_threads.fetch_add(1);
    engine->ReleaseAccessThread();
    {
      std::unique_lock<SpinMutex> ul(spin);
      while (!snapshot_done) {
        cv.wait(ul);
      }
    }

    cnt = count * 10;
    // Update / Delete, and insert new
    while (cnt--) {
      std::string key1(std::string(id + 1, 'a') + std::to_string(cnt));
      std::string key2(std::string(id + 1, 'b') + std::to_string(cnt));
      std::string key3(std::string(id + 1, 'c') + std::to_string(cnt));
      ASSERT_EQ(engine->Put(key1, "updated " + key1), Status::Ok);
      ASSERT_EQ(engine->Delete(key1), Status::Ok);
      ASSERT_EQ(engine->Put(key3, key3), Status::Ok);
      ASSERT_EQ(engine->SortedPut(sorted_collection, key1, "updated " + key1),
                Status::Ok);
      ASSERT_EQ(engine->SortedDelete(sorted_collection, key2), Status::Ok);
      ASSERT_EQ(engine->SortedPut(sorted_collection, key3, key3), Status::Ok);
      ASSERT_EQ(engine->SortedPut(sorted_collection_after_snapshot, key1, key1),
                Ok);
    }
  };

  std::vector<std::thread> ths;
  for (size_t i = 0; i < num_threads; i++) {
    ths.emplace_back(std::thread(WriteThread, i));
  }
  // wait until all threads insert done
  while (set_finished_threads.load() != num_threads) {
    asm volatile("pause");
  }
  Snapshot* snapshot = engine->GetSnapshot(true);
  // Insert a new collection after snapshot
  ASSERT_EQ(engine->SortedCreate(sorted_collection_after_snapshot), Status::Ok);
  {
    std::lock_guard<SpinMutex> ul(spin);
    snapshot_done = true;
    cv.notify_all();
  }
  engine->Backup(backup_log, snapshot);
  for (auto& t : ths) {
    t.join();
  }

  Iterator* snapshot_iter =
      engine->NewSortedIterator(sorted_collection, snapshot);
  // Destroyed collection still should be accessable by snapshot_iter
  engine->SortedDestroy(sorted_collection);

  uint64_t snapshot_iter_cnt = 0;
  snapshot_iter->SeekToFirst();
  while (snapshot_iter->Valid()) {
    ASSERT_TRUE(snapshot_iter->Valid());
    snapshot_iter_cnt++;
    ASSERT_EQ(snapshot_iter->Key(), snapshot_iter->Value());
    snapshot_iter->Next();
  }
  ASSERT_EQ(snapshot_iter_cnt, num_threads * count * 2);
  engine->ReleaseSortedIterator(snapshot_iter);

  snapshot_iter =
      engine->NewSortedIterator(sorted_collection_after_snapshot, snapshot);
  snapshot_iter->SeekToFirst();
  ASSERT_FALSE(snapshot_iter->Valid());
  engine->ReleaseSortedIterator(snapshot_iter);
  delete engine;

  auto Validation = [&]() {
    // Test backup and checkpoint instance
    // All changes after snapshot should not be seen in backup and checkpoint
    // Writes on backup should work well
    for (uint32_t id = 0; id < num_threads; id++) {
      int cnt = count;
      std::string got_v1, got_v2, got_v3;
      while (cnt--) {
        std::string key1(std::string(id + 1, 'a') + std::to_string(cnt));
        std::string key2(std::string(id + 1, 'b') + std::to_string(cnt));
        std::string key3(std::string(id + 1, 'c') + std::to_string(cnt));

        ASSERT_EQ(engine->Get(key1, &got_v1), Status::Ok);
        ASSERT_EQ(engine->Get(key2, &got_v2), Status::Ok);
        ASSERT_EQ(engine->Get(key3, &got_v3), Status::NotFound);
        ASSERT_EQ(got_v1, key1);
        ASSERT_EQ(got_v2, key2);

        ASSERT_EQ(engine->SortedGet(sorted_collection, key1, &got_v1),
                  Status::Ok);
        ASSERT_EQ(engine->SortedGet(sorted_collection, key2, &got_v2),
                  Status::Ok);
        ASSERT_EQ(engine->SortedGet(sorted_collection, key3, &got_v3),
                  Status::NotFound);
        ASSERT_EQ(got_v1, key1);
        ASSERT_EQ(got_v2, key2);
        ASSERT_EQ(
            engine->SortedGet(sorted_collection_after_snapshot, key1, &got_v1),
            Status::NotFound);
      }
    }

    uint64_t sorted_iter_cnt = 0;
    auto sorted_iter = engine->NewSortedIterator(sorted_collection);
    ASSERT_TRUE(sorted_iter != nullptr);
    sorted_iter->SeekToFirst();
    while (sorted_iter->Valid()) {
      ASSERT_TRUE(sorted_iter->Valid());
      sorted_iter_cnt++;
      ASSERT_EQ(sorted_iter->Key(), sorted_iter->Value());
      sorted_iter->Next();
    }
    ASSERT_EQ(sorted_iter_cnt, num_threads * count * 2);
    engine->ReleaseSortedIterator(sorted_iter);
    ASSERT_EQ(engine->NewSortedIterator(sorted_collection_after_snapshot),
              nullptr);
  };

  std::vector<int> opt_restore_skiplists{0, 1};
  for (auto is_opt : opt_restore_skiplists) {
    configs.opt_large_sorted_collection_recovery = is_opt;

    ASSERT_EQ(
        Engine::Restore(backup_path, backup_log, &engine, configs, stdout),
        Status::Ok);
    Validation();
    delete engine;

    configs.recover_to_checkpoint = true;
    ASSERT_EQ(Engine::Open(db_path, &engine, configs, stdout), Status::Ok);
    Validation();
    delete engine;
  }
}

TEST_F(EngineBasicTest, TestBasicStringOperations) {
  ASSERT_EQ(Engine::Open(db_path.c_str(), &engine, configs, stdout),
            Status::Ok);
  do {
    TestString(configs.max_access_threads);
  } while (ChangeConfig());
  delete engine;
}

TEST_F(EngineBasicTest, TestStringModify) {
  struct IncNArgs {
    size_t incr_by;
    size_t result;
  };
  auto IncN = [](const std::string* old_val, std::string* new_value,
                 void* modify_args) {
    assert(modify_args);
    IncNArgs* args = static_cast<IncNArgs*>(modify_args);
    size_t old_num;
    if (old_val == nullptr) {
      // if key not exist, start from 0
      old_num = 0;
    } else {
      if (old_val->size() != sizeof(size_t)) {
        return ModifyOperation::Abort;
      } else {
        memcpy(&old_num, old_val->data(), sizeof(size_t));
      }
    }
    args->result = old_num + args->incr_by;

    new_value->assign((char*)&args->result, sizeof(size_t));
    return ModifyOperation::Write;
  };

  int num_threads = 16;
  int ops_per_thread = 1000;
  uint64_t incr_by = 5;
  configs.max_access_threads = num_threads;

  ASSERT_EQ(Engine::Open(db_path.c_str(), &engine, configs, stdout),
            Status::Ok);
  std::string incr_key = "plus";

  std::string wrong_value_key = "wrong_value";
  ASSERT_EQ(engine->Put(wrong_value_key, std::string(10, 'a')), Status::Ok);
  engine->ReleaseAccessThread();

  auto TestModify = [&](int) {
    IncNArgs args{5, 0};
    ASSERT_EQ(engine->Modify(wrong_value_key, IncN, &args), Status::Abort);
    for (int i = 0; i < ops_per_thread; i++) {
      size_t prev_num = args.result;
      ASSERT_EQ(engine->Modify(incr_key, IncN, &args), Status::Ok);
      ASSERT_TRUE(args.result > prev_num);
    }
  };

  LaunchNThreads(num_threads, TestModify);
  std::string val;
  size_t val_num;
  ASSERT_EQ(engine->Get(incr_key, &val), Status::Ok);
  ASSERT_EQ(val.size(), sizeof(size_t));
  memcpy(&val_num, val.data(), sizeof(size_t));
  ASSERT_EQ(val_num, ops_per_thread * num_threads * incr_by);
  delete engine;
}

TEST_F(BatchWriteTest, BatchWriteString) {
  size_t num_threads = 16;
  configs.max_access_threads = num_threads;
  ASSERT_EQ(Engine::Open(db_path.c_str(), &engine, configs, stdout),
            Status::Ok);
  size_t batch_size = 100;
  size_t count = 100 * batch_size;
  std::vector<std::vector<std::string>> keys(num_threads);
  std::vector<std::vector<std::string>> values(num_threads);
  for (size_t tid = 0; tid < num_threads; tid++) {
    for (size_t i = 0; i < count; i++) {
      keys[tid].push_back(std::to_string(tid) + "_" + std::to_string(i));
      values[tid].emplace_back();
    }
  }

  auto Put = [&](size_t tid) {
    for (size_t i = 0; i < count; i++) {
      values[tid][i] = GetRandomString(120);
      ASSERT_EQ(engine->Put(keys[tid][i], values[tid][i]), Status::Ok);
    }
  };

  auto BatchWrite = [&](size_t tid) {
    auto batch = engine->WriteBatchCreate();
    for (size_t i = 0; i < count; i++) {
      if (i % 2 == 0) {
        values[tid][i] = GetRandomString(120);
        // The first Put is overwritten by the second Put.
        batch->StringPut(keys[tid][i], GetRandomString(120));
        batch->StringPut(keys[tid][i], values[tid][i]);
      } else {
        values[tid][i].clear();
        batch->StringDelete(keys[tid][i]);
        batch->StringDelete(keys[tid][i]);
      }
      if ((i + 1) % batch_size == 0) {
        // Delete a non-existing key
<<<<<<< HEAD
        batch->StringDelete("non-existing");
=======
        batch->StringDelete("asdf");
        ASSERT_EQ(batch->Size(), batch_size + 1);
>>>>>>> 327de875
        ASSERT_EQ(engine->BatchWrite(batch), Status::Ok);
        batch->Clear();
      }
    }
  };

  auto Check = [&](size_t tid) {
    for (size_t i = 0; i < count; i++) {
      std::string val_resp;
      if (values[tid][i].empty()) {
        ASSERT_EQ(engine->Get(keys[tid][i], &val_resp), Status::NotFound);
      } else {
        ASSERT_EQ(engine->Get(keys[tid][i], &val_resp), Status::Ok);
        ASSERT_EQ(values[tid][i], val_resp);
      }
    }
  };

  LaunchNThreads(num_threads, Put);
  LaunchNThreads(num_threads, Check);
  LaunchNThreads(num_threads, BatchWrite);
  LaunchNThreads(num_threads, Check);

  Reboot();

  LaunchNThreads(num_threads, Check);
  LaunchNThreads(num_threads, Put);
  LaunchNThreads(num_threads, Check);
  LaunchNThreads(num_threads, BatchWrite);
  LaunchNThreads(num_threads, Check);

  delete engine;
}

TEST_F(BatchWriteTest, BatchWriteHash) {
  size_t num_threads = 16;
  configs.max_access_threads = num_threads + 1;
  ASSERT_EQ(Engine::Open(db_path.c_str(), &engine, configs, stdout),
            Status::Ok);
  size_t batch_size = 100;
  size_t count = 100 * batch_size;

  std::string key{"hash"};
  ASSERT_EQ(engine->HashCreate(key), Status::Ok);

  std::vector<std::vector<std::string>> fields(num_threads);
  std::vector<std::vector<std::string>> values(num_threads);
  for (size_t tid = 0; tid < num_threads; tid++) {
    for (size_t i = 0; i < count; i++) {
      fields[tid].push_back(std::to_string(tid) + "_" + std::to_string(i));
      values[tid].emplace_back();
    }
  }

  auto Put = [&](size_t tid) {
    for (size_t i = 0; i < count; i++) {
      values[tid][i] = GetRandomString(120);
      ASSERT_EQ(engine->HashPut(key, fields[tid][i], values[tid][i]),
                Status::Ok);
    }
  };

  auto BatchWrite = [&](size_t tid) {
    auto batch = engine->WriteBatchCreate();
    for (size_t i = 0; i < count; i++) {
      if (i % 2 == 0) {
        values[tid][i] = GetRandomString(120);
        batch->HashPut(key, fields[tid][i], values[tid][i]);
      } else {
        values[tid][i].clear();
        batch->HashDelete(key, fields[tid][i]);
      }
      if ((i + 1) % batch_size == 0) {
        // Delete a non-existing key
        batch->HashDelete(key, "non-existing");
        ASSERT_EQ(engine->BatchWrite(batch), Status::Ok);
        batch->Clear();
      }
    }
  };

  auto Check = [&](size_t tid) {
    for (size_t i = 0; i < count; i++) {
      std::string val_resp;
      if (values[tid][i].empty()) {
        ASSERT_EQ(engine->HashGet(key, fields[tid][i], &val_resp),
                  Status::NotFound);
      } else {
        ASSERT_EQ(engine->HashGet(key, fields[tid][i], &val_resp), Status::Ok);
        ASSERT_EQ(values[tid][i], val_resp);
      }
    }
  };

  LaunchNThreads(num_threads, Put);
  LaunchNThreads(num_threads, Check);
  LaunchNThreads(num_threads, BatchWrite);
  LaunchNThreads(num_threads, Check);

  Reboot();

  LaunchNThreads(num_threads, Check);
  LaunchNThreads(num_threads, Put);
  LaunchNThreads(num_threads, Check);
  LaunchNThreads(num_threads, BatchWrite);
  LaunchNThreads(num_threads, Check);

  delete engine;
}

TEST_F(EngineBasicTest, TestLocalSortedCollection) {
  ASSERT_EQ(Engine::Open(db_path.c_str(), &engine, configs, stdout),
            Status::Ok);
  do {
    for (int index_with_hashtable : {0, 1}) {
      SortedCollectionConfigs s_configs;
      s_configs.index_with_hashtable = index_with_hashtable;
      TestLocalSortedCollection(engine,
                                "hash_index" +
                                    std::to_string(index_with_hashtable) +
                                    "thread_skiplist",
                                s_configs);
      TestSortedIterator("hash_index" + std::to_string(index_with_hashtable) +
                             "thread_skiplist",
                         true);
    }
  } while (ChangeConfig());

  delete engine;
}

TEST_F(EngineBasicTest, TestGlobalSortedCollection) {
  ASSERT_EQ(Engine::Open(db_path.c_str(), &engine, configs, stdout),
            Status::Ok);

  do {
    for (int index_with_hashtable : {0, 1}) {
      SortedCollectionConfigs s_configs;
      s_configs.index_with_hashtable = index_with_hashtable;
      std::string collection =
          std::to_string(index_with_hashtable) + "global_skiplist";
      TestGlobalSortedCollection(collection, s_configs);
      TestSortedIterator(collection, false);
    }
  } while (ChangeConfig());
  delete engine;
}

TEST_F(EngineBasicTest, TestSeek) {
  std::string val;
  ASSERT_EQ(Engine::Open(db_path.c_str(), &engine, configs, stdout),
            Status::Ok);

  // Test Seek
  std::string collection = "col1";
  ASSERT_EQ(engine->SortedCreate(collection), Status::Ok);
  uint64_t z = 0;
  auto zero_filled_str = uint64_to_string(z);
  ASSERT_EQ(engine->SortedPut(collection, zero_filled_str, zero_filled_str),
            Status::Ok);
  ASSERT_EQ(engine->SortedGet(collection, zero_filled_str, &val), Status::Ok);
  auto iter = engine->NewSortedIterator(collection);
  ASSERT_NE(iter, nullptr);
  iter->Seek(zero_filled_str);
  ASSERT_TRUE(iter->Valid());

  // Test SeekToFirst
  collection.assign("col2");
  ASSERT_EQ(engine->SortedCreate(collection), Status::Ok);
  ASSERT_EQ(engine->SortedPut(collection, "foo", "bar"), Status::Ok);
  ASSERT_EQ(engine->SortedGet(collection, "foo", &val), Status::Ok);
  ASSERT_EQ(engine->SortedDelete(collection, "foo"), Status::Ok);
  ASSERT_EQ(engine->SortedGet(collection, "foo", &val), Status::NotFound);
  ASSERT_EQ(engine->SortedPut(collection, "foo2", "bar2"), Status::Ok);
  engine->ReleaseSortedIterator(iter);
  iter = engine->NewSortedIterator(collection);
  ASSERT_NE(iter, nullptr);
  iter->SeekToFirst();
  ASSERT_TRUE(iter->Valid());
  ASSERT_EQ(iter->Value(), "bar2");
  engine->ReleaseSortedIterator(iter);
  delete engine;
}

TEST_F(EngineBasicTest, TestStringRestore) {
  size_t num_threads = 16;
  configs.max_access_threads = num_threads;
  ASSERT_EQ(Engine::Open(db_path.c_str(), &engine, configs, stdout),
            Status::Ok);
  // insert and delete some keys, then re-insert some deleted keys
  size_t count = 1000;
  auto PutupEngine = [&](uint32_t id) {
    std::string key_prefix(id, 'a');
    std::string got_val;
    for (size_t i = 1; i <= count; i++) {
      std::string key(key_prefix + std::to_string(i));
      std::string val(std::to_string(i));
      std::string update_val(std::to_string(i * 2));
      ASSERT_EQ(engine->Put(key, val), Status::Ok);
      if ((i * id) % 2 == 1) {
        ASSERT_EQ(engine->Delete(key), Status::Ok);
        if ((i * id) % 3 == 0) {
          // Update after delete
          ASSERT_EQ(engine->Put(key, update_val), Status::Ok);
          ASSERT_EQ(engine->Get(key, &got_val), Status::Ok);
          ASSERT_EQ(got_val, update_val);
        } else {
          ASSERT_EQ(engine->Get(key, &got_val), Status::NotFound);
        }
      } else {
        ASSERT_EQ(engine->Get(key, &got_val), Status::Ok);
        ASSERT_EQ(got_val, val);
      }
    }
  };

  LaunchNThreads(num_threads, PutupEngine);

  delete engine;

  // reopen and restore engine and try gets
  ASSERT_EQ(Engine::Open(db_path.c_str(), &engine, configs, stdout),
            Status::Ok);
  for (size_t id = 0; id < num_threads; id++) {
    std::string key_prefix(id, 'a');
    std::string got_val;
    for (size_t i = 1; i <= count; i++) {
      std::string key(key_prefix + std::to_string(i));
      std::string val(std::to_string(i));
      std::string updated_val(std::to_string(i * 2));
      Status s = engine->Get(key, &got_val);
      if ((i * id) % 3 == 0 &&
          (id * i) % 2 == 1) {  // deleted then updated ones
        ASSERT_EQ(s, Status::Ok);
        ASSERT_EQ(got_val, updated_val);
      } else if ((i * id) % 2 == 0) {  // not deleted ones
        ASSERT_EQ(s, Status::Ok);
        ASSERT_EQ(got_val, val);
      } else {  // deleted ones
        ASSERT_EQ(s, Status::NotFound);
      }
    }
  }
  delete engine;
}

TEST_F(EngineBasicTest, TestStringLargeValue) {
  configs.pmem_block_size = (1UL << 6);
  configs.pmem_segment_blocks = (1UL << 24);
  ASSERT_EQ(Engine::Open(db_path.c_str(), &engine, configs, stdout),
            Status::Ok);

  for (size_t sz = 1024; sz < (1UL << 30); sz *= 2) {
    std::string key{"large"};
    std::string value(sz, 'a');
    std::string sink;

    ASSERT_EQ(engine->Put(key, value), Status::Ok);
    ASSERT_EQ(engine->Get(key, &sink), Status::Ok);
    ASSERT_EQ(value, sink);
  }
  delete engine;
}

TEST_F(EngineBasicTest, TestSortedRestore) {
  size_t num_threads = 16;
  configs.max_access_threads = num_threads;
  for (int opt_large_sorted_collection_recovery : {0, 1}) {
    for (int index_with_hashtable : {0, 1}) {
      SortedCollectionConfigs s_configs;
      s_configs.index_with_hashtable = index_with_hashtable;
      ASSERT_EQ(Engine::Open(db_path.c_str(), &engine, configs, stdout),
                Status::Ok);
      // Test destroy a collction
      std::string empty_skiplist("empty_skiplist");
      size_t empty_skiplist_size;
      ASSERT_EQ(engine->SortedCreate(empty_skiplist, s_configs), Status::Ok);
      ASSERT_EQ(engine->SortedSize(empty_skiplist, &empty_skiplist_size),
                Status::Ok);
      ASSERT_EQ(empty_skiplist_size, 0);
      ASSERT_EQ(engine->SortedDestroy(empty_skiplist), Status::Ok);
      ASSERT_EQ(engine->SortedSize(empty_skiplist, &empty_skiplist_size),
                Status::NotFound);
      // insert and delete some keys, then re-insert some deleted keys
      int count = 100;
      std::string global_skiplist =
          std::to_string(index_with_hashtable) + "skiplist";
      ASSERT_EQ(engine->SortedCreate(global_skiplist, s_configs), Status::Ok);
      std::string thread_skiplist =
          std::to_string(index_with_hashtable) + "t_skiplist";
      auto PutupEngine = [&](uint32_t id) {
        std::string key_prefix(id, 'a');
        std::string got_val;
        std::string t_skiplist(thread_skiplist + std::to_string(id));
        ASSERT_EQ(engine->SortedCreate(t_skiplist, s_configs), Status::Ok);
        for (int i = 1; i <= count; i++) {
          auto key = key_prefix + std::to_string(i);
          auto overall_val = std::to_string(i);
          auto t_val = std::to_string(i * 2);
          ASSERT_EQ(engine->SortedPut(global_skiplist, key, overall_val),
                    Status::Ok);
          ASSERT_EQ(engine->SortedPut(t_skiplist, key, t_val), Status::Ok);
          ASSERT_EQ(engine->SortedGet(global_skiplist, key, &got_val),
                    Status::Ok);
          ASSERT_EQ(got_val, overall_val);
          ASSERT_EQ(engine->SortedGet(t_skiplist, key, &got_val), Status::Ok);
          ASSERT_EQ(got_val, t_val);
          if (i % 2 == 1) {
            ASSERT_EQ(engine->SortedDelete(global_skiplist, key), Status::Ok);
            ASSERT_EQ(engine->SortedDelete(t_skiplist, key), Status::Ok);
            ASSERT_EQ(engine->SortedGet(global_skiplist, key, &got_val),
                      Status::NotFound);
            ASSERT_EQ(engine->SortedGet(t_skiplist, key, &got_val),
                      Status::NotFound);
          }
        }
      };

      LaunchNThreads(num_threads, PutupEngine);

      delete engine;
      GlobalLogger.Debug(
          "Restore with opt_large_sorted_collection_restore: %d\n",
          opt_large_sorted_collection_recovery);
      configs.max_access_threads = num_threads;
      configs.opt_large_sorted_collection_recovery =
          opt_large_sorted_collection_recovery;
      // reopen and restore engine and try gets
      ASSERT_EQ(Engine::Open(db_path.c_str(), &engine, configs, stdout),
                Status::Ok);
      ASSERT_EQ(engine->SortedSize(empty_skiplist, &empty_skiplist_size),
                Status::NotFound);
      for (size_t id = 0; id < num_threads; id++) {
        std::string t_skiplist(thread_skiplist + std::to_string(id));
        std::string key_prefix(id, 'a');
        std::string got_val;
        for (int i = 1; i <= count; i++) {
          std::string key(key_prefix + std::to_string(i));
          std::string overall_val(std::to_string(i));
          std::string t_val(std::to_string(i * 2));
          Status s = engine->SortedGet(global_skiplist, key, &got_val);
          if (i % 2 == 1) {
            ASSERT_EQ(s, Status::NotFound);
          } else {
            ASSERT_EQ(s, Status::Ok);
            ASSERT_EQ(got_val, overall_val);
          }
          s = engine->SortedGet(t_skiplist, key, &got_val);
          if (i % 2 == 1) {
            ASSERT_EQ(s, Status::NotFound);
          } else {
            ASSERT_EQ(s, Status::Ok);
            ASSERT_EQ(got_val, t_val);
          }
        }

        size_t t_skiplist_size;
        ASSERT_EQ(engine->SortedSize(t_skiplist, &t_skiplist_size), Status::Ok);

        auto iter = engine->NewSortedIterator(t_skiplist);
        ASSERT_TRUE(iter != nullptr);
        int data_entries_scan = 0;
        iter->SeekToFirst();
        if (iter->Valid()) {
          data_entries_scan++;
          std::string prev = iter->Key();
          iter->Next();
          while (iter->Valid()) {
            data_entries_scan++;
            std::string k = iter->Key();
            iter->Next();
            ASSERT_TRUE(k.compare(prev) > 0);
            prev = k;
          }
        }
        ASSERT_EQ(data_entries_scan, count / 2);
        ASSERT_EQ(data_entries_scan, t_skiplist_size);

        iter->SeekToLast();
        if (iter->Valid()) {
          data_entries_scan--;
          std::string next = iter->Key();
          iter->Prev();
          while (iter->Valid()) {
            data_entries_scan--;
            std::string k = iter->Key();
            iter->Prev();
            ASSERT_TRUE(k.compare(next) < 0);
            next = k;
          }
        }
        ASSERT_EQ(data_entries_scan, 0);
        engine->ReleaseSortedIterator(iter);
      }

      size_t global_skiplist_size;
      ASSERT_EQ(engine->SortedSize(global_skiplist, &global_skiplist_size),
                Status::Ok);
      int data_entries_scan = 0;
      auto iter = engine->NewSortedIterator(global_skiplist);
      ASSERT_TRUE(iter != nullptr);
      iter->SeekToFirst();
      if (iter->Valid()) {
        std::string prev = iter->Key();
        data_entries_scan++;
        iter->Next();
        while (iter->Valid()) {
          data_entries_scan++;
          std::string k = iter->Key();
          iter->Next();
          ASSERT_TRUE(k.compare(prev) > 0);
          prev = k;
        }
      }
      ASSERT_EQ(data_entries_scan, (count / 2) * num_threads);
      ASSERT_EQ(global_skiplist_size, data_entries_scan);

      iter->SeekToLast();
      if (iter->Valid()) {
        std::string next = iter->Key();
        data_entries_scan--;
        iter->Prev();
        while (iter->Valid()) {
          data_entries_scan--;
          std::string k = iter->Key();
          iter->Prev();
          ASSERT_TRUE(k.compare(next) < 0);
          next = k;
        }
      }
      ASSERT_EQ(data_entries_scan, 0);
      engine->ReleaseSortedIterator(iter);
      delete engine;
    }
  }
}

TEST_F(EngineBasicTest, TestMultiThreadSortedRestore) {
  size_t num_threads = 16;
  size_t num_collections = 16;
  configs.max_access_threads = num_threads;
  configs.opt_large_sorted_collection_recovery = true;
  ASSERT_EQ(Engine::Open(db_path.c_str(), &engine, configs, stdout),
            Status::Ok);
  // insert and delete some keys, then re-insert some deleted keys
  size_t count = 1024;

  std::set<std::string> avg_nums, random_nums;
  for (size_t i = 1; i <= count; ++i) {
    std::string average_skiplist("a_skiplist" +
                                 std::to_string(i % num_collections));
    ASSERT_EQ(engine->SortedCreate(average_skiplist), Status::Ok);
  }
  for (size_t i = 0; i < num_threads; ++i) {
    std::string r_skiplist("r_skiplist" + std::to_string(i));
    ASSERT_EQ(engine->SortedCreate(r_skiplist), Status::Ok);
  }
  auto PutupEngine = [&](size_t id) {
    std::string key_prefix(id, 'a');
    std::string got_val;
    for (size_t i = 1; i <= count; ++i) {
      std::string average_skiplist("a_skiplist" +
                                   std::to_string(i % num_collections));

      std::string r_skiplist("r_skiplist" +
                             std::to_string(rand() % num_threads));

      auto key = key_prefix + std::to_string(i);
      auto average_val = std::to_string(i);
      ASSERT_EQ(engine->SortedPut(average_skiplist, key, average_val),
                Status::Ok);
      ASSERT_EQ(engine->SortedGet(average_skiplist, key, &got_val), Status::Ok);
      ASSERT_EQ(got_val, average_val);
      auto r_val = std::to_string(i * 2);
      ASSERT_EQ(engine->SortedPut(r_skiplist, key, r_val), Status::Ok);
      ASSERT_EQ(engine->SortedGet(r_skiplist, key, &got_val), Status::Ok);
      ASSERT_EQ(got_val, r_val);
      if ((rand() % i) == 0) {
        ASSERT_EQ(engine->SortedDelete(average_skiplist, key), Status::Ok);
        ASSERT_EQ(engine->SortedDelete(r_skiplist, key), Status::Ok);
        ASSERT_EQ(engine->SortedGet(average_skiplist, key, &got_val),
                  Status::NotFound);
        ASSERT_EQ(engine->SortedGet(r_skiplist, key, &got_val),
                  Status::NotFound);
      }
    }
  };

  LaunchNThreads(num_threads, PutupEngine);

  delete engine;
  // reopen and restore engine and try gets
  ASSERT_EQ(Engine::Open(db_path.c_str(), &engine, configs, stdout),
            Status::Ok);
  auto skiplists = (dynamic_cast<KVEngine*>(engine))->GetSkiplists();
  for (auto s : skiplists) {
    if (s.second->IndexWithHashtable()) {
      ASSERT_EQ(s.second->CheckIndex(), Status::Ok);
    }
  }
  delete engine;
}

TEST_F(EngineBasicTest, TestList) {
  size_t num_threads = 16;
  size_t count = 1000;
  configs.max_access_threads = num_threads + 1;
  ASSERT_EQ(Engine::Open(db_path.c_str(), &engine, configs, stdout),
            Status::Ok);
  std::vector<std::vector<std::string>> elems_vec(num_threads);
  std::vector<std::string> key_vec(num_threads);
  for (size_t i = 0; i < num_threads; i++) {
    key_vec[i] = "List_" + std::to_string(i);
    ASSERT_EQ(engine->ListCreate(key_vec[i]), Status::Ok);
    for (size_t j = 0; j < count; j++) {
      elems_vec[i].push_back(std::to_string(i) + "_" + std::to_string(j));
    }
  }
  std::vector<std::list<std::string>> list_copy_vec(num_threads);

  auto LPush = [&](size_t tid) {
    auto const& key = key_vec[tid];
    auto const& elems = elems_vec[tid];
    auto& list_copy = list_copy_vec[tid];
    size_t sz;
    for (size_t j = 0; j < count; j++) {
      ASSERT_EQ(engine->ListPushFront(key, elems[j]), Status::Ok);
      list_copy.push_front(elems[j]);
      ASSERT_EQ(engine->ListLength(key, &sz), Status::Ok);
      ASSERT_EQ(sz, list_copy.size());
    }
  };

  auto RPush = [&](size_t tid) {
    auto const& key = key_vec[tid];
    auto const& elems = elems_vec[tid];
    auto& list_copy = list_copy_vec[tid];
    size_t sz;
    for (size_t j = 0; j < count; j++) {
      ASSERT_EQ(engine->ListPushBack(key, elems[j]), Status::Ok);
      list_copy_vec[tid].push_back(elems[j]);
      ASSERT_EQ(engine->ListLength(key, &sz), Status::Ok);
      ASSERT_EQ(sz, list_copy.size());
    }
  };

  auto LPop = [&](size_t tid) {
    auto const& key = key_vec[tid];
    auto& list_copy = list_copy_vec[tid];
    std::string value_got;
    size_t sz;
    for (size_t j = 0; j < count; j++) {
      if (list_copy.empty()) {
        ASSERT_EQ(engine->ListPopFront(key, &value_got), Status::NotFound);
        break;
      }
      ASSERT_EQ(engine->ListPopFront(key, &value_got), Status::Ok);
      ASSERT_EQ(list_copy.front(), value_got);
      list_copy.pop_front();
      ASSERT_EQ(engine->ListLength(key, &sz), Status::Ok);
      ASSERT_EQ(sz, list_copy.size());
    }
  };

  auto RPop = [&](size_t tid) {
    auto const& key = key_vec[tid];
    auto& list_copy = list_copy_vec[tid];
    std::string value_got;
    size_t sz;
    for (size_t j = 0; j < count; j++) {
      if (list_copy.empty()) {
        ASSERT_EQ(engine->ListPopFront(key, &value_got), Status::NotFound);
        break;
      }
      ASSERT_EQ(engine->ListPopBack(key, &value_got), Status::Ok);
      ASSERT_EQ(list_copy.back(), value_got);
      list_copy.pop_back();
      ASSERT_EQ(engine->ListLength(key, &sz), Status::Ok);
      ASSERT_EQ(sz, list_copy.size());
    }
  };

  auto ListIterate = [&](size_t tid) {
    auto const& key = key_vec[tid];
    auto& list_copy = list_copy_vec[tid];

    auto iter = engine->ListCreateIterator(key);
    ASSERT_TRUE((list_copy.empty() && iter == nullptr) || (iter != nullptr));
    if (iter != nullptr) {
      iter->Seek(0);
      for (auto iter2 = list_copy.begin(); iter2 != list_copy.end(); iter2++) {
        ASSERT_TRUE(iter->Valid());
        ASSERT_EQ(iter->Value(), *iter2);
        iter->Next();
      }

      iter->Seek(-1);
      for (auto iter2 = list_copy.rbegin(); iter2 != list_copy.rend();
           iter2++) {
        ASSERT_TRUE(iter->Valid());
        ASSERT_EQ(iter->Value(), *iter2);
        iter->Prev();
      }
    }
  };

  auto ListInsertPutRemove = [&](size_t tid) {
    auto const& key = key_vec[tid];
    auto& list_copy = list_copy_vec[tid];
    size_t len;
    size_t const insert_pos = 5;
    std::string elem;

    ASSERT_EQ(engine->ListLength(key, &len), Status::Ok);
    ASSERT_GT(len, insert_pos);

    auto iter = engine->ListCreateIterator(key);
    ASSERT_NE(iter, nullptr);

    iter->Seek(insert_pos);
    auto iter2 = std::next(list_copy.begin(), insert_pos);
    ASSERT_EQ(iter->Value(), *iter2);

    elem = *iter2 + "_before";
    ASSERT_EQ(engine->ListInsertBefore(iter, elem), Status::Ok);
    iter2 = list_copy.insert(iter2, elem);
    ASSERT_EQ(iter->Value(), *iter2);

    iter->Prev();
    iter->Prev();
    --iter2;
    --iter2;
    ASSERT_EQ(iter->Value(), *iter2);
    elem = *iter2 + "_new";
    ASSERT_EQ(engine->ListPut(iter, elem), Status::Ok);
    *iter2 = elem;
    ASSERT_EQ(iter->Value(), *iter2);

    iter->Prev();
    iter->Prev();
    --iter2;
    --iter2;
    ASSERT_EQ(iter->Value(), *iter2);
    ASSERT_EQ(engine->ListErase(iter), Status::Ok);
    iter2 = list_copy.erase(iter2);
    ASSERT_EQ(iter->Value(), *iter2);
  };

  for (size_t i = 0; i < 3; i++) {
    LaunchNThreads(num_threads, LPop);
    LaunchNThreads(num_threads, RPop);
    LaunchNThreads(num_threads, LPush);
    LaunchNThreads(num_threads, ListIterate);
    LaunchNThreads(num_threads, RPush);
    LaunchNThreads(num_threads, ListIterate);
    LaunchNThreads(num_threads, LPop);
    LaunchNThreads(num_threads, ListIterate);
    LaunchNThreads(num_threads, RPop);
    LaunchNThreads(num_threads, ListIterate);
    LaunchNThreads(num_threads, RPush);
    LaunchNThreads(num_threads, ListIterate);
    LaunchNThreads(num_threads, LPush);
    for (size_t j = 0; j < 100; j++) {
      LaunchNThreads(num_threads, ListInsertPutRemove);
      LaunchNThreads(num_threads, ListIterate);
    }
    Reboot();
  }

  delete engine;
}

TEST_F(EngineBasicTest, TestHash) {
  size_t num_threads = 16;
  size_t count = 1000;
  configs.max_access_threads = num_threads + 1;
  ASSERT_EQ(Engine::Open(db_path.c_str(), &engine, configs, stdout),
            Status::Ok);
  std::string key{"Hash"};
  ASSERT_EQ(engine->HashCreate(key), Status::Ok);
  using umap = std::unordered_map<std::string, std::string>;
  std::vector<umap> local_copies(num_threads);
  std::mutex mu;

  auto HPut = [&](size_t tid) {
    umap& local_copy = local_copies[tid];
    for (size_t j = 0; j < count; j++) {
      std::string field{std::to_string(tid) + "_" + GetRandomString(10)};
      std::string value{GetRandomString(120)};
      ASSERT_EQ(engine->HashPut(key, field, value), Status::Ok);
      local_copy[field] = value;
    }
  };

  auto HGet = [&](size_t tid) {
    umap const& local_copy = local_copies[tid];
    for (auto const& kv : local_copy) {
      std::string resp;
      ASSERT_EQ(engine->HashGet(key, kv.first, &resp), Status::Ok);
      ASSERT_EQ(resp, kv.second) << "Field:\t" << kv.first << "\n";
    }
  };

  auto HDelete = [&](size_t tid) {
    umap& local_copy = local_copies[tid];
    std::string sink;
    for (size_t i = 0; i < count / 2; i++) {
      auto iter = local_copy.begin();
      ASSERT_EQ(engine->HashDelete(key, iter->first), Status::Ok);
      ASSERT_EQ(engine->HashGet(key, iter->first, &sink), Status::NotFound);
      local_copy.erase(iter);
    }
  };

  auto HashLength = [&](size_t) {
    size_t len = 0;
    ASSERT_EQ(engine->HashLength(key, &len), Status::Ok);
    size_t cnt = 0;
    for (size_t tid = 0; tid < num_threads; tid++) {
      cnt += local_copies[tid].size();
    }
    ASSERT_EQ(len, cnt);
  };

  auto HashIterate = [&](size_t) {
    umap combined;
    for (size_t tid = 0; tid < num_threads; tid++) {
      umap const& local_copy = local_copies[tid];
      for (auto const& kv : local_copy) {
        combined[kv.first] = kv.second;
      }
    }

    auto iter = engine->HashCreateIterator(key);

    ASSERT_NE(iter, nullptr);
    size_t cnt = 0;
    for (iter->SeekToFirst(); iter->Valid(); iter->Next()) {
      ++cnt;
      ASSERT_EQ(combined[iter->Key()], iter->Value());
    }
    ASSERT_EQ(cnt, combined.size());

    cnt = 0;
    for (iter->SeekToLast(); iter->Valid(); iter->Prev()) {
      ++cnt;
      ASSERT_EQ(combined[iter->Key()], iter->Value());
    }
    ASSERT_EQ(cnt, combined.size());
  };

  std::string counter{"counter"};
  auto HashModify = [&](size_t) {
    struct FetchAddArgs {
      size_t old;
      size_t n;
    };
    auto FetchAdd = [](std::string const* old_val, std::string* new_value,
                       void* args) {
      FetchAddArgs* fa_args = static_cast<FetchAddArgs*>(args);
      if (old_val != nullptr) {
        try {
          fa_args->old = std::stoul(*old_val);
        } catch (std::invalid_argument const&) {
          return ModifyOperation::Abort;
        } catch (std::out_of_range const&) {
          return ModifyOperation::Abort;
        }
      } else {
        fa_args->old = 0;
      }
      new_value->assign(std::to_string(fa_args->old + fa_args->n));
      return ModifyOperation::Write;
    };

    FetchAddArgs args;
    args.n = 1;
    for (size_t j = 0; j < count; j++) {
      ASSERT_EQ(engine->HashModify(key, counter, FetchAdd, &args), Status::Ok);
    }
  };

  for (size_t i = 0; i < 3; i++) {
    Reboot();
    LaunchNThreads(num_threads, HPut);
    LaunchNThreads(num_threads, HGet);
    LaunchNThreads(num_threads, HDelete);
    LaunchNThreads(num_threads, HashIterate);
    LaunchNThreads(num_threads, HashLength);
    LaunchNThreads(num_threads, HPut);
    LaunchNThreads(num_threads, HGet);
    LaunchNThreads(num_threads, HDelete);
    LaunchNThreads(num_threads, HashIterate);
    LaunchNThreads(num_threads, HashLength);
  }
  LaunchNThreads(num_threads, HashModify);
  std::string resp;
  ASSERT_EQ(engine->HashGet(key, counter, &resp), Status::Ok);
  ASSERT_EQ(resp, std::to_string(num_threads * count));

  delete engine;
}

TEST_F(EngineBasicTest, TestStringHotspot) {
  size_t n_thread_reading = 16;
  size_t n_thread_writing = 16;
  configs.max_access_threads = n_thread_writing + n_thread_reading;
  ASSERT_EQ(Engine::Open(db_path.c_str(), &engine, configs, stdout),
            Status::Ok);

  size_t count = 100000;
  std::string key{"SuperHotspot"};
  std::string val1(1024, 'a');
  std::string val2(1023, 'b');

  ASSERT_EQ(engine->Put(key, val1), Status::Ok);
  engine->ReleaseAccessThread();

  auto EvenWriteOddRead = [&](uint32_t id) {
    for (size_t i = 0; i < count; i++) {
      if (id % 2 == 0) {
        // Even Write
        if (id % 4 == 0) {
          ASSERT_EQ(engine->Put(key, val1), Status::Ok);
        } else {
          ASSERT_EQ(engine->Put(key, val2), Status::Ok);
        }
      } else {
        // Odd Read
        std::string got_val;
        ASSERT_EQ(engine->Get(key, &got_val), Status::Ok);
        bool match = false;
        match = match || (got_val == val1);
        match = match || (got_val == val2);
        if (!match) {
          std::string msg;
          msg.append("Wrong value!\n");
          msg.append("The value should be 1024 of a's or 1023 of b's.\n");
          msg.append("Actual result is:\n");
          msg.append(got_val);
          msg.append("\n");
          msg.append("Length: ");
          msg.append(std::to_string(got_val.size()));
          msg.append("\n");
          GlobalLogger.Error(msg.data());
        }
        ASSERT_TRUE(match);
      }
    }
  };

  LaunchNThreads(n_thread_reading + n_thread_writing, EvenWriteOddRead);
  delete engine;
}

TEST_F(EngineBasicTest, TestSortedHotspot) {
  size_t n_thread_reading = 16;
  size_t n_thread_writing = 16;
  configs.max_access_threads = n_thread_writing + n_thread_reading;
  ASSERT_EQ(Engine::Open(db_path.c_str(), &engine, configs, stdout),
            Status::Ok);

  size_t count = 100000;
  std::string collection_name{"collection"};
  std::vector<std::string> keys{"SuperHotSpot0", "SuperHotSpot2",
                                "SuperHotSpot1"};
  std::string val1(1024, 'a');
  std::string val2(1024, 'b');
  ASSERT_EQ(engine->SortedCreate(collection_name), Status::Ok);

  for (const std::string& key : keys) {
    ASSERT_EQ(engine->SortedPut(collection_name, key, val1), Status::Ok);
    engine->ReleaseAccessThread();

    auto EvenWriteOddRead = [&](uint32_t id) {
      for (size_t i = 0; i < count; i++) {
        if (id % 2 == 0) {
          // Even Write
          if (id % 4 == 0) {
            ASSERT_EQ(engine->SortedPut(collection_name, key, val1),
                      Status::Ok);
          } else {
            ASSERT_EQ(engine->SortedPut(collection_name, key, val2),
                      Status::Ok);
          }
        } else {
          // Odd Read
          std::string got_val;
          ASSERT_EQ(engine->SortedGet(collection_name, key, &got_val),
                    Status::Ok);
          bool match = false;
          match = match || (got_val == val1);
          match = match || (got_val == val2);
          if (!match) {
            std::string msg;
            msg.append("Wrong value!\n");
            msg.append("The value should be 1024 of a's or 1023 of b's.\n");
            msg.append("Actual result is:\n");
            msg.append(got_val);
            msg.append("\n");
            msg.append("Length: ");
            msg.append(std::to_string(got_val.size()));
            msg.append("\n");
            GlobalLogger.Error(msg.data());
          }
          ASSERT_TRUE(match);
        }
      }
    };

    LaunchNThreads(n_thread_reading + n_thread_writing, EvenWriteOddRead);
  }
  delete engine;
}

TEST_F(EngineBasicTest, TestSortedCustomCompareFunction) {
  using kvpair = std::pair<std::string, std::string>;
  size_t num_threads = 16;
  configs.max_access_threads = num_threads;
  ASSERT_EQ(Engine::Open(db_path.c_str(), &engine, configs, stdout),
            Status::Ok);

  std::vector<std::string> collections{"collection0", "collection1",
                                       "collection2"};

  auto cmp0 = [](const StringView& a, const StringView& b) -> int {
    double scorea = std::stod(string_view_2_string(a));
    double scoreb = std::stod(string_view_2_string(b));
    if (scorea == scoreb)
      return 0;
    else if (scorea < scoreb)
      return 1;
    else
      return -1;
  };

  auto cmp1 = [](const StringView& a, const StringView& b) -> int {
    double scorea = std::stod(string_view_2_string(a));
    double scoreb = std::stod(string_view_2_string(b));
    if (scorea == scoreb)
      return 0;
    else if (scorea > scoreb)
      return 1;
    else
      return -1;
  };

  size_t count = 10;
  std::vector<kvpair> key_values(count);
  std::map<std::string, std::string> dedup_kvs;
  std::generate(key_values.begin(), key_values.end(), [&]() {
    const char v = rand() % (90 - 65 + 1) + 65;
    std::string k = std::to_string(rand() % 100);
    dedup_kvs[k] = v;
    return std::make_pair(k, std::string(1, v));
  });

  // register compare function
  engine->RegisterComparator("collection0_cmp", cmp0);
  engine->RegisterComparator("collection1_cmp", cmp1);
  for (size_t i = 0; i < collections.size(); ++i) {
    Status s;
    if (i < 2) {
      std::string comp_name = "collection" + std::to_string(i) + "_cmp";
      SortedCollectionConfigs s_configs;
      s_configs.comparator_name = comp_name;
      s = engine->SortedCreate(collections[i], s_configs);
    } else {
      s = engine->SortedCreate(collections[i]);
    }
    ASSERT_EQ(s, Status::Ok);
  }
  for (size_t i = 0; i < collections.size(); ++i) {
    auto Write = [&](size_t) {
      for (size_t j = 0; j < count; j++) {
        ASSERT_EQ(engine->SortedPut(collections[i], key_values[j].first,
                                    key_values[j].second),
                  Status::Ok);
      }
    };
    LaunchNThreads(num_threads, Write);
  }

  delete engine;
  // Reopen engine error as the comparator is not registered in configs
  ASSERT_EQ(Engine::Open(db_path.c_str(), &engine, configs, stdout),
            Status::Abort);
  ASSERT_TRUE(configs.comparator.RegisterComparator("collection0_cmp", cmp0));
  ASSERT_TRUE(configs.comparator.RegisterComparator("collection1_cmp", cmp1));
  ASSERT_EQ(Engine::Open(db_path.c_str(), &engine, configs, stdout),
            Status::Ok);

  for (size_t i = 0; i < collections.size(); ++i) {
    std::vector<kvpair> expected_res(dedup_kvs.begin(), dedup_kvs.end());
    if (i == 0) {
      std::sort(expected_res.begin(), expected_res.end(),
                [&](const kvpair& a, const kvpair& b) -> bool {
                  return cmp0(a.first, b.first) <= 0;
                });

    } else if (i == 1) {
      std::sort(expected_res.begin(), expected_res.end(),
                [&](const kvpair& a, const kvpair& b) -> bool {
                  return cmp1(a.first, b.first) <= 0;
                });
    }
    auto iter = engine->NewSortedIterator(collections[i]);
    ASSERT_TRUE(iter != nullptr);
    iter->SeekToFirst();
    size_t cnt = 0;
    while (iter->Valid()) {
      std::string key = iter->Key();
      std::string val = iter->Value();
      ASSERT_EQ(key, expected_res[cnt].first);
      ASSERT_EQ(val, expected_res[cnt].second);
      iter->Next();
      cnt++;
    }
    engine->ReleaseSortedIterator(iter);
  }
  delete engine;
}

TEST_F(EngineBasicTest, TestHashTableIterator) {
  size_t threads = 32;
  configs.max_access_threads = threads;
  ASSERT_EQ(Engine::Open(db_path.c_str(), &engine, configs, stdout),
            Status::Ok);
  std::string collection_name = "sortedcollection";
  engine->SortedCreate(collection_name);
  auto MixedPut = [&](size_t id) {
    if (id % 2 == 0) {
      ASSERT_EQ(engine->Put("stringkey" + std::to_string(id), "stringval"),
                Status::Ok);
    } else {
      ASSERT_EQ(
          engine->SortedPut(collection_name, "sortedkey" + std::to_string(id),
                            "sortedval"),
          Status::Ok);
    }
  };
  LaunchNThreads(threads, MixedPut);

  auto test_kvengine = static_cast<KVEngine*>(engine);
  auto hash_table = test_kvengine->GetHashTable();
  size_t total_entry_num = 0;
  // Hash Table Iterator
  // scan hash table with locked slot.
  {
    auto hashtable_iter = hash_table->GetIterator();
    while (hashtable_iter.Valid()) {
      auto slot_iter = hashtable_iter.Slot();
      while (slot_iter.Valid()) {
        switch (slot_iter->GetIndexType()) {
          case PointerType::StringRecord: {
            total_entry_num++;
            ASSERT_EQ(string_view_2_string(
                          slot_iter->GetIndex().string_record->Value()),
                      "stringval");
            break;
          }
          case PointerType::Skiplist: {
            total_entry_num++;
            ASSERT_EQ(
                string_view_2_string(slot_iter->GetIndex().skiplist->Name()),
                collection_name);
            break;
          }
          case PointerType::SkiplistNode: {
            total_entry_num++;
            ASSERT_EQ(string_view_2_string(
                          slot_iter->GetIndex().skiplist_node->record->Value()),
                      "sortedval");
            break;
          }
          case PointerType::DLRecord: {
            total_entry_num++;
            ASSERT_EQ(
                string_view_2_string(slot_iter->GetIndex().dl_record->Value()),
                "sortedval");
            break;
          }
          default:
            ASSERT_EQ((slot_iter->GetIndexType() == PointerType::Invalid) ||
                          (slot_iter->GetIndexType() == PointerType::Empty),
                      true);
            break;
        }
        slot_iter++;
      }
      hashtable_iter.Next();
    }
    ASSERT_EQ(total_entry_num, threads + 1);
  }
  delete engine;
}

TEST_F(EngineBasicTest, TestExpireAPI) {
  size_t n_thread_reading = 1;
  size_t n_thread_writing = 1;
  configs.max_access_threads = n_thread_writing + n_thread_reading;
  ASSERT_EQ(Engine::Open(db_path.c_str(), &engine, configs, stdout),
            Status::Ok);

  std::string got_val;
  int64_t ttl_time;
  WriteOptions write_options1{1};
  WriteOptions write_options2{INT64_MAX / 1000};
  std::string key = "expired_key";
  std::string val(10, 'a');
  std::string val2(10, 'b');
  std::string list_collection = "ListCollection";
  std::string sorted_collection = "SortedCollection";
  std::string hashes_collection = "HashesCollection";
  int64_t normal_ttl_time = 10000; /* 10s */
  int64_t max_ttl_time = INT64_MAX - 1;

  // For string
  {
    // key is expired. Check expired time when reading.
    ASSERT_EQ(engine->Put(key, val, write_options1), Status::Ok);
    sleep(1);
    ASSERT_EQ(engine->Get(key, &got_val), Status::NotFound);

    // update kv pair with new expired time.
    ASSERT_EQ(engine->Put(key, val2, write_options2), Status::Ok);
    ASSERT_EQ(engine->Get(key, &got_val), Status::Ok);
    ASSERT_EQ(got_val, val2);

    // Get expired time.
    ASSERT_EQ(engine->GetTTL(key, &ttl_time), Status::Ok);

    // reset expired time for string record.
    ASSERT_EQ(engine->Expire(key, normal_ttl_time), Status::Ok);

    // set negative ttl time.
    std::string expire_key = "expired_key1";
    std::string expire_val = "expired_val1";
    ASSERT_EQ(engine->Put(expire_key, expire_val, WriteOptions{}), Status::Ok);
    ASSERT_EQ(engine->GetTTL(expire_key, &ttl_time), Status::Ok);
    ASSERT_EQ(ttl_time, kPersistTime);
    ASSERT_EQ(engine->Expire(expire_key, -30), Status::Ok);
    ASSERT_EQ(engine->GetTTL(expire_key, &ttl_time), Status::NotFound);
  }

  // For sorte collection
  {
    Status s = engine->SortedCreate(sorted_collection);
    ASSERT_EQ(s, Status::Ok);
    ASSERT_EQ(
        engine->SortedPut(sorted_collection, "sorted" + key, "sorted" + val),
        Status::Ok);
    // Set expired time for collection
    ASSERT_EQ(engine->Expire(sorted_collection, max_ttl_time),
              Status::InvalidArgument);
    ASSERT_EQ(
        engine->SortedPut(sorted_collection, "sorted2" + key, "sorted2" + val),
        Status::Ok);
    ASSERT_EQ(engine->GetTTL(sorted_collection, &ttl_time), Status::Ok);
    // check sorted_collection is persist;
    ASSERT_EQ(ttl_time, kPersistTTL);
    // reset expired time for collection
    ASSERT_EQ(engine->Expire(sorted_collection, 2), Status::Ok);
    sleep(2);
    ASSERT_EQ(engine->SortedGet(sorted_collection, "sorted" + key, &got_val),
              Status::NotFound);
    ASSERT_EQ(engine->GetTTL(sorted_collection, &ttl_time), Status::NotFound);
    ASSERT_EQ(ttl_time, kInvalidTTL);

    // set negative or 0 ttl time.
    ASSERT_EQ(engine->SortedCreate(sorted_collection), Status::Ok);
    ASSERT_EQ(engine->GetTTL(sorted_collection, &ttl_time), Status::Ok);
    ASSERT_EQ(ttl_time, kPersistTime);
    ASSERT_EQ(engine->Expire(sorted_collection, 0), Status::Ok);
    ASSERT_EQ(engine->GetTTL(sorted_collection, &ttl_time), Status::NotFound);
    ASSERT_EQ(ttl_time, kInvalidTTL);
  }

  // For hashes collection
  {
    ASSERT_EQ(engine->HashCreate(hashes_collection), Status::Ok);
    ASSERT_EQ(
        engine->HashPut(hashes_collection, "hashes" + key, "hashes" + val),
        Status::Ok);
    // Set expired time for collection, max_ttl_time is overflow.
    ASSERT_EQ(engine->Expire(hashes_collection, max_ttl_time),
              Status::InvalidArgument);
    ASSERT_EQ(
        engine->HashPut(hashes_collection, "hashes2" + key, "hashes2" + val),
        Status::Ok);

    // reset expired time for collection
    ASSERT_EQ(engine->Expire(hashes_collection, normal_ttl_time), Status::Ok);
    ASSERT_EQ(engine->HashGet(hashes_collection, "hashes" + key, &got_val),
              Status::Ok);
    ASSERT_EQ(got_val, "hashes" + val);
    // get collection ttl time
    sleep(2);
    ASSERT_EQ(engine->GetTTL(hashes_collection, &ttl_time), Status::Ok);
  }

  // For list
  {
    ASSERT_EQ(engine->ListCreate(list_collection), Status::Ok);
    ASSERT_EQ(engine->ListPushFront(list_collection, "list" + val), Status::Ok);
    // Set expired time for collection
    ASSERT_EQ(engine->Expire(list_collection, max_ttl_time),
              Status::InvalidArgument);
    ASSERT_EQ(engine->GetTTL(list_collection, &ttl_time), Status::Ok);
    // check list is persist
    ASSERT_EQ(ttl_time, kPersistTime);
    // reset expired time for collection
    ASSERT_EQ(engine->Expire(list_collection, normal_ttl_time), Status::Ok);
    ASSERT_EQ(engine->GetTTL(list_collection, &ttl_time), Status::Ok);
  }

  // Close engine and Recovery
  delete engine;
  ASSERT_EQ(Engine::Open(db_path.c_str(), &engine, configs, stdout),
            Status::Ok);
  // Get string record expired time
  ASSERT_EQ(engine->GetTTL(key, &ttl_time), Status::Ok);

  // Get sorted record expired time
  ASSERT_EQ(engine->GetTTL(sorted_collection, &ttl_time), Status::NotFound);

  // Get hashes record expired time
  ASSERT_EQ(engine->GetTTL(hashes_collection, &ttl_time), Status::Ok);
  ASSERT_EQ(engine->Expire(hashes_collection, INT64_MIN), Status::Ok);
  ASSERT_EQ(engine->GetTTL(sorted_collection, &ttl_time), Status::NotFound);

  // Get list record expired time
  ASSERT_EQ(engine->GetTTL(list_collection, &ttl_time), Status::Ok);
  ASSERT_EQ(engine->Expire(hashes_collection, -100), Status::Ok);
  ASSERT_EQ(engine->GetTTL(sorted_collection, &ttl_time), Status::NotFound);
  delete engine;
}

TEST_F(EngineBasicTest, TestbackgroundDestroyCollections) {
  size_t n_thread_writing = 16;
  configs.max_access_threads = n_thread_writing;
  ASSERT_EQ(Engine::Open(db_path.c_str(), &engine, configs, stdout),
            Status::Ok);
  TTLType ttl = 1000;  // 1s
  int cnt = 100;
  size_t num_thread = 4;

  auto list0_push = [&](size_t id) {
    std::string list_key0 = "listkey0" + std::to_string(id);
    ASSERT_EQ(engine->ListCreate(list_key0), Status::Ok);
    for (int i = 0; i < cnt; ++i) {
      ASSERT_EQ(
          engine->ListPushFront(list_key0, "list_elem" + std::to_string(i)),
          Status::Ok);
    }
    ASSERT_EQ(engine->Expire(list_key0, ttl), Status::Ok);
  };
  auto list1_push = [&](size_t id) {
    std::string list_key1 = "listkey1" + std::to_string(id);
    ASSERT_EQ(engine->ListCreate(list_key1), Status::Ok);
    for (int i = 0; i < cnt; ++i) {
      ASSERT_EQ(
          engine->ListPushFront(list_key1, "list_elem" + std::to_string(i)),
          Status::Ok);
    }
  };
  auto hash0_push = [&](size_t id) {
    std::string hash_key0 = "hashkey0" + std::to_string(id);
    ASSERT_EQ(engine->HashCreate(hash_key0), Status::Ok);
    for (int i = 0; i < cnt; ++i) {
      std::string str = std::to_string(i);
      ASSERT_EQ(
          engine->HashPut(hash_key0, "hash_elem" + str, "hash_value" + str),
          Status::Ok);
    }
    ASSERT_EQ(engine->Expire(hash_key0, ttl), Status::Ok);
  };

  LaunchNThreads(num_thread, list0_push);
  LaunchNThreads(num_thread, list1_push);
  LaunchNThreads(num_thread, hash0_push);

  sleep(2);
  for (size_t i = 0; i < num_thread; ++i) {
    std::string str = std::to_string(i);
    TTLType got_ttl;
    ASSERT_EQ(engine->GetTTL("hashkey0" + str, &got_ttl), Status::NotFound);
    ASSERT_EQ(engine->GetTTL("listkey0" + str, &got_ttl), Status::NotFound);
    ASSERT_EQ(engine->GetTTL("listkey1" + str, &got_ttl), Status::Ok);
  }

  delete engine;
}
// ========================= Sync Point ======================================

#if KVDK_DEBUG_LEVEL > 0

<<<<<<< HEAD
TEST_F(BatchWriteTest, BatchWriteStringRollBack) {
=======
TEST_F(EngineBasicTest, BatchWriteRollBack) {
>>>>>>> 327de875
  // This test case can only be run with single thread.
  // If multiple threads run batchwrite,
  // a thread may crash at CrashPoint and release its id,
  // another thread may reuse this id and the old batch log file
  // is overwritten.
  size_t num_threads = 1;
  configs.max_access_threads = num_threads;
  ASSERT_EQ(Engine::Open(db_path.c_str(), &engine, configs, stdout),
            Status::Ok);
  size_t batch_size = 100;
  size_t count = batch_size;
  std::vector<std::vector<std::string>> keys(num_threads);
  // Keeps track of actual values in engine
  std::vector<std::vector<std::string>> expected_values(num_threads);
  for (size_t tid = 0; tid < num_threads; tid++) {
    for (size_t i = 0; i < count; i++) {
      keys[tid].push_back(std::to_string(tid) + "_" + std::to_string(i));
      expected_values[tid].emplace_back();
    }
  }

  // Write to engine and update expected_values vector.
  auto Put = [&](size_t tid) {
    for (size_t i = 0; i < count; i++) {
      std::string value = GetRandomString(120);
      expected_values[tid][i] = value;
      ASSERT_EQ(engine->Put(keys[tid][i], value), Status::Ok);
    }
  };

  // Try BatchWrite, which will not be commited
  // expected_values vector is not updated.
  auto BatchWrite = [&](size_t tid) {
    auto batch = engine->WriteBatchCreate();
    for (size_t i = 0; i < batch_size; i++) {
      if (i % 2 == 0) {
        batch->StringPut(keys[tid][i], GetRandomString(110));
      } else {
        batch->StringDelete(keys[tid][i]);
        // Delete a non-existing key
        batch->StringDelete("non-existing");
      }
    }
    ASSERT_THROW(engine->BatchWrite(batch), SyncPoint::CrashPoint);
  };

  auto Check = [&](size_t tid) {
    for (size_t i = 0; i < count; i++) {
      std::string val_resp;
      ASSERT_EQ(engine->Get(keys[tid][i], &val_resp), Status::Ok);
      ASSERT_EQ(expected_values[tid][i], val_resp);
    }
  };

  SyncPoint::GetInstance()->DisableProcessing();
  SyncPoint::GetInstance()->Reset();
<<<<<<< HEAD
  SyncPoint::GetInstance()->EnableCrashPoint(
      "KVEngine::batchWriteImpl::BeforeCommit");
  SyncPoint::GetInstance()->EnableProcessing();

  // Put some KVs
  LaunchNThreads(num_threads, Put);
  // Check KVs in engine
  LaunchNThreads(num_threads, Check);
  // Try BatchWrite, crashed by crash point before commitment
  // the BatchWrite will not be visible after recovery
  LaunchNThreads(num_threads, BatchWrite);

  Reboot();

  // Check KVs in engine, the batch is indeed rolled back.
  LaunchNThreads(num_threads, Check);

  SyncPoint::GetInstance()->DisableProcessing();
  SyncPoint::GetInstance()->Reset();

  delete engine;
}

TEST_F(BatchWriteTest, BatchWriteHashRollback) {
  size_t num_threads = 1;
  configs.max_access_threads = num_threads + 1;
  ASSERT_EQ(Engine::Open(db_path.c_str(), &engine, configs, stdout),
            Status::Ok);
  size_t batch_size = 100;
  size_t count = batch_size;

  std::string key{"hash"};
  ASSERT_EQ(engine->HashCreate(key), Status::Ok);

  std::vector<std::vector<std::string>> fields(num_threads);
  std::vector<std::vector<std::string>> values(num_threads);
  // Two new field that will be inserted but rolled back
  std::string rolled_back{"rolled-back"};
  std::string rolled_back2{"rolled-back2"};
  for (size_t tid = 0; tid < num_threads; tid++) {
    for (size_t i = 0; i < count; i++) {
      fields[tid].push_back(std::to_string(tid) + "_" + std::to_string(i));
      values[tid].emplace_back();
    }
  }

  auto Put = [&](size_t tid) {
    for (size_t i = 0; i < count; i++) {
      values[tid][i] = GetRandomString(120);
      ASSERT_EQ(engine->HashPut(key, fields[tid][i], values[tid][i]),
                Status::Ok);
    }
  };

  auto BatchWrite = [&](size_t tid) {
    auto batch = engine->WriteBatchCreate();
    batch->HashPut(key, rolled_back, GetRandomString(120));
    for (size_t i = 0; i < batch_size; i++) {
      if (i % 2 == 0) {
        batch->HashPut(key, fields[tid][i], GetRandomString(120));
      } else {
        batch->HashDelete(key, fields[tid][i]);
      }
    }
    batch->HashPut(key, rolled_back2, GetRandomString(120));
    ASSERT_THROW(engine->BatchWrite(batch), SyncPoint::CrashPoint);
  };

  auto Check = [&](size_t tid) {
    std::string val_resp;
    ASSERT_EQ(engine->HashGet(key, rolled_back, &val_resp), Status::NotFound);
    ASSERT_EQ(engine->HashGet(key, rolled_back2, &val_resp), Status::NotFound);
    for (size_t i = 0; i < count; i++) {
      if (values[tid][i].empty()) {
        ASSERT_EQ(engine->HashGet(key, fields[tid][i], &val_resp),
                  Status::NotFound);
      } else {
        ASSERT_EQ(engine->HashGet(key, fields[tid][i], &val_resp), Status::Ok);
        ASSERT_EQ(values[tid][i], val_resp);
      }
    }
  };

=======
>>>>>>> 327de875
  SyncPoint::GetInstance()->EnableCrashPoint(
      "KVEngine::batchWriteImpl::BeforeCommit");
  SyncPoint::GetInstance()->EnableProcessing();

  // Put some KVs
  LaunchNThreads(num_threads, Put);
  // Check KVs in engine
  LaunchNThreads(num_threads, Check);
  // Try BatchWrite, crashed by crash point before commitment
  // the BatchWrite will not be visible after recovery
  LaunchNThreads(num_threads, BatchWrite);

  Reboot();

  // Check KVs in engine, the batch is indeed rolled back.
  LaunchNThreads(num_threads, Check);

  SyncPoint::GetInstance()->DisableProcessing();
  SyncPoint::GetInstance()->Reset();

  delete engine;
}

// Example Case One:
//         A <-> C <-> D
// Insert B, but crashes half way, Now the state is:
//         A <------ C <-> D
//         A <-> B ->C
// Then Repair
TEST_F(EngineBasicTest, TestSortedRecoverySyncPointCaseOne) {
  Configs test_config = configs;
  test_config.max_access_threads = 16;

  std::atomic<int> update_num(1);
  int cnt = 20;
  ASSERT_EQ(Engine::Open(db_path.c_str(), &engine, test_config, stdout),
            Status::Ok);
  SyncPoint::GetInstance()->DisableProcessing();
  SyncPoint::GetInstance()->Reset();
  SyncPoint::GetInstance()->SetCallBack(
      "KVEngine::Skiplist::InsertDLRecord::UpdatePrev", [&](void*) {
        if (update_num % 8 == 0) {
          throw 1;
        }
      });
  SyncPoint::GetInstance()->SetCallBack(
      "Test::SortedPut::Update::Finish",
      [&](void*) { update_num.fetch_add(1); });
  SyncPoint::GetInstance()->EnableProcessing();

  std::string collection_name = "SortedRecoverySyncPoint";
  Status s = engine->SortedCreate(collection_name);
  ASSERT_EQ(s, Status::Ok);

  try {
    for (int i = 0; i < cnt; ++i) {
      if (i % 2 == 0) {
        engine->SortedPut(collection_name, "key" + std::to_string(i),
                          "val" + std::to_string(i));
      } else {
        std::string new_val = "val*" + std::to_string(i);
        engine->SortedPut(collection_name, "key" + std::to_string(i - 1),
                          new_val);
        TEST_SYNC_POINT("Test::SortedPut::Update::Finish");
      }
    }
  } catch (...) {
    delete engine;
    // reopen engine
    ASSERT_EQ(Engine::Open(db_path.c_str(), &engine, test_config, stdout),
              Status::Ok);
    for (int i = 0; i < cnt; ++i) {
      std::string key = "key" + std::to_string(i);
      std::string got_val;
      Status s = engine->SortedGet(collection_name, key, &got_val);
      if (i % 2 != 0) {
        ASSERT_EQ(s, Status::NotFound);
      } else {
        if (i <= 14) {
          ASSERT_EQ(s, Status::Ok);
          if (i != 14) {
            ASSERT_EQ(got_val, "val*" + std::to_string(i + 1));
          } else
            ASSERT_EQ(got_val, "val" + std::to_string(i));
        } else {
          ASSERT_EQ(s, Status::NotFound);
        }
      }
    }
  }
}

// Example Case Two:
//         A <-> C <-> D
// Insert order: A, D, C
// Delete C, crash half way, now the state is:
//           A ----------> D
//           A<==>C-->D
// Then Repair

TEST_F(EngineBasicTest, TestSortedRecoverySyncPointCaseTwo) {
  Configs test_config = configs;
  test_config.max_access_threads = 16;
  ASSERT_EQ(Engine::Open(db_path.c_str(), &engine, test_config, stdout),
            Status::Ok);

  std::atomic<bool> first_visited{false};
  SyncPoint::GetInstance()->DisableProcessing();
  SyncPoint::GetInstance()->Reset();
  // only throw when the first call `SortedDelete`
  SyncPoint::GetInstance()->SetCallBack(
      "KVEngine::Skiplist::Delete::PersistNext'sPrev::After", [&](void*) {
        if (!first_visited.load()) {
          first_visited.store(true);
          throw 1;
        }
      });
  SyncPoint::GetInstance()->EnableProcessing();

  std::string collection_name = "SortedDeleteRecoverySyncPoint";
  Status s = engine->SortedCreate(collection_name);
  ASSERT_EQ(s, Status::Ok);

  std::vector<std::string> keylists{"C", "A", "D"};
  try {
    engine->SortedPut(collection_name, keylists[0], "val" + keylists[0]);
    engine->SortedPut(collection_name, keylists[1], "val" + keylists[1]);
    engine->SortedPut(collection_name, keylists[2], "val" + keylists[2]);
    engine->SortedDelete(collection_name, keylists[0]);
  } catch (...) {
    delete engine;
    // reopen engine
    ASSERT_EQ(Engine::Open(db_path.c_str(), &engine, test_config, stdout),
              Status::Ok);
    // Check skiplist integrity.
    int forward_num = 0, backward_num = 0;
    auto sorted_iter = engine->NewSortedIterator(collection_name);
    // Forward traversal.
    sorted_iter->SeekToFirst();
    while (sorted_iter->Valid()) {
      forward_num++;
      sorted_iter->Next();
    }
    // Backward traversal.
    sorted_iter->SeekToLast();
    while (sorted_iter->Valid()) {
      backward_num++;
      sorted_iter->Prev();
    }
    engine->ReleaseSortedIterator(sorted_iter);
    ASSERT_EQ(forward_num, backward_num);

    std::string got_val;
    ASSERT_EQ(engine->SortedGet(collection_name, keylists[0], &got_val),
              Status::Ok);
    ASSERT_EQ(engine->SortedGet(collection_name, keylists[2], &got_val),
              Status::Ok);
    ASSERT_EQ(got_val, "val" + keylists[2]);
    ASSERT_EQ(engine->SortedGet(collection_name, keylists[1], &got_val),
              Status::Ok);
    ASSERT_EQ(got_val, "val" + keylists[1]);

    // Again delete "C".
    ASSERT_EQ(engine->SortedDelete(collection_name, keylists[0]), Status::Ok);
  }
}

// Example:
//   {key0, val0} <-> {key2, val2}
//   thread1 insert : {key0, val0} <-> {key1, val1} <-> {key2, val2}
//   thread2: iter
TEST_F(EngineBasicTest, TestSortedSyncPoint) {
  Configs test_config = configs;
  test_config.max_access_threads = 16;
  ASSERT_EQ(Engine::Open(db_path.c_str(), &engine, test_config, stdout),
            Status::Ok);
  std::vector<std::thread> ths;
  std::string collection_name = "skiplist";
  ASSERT_EQ(engine->SortedCreate(collection_name), Status::Ok);

  engine->SortedPut(collection_name, "key0", "val0");
  engine->SortedPut(collection_name, "key2", "val2");

  std::atomic<bool> first_record(false);
  SyncPoint::GetInstance()->DisableProcessing();
  SyncPoint::GetInstance()->Reset();
  SyncPoint::GetInstance()->LoadDependency(
      {{"KVEngine::Skiplist::InsertDLRecord::UpdatePrev", "Test::Iter::key0"}});
  SyncPoint::GetInstance()->EnableProcessing();

  // insert
  ths.emplace_back(std::thread([&]() {
    engine->SortedPut(collection_name, "key1", "val1");
    std::string got_val;
    ASSERT_EQ(engine->SortedGet(collection_name, "key1", &got_val), Status::Ok);
  }));

  // Iter
  ths.emplace_back(std::thread([&]() {
    sleep(1);
    auto sorted_iter = engine->NewSortedIterator(collection_name);
    sorted_iter->SeekToLast();
    if (sorted_iter->Valid()) {
      std::string next = sorted_iter->Key();
      ASSERT_EQ(next, "key2");
      sorted_iter->Prev();
      while (sorted_iter->Valid()) {
        std::string k = sorted_iter->Key();
        TEST_SYNC_POINT("Test::Iter::" + k);
        if (k == "key0") {
          sorted_iter->Next();
          ASSERT_EQ(sorted_iter->Key(), "key1");
          sorted_iter->Prev();
        }
        sorted_iter->Prev();
        ASSERT_EQ(true, k.compare(next) < 0);
        next = k;
      }
    }
    engine->ReleaseSortedIterator(sorted_iter);
  }));
  for (auto& thread : ths) {
    thread.join();
  }
}

TEST_F(EngineBasicTest, TestHashTableRangeIter) {
  uint64_t threads = 16;
  configs.max_access_threads = threads;
  ASSERT_EQ(Engine::Open(db_path.c_str(), &engine, configs, stdout),
            Status::Ok);
  std::string key = "stringkey";
  std::string val = "stringval";
  std::string updated_val = "stringupdatedval";

  ASSERT_EQ(engine->Put(key, val), Status::Ok);

  SyncPoint::GetInstance()->DisableProcessing();
  SyncPoint::GetInstance()->Reset();
  SyncPoint::GetInstance()->LoadDependency(
      {{"ScanHashTable", "KVEngine::StringPutImpl::BeforeLock"}});
  SyncPoint::GetInstance()->EnableProcessing();

  auto StringUpdate = [&]() {
    ASSERT_EQ(engine->Put(key, updated_val), Status::Ok);
  };

  auto HashTableScan = [&]() {
    auto test_kvengine = static_cast<KVEngine*>(engine);
    auto hash_table = test_kvengine->GetHashTable();
    auto hashtable_iter = hash_table->GetIterator();
    while (hashtable_iter.Valid()) {
      auto slot_lock = hashtable_iter.AcquireSlotLock();
      auto slot_iter = hashtable_iter.Slot();
      while (slot_iter.Valid()) {
        if (slot_iter->GetIndexType() == PointerType::StringRecord) {
          TEST_SYNC_POINT("ScanHashTable");
          sleep(2);
          ASSERT_EQ(slot_iter->GetIndex().string_record->Key(), key);
          ASSERT_EQ(slot_iter->GetIndex().string_record->Value(), val);
        }
        slot_iter++;
      }
      hashtable_iter.Next();
    }
  };

  std::vector<std::thread> ts;
  ts.emplace_back(std::thread(StringUpdate));
  ts.emplace_back(std::thread(HashTableScan));
  for (auto& t : ts) t.join();
  delete engine;
}

TEST_F(EngineBasicTest, TestBackGroundCleaner) {
  SyncPoint::GetInstance()->DisableProcessing();
  SyncPoint::GetInstance()->Reset();
  SyncPoint::GetInstance()->SetCallBack(
      "KVEngine::backgroundOldRecordCleaner::NothingToDo", [&](void* arg) {
        if (arg == nullptr) {
          return;
        }
      });
  SyncPoint::GetInstance()->EnableProcessing();

  configs.max_access_threads = 16;
  ASSERT_EQ(Engine::Open(db_path.c_str(), &engine, configs, stdout),
            Status::Ok);

  int cnt = 100;

  auto PutString = [&]() {
    for (int i = 0; i < cnt; ++i) {
      std::string key = std::to_string(i) + "stringk";
      std::string val = std::to_string(i) + "stringval";
      ASSERT_EQ(engine->Put(key, val, WriteOptions{INT32_MAX}), Status::Ok);
    }
  };

  auto ExpireString = [&]() {
    for (int i = 0; i < cnt; ++i) {
      // string
      std::string key = std::to_string(i) + "stringk";
      std::string got_val;
      if (engine->Get(key, &got_val) == Status::Ok) {
        ASSERT_EQ(engine->Expire(key, 1), Status::Ok);
      }
    }
  };

  auto GetString = [&]() {
    for (int i = 0; i < cnt; ++i) {
      // string
      std::string key = std::to_string(i) + "stringk";
      std::string got_val;
      int64_t ttl_time;
      Status s = engine->GetTTL(key, &ttl_time);
      if (s == Status::Ok) {
        if (ttl_time > 1) {
          ASSERT_EQ(INT32_MAX / 10000, ttl_time / 10000);
        }
      } else {
        ASSERT_EQ(s, Status::NotFound);
        ASSERT_EQ(ttl_time, kInvalidTTL);
      }
    }
  };

  auto PutSorted = [&]() {
    for (int i = 0; i < cnt; ++i) {
      for (int index_with_hashtable : {0, 1}) {
        std::string sorted_collection =
            std::to_string(i) + "sorted" + std::to_string(index_with_hashtable);
        std::string key = std::to_string(i) + "sortedk";
        std::string val = std::to_string(i) + "sortedval";
        SortedCollectionConfigs s_configs;
        s_configs.index_with_hashtable = index_with_hashtable;
        ASSERT_EQ(engine->SortedCreate(sorted_collection, s_configs),
                  Status::Ok);
        ASSERT_EQ(engine->SortedPut(sorted_collection, key, val), Status::Ok);
        bool set_expire = fast_random_64() % 2 == 0;
        if (set_expire) {
          ASSERT_EQ(engine->Expire(sorted_collection, 1), Status::Ok);
        }
      }
    }
  };

  auto GetSorted = [&]() {
    for (int i = 0; i < cnt; ++i) {
      for (int index_with_hashtable : {0, 1}) {
        std::string sorted_collection =
            std::to_string(i) + "sorted" + std::to_string(index_with_hashtable);
        std::string key = std::to_string(i) + "sortedk";
        std::string val = std::to_string(i) + "sortedval";
        std::string got_val;
        int64_t ttl_time;
        Status s = engine->GetTTL(sorted_collection, &ttl_time);
        if (s == Status::Ok) {
          if (ttl_time == kPersistTime) {
            ASSERT_EQ(engine->SortedGet(sorted_collection, key, &got_val),
                      Status::Ok);
            ASSERT_EQ(got_val, val);
          } else {
            ASSERT_TRUE(ttl_time <= 1);
          }
        } else {
          ASSERT_EQ(s, Status::NotFound);
          ASSERT_EQ(ttl_time, kInvalidTTL);
          ASSERT_EQ(engine->SortedGet(sorted_collection, key, &got_val),
                    Status::NotFound);
        }
      }
    }
  };

  auto ExpiredClean = [&]() {
    auto test_kvengine = static_cast<KVEngine*>(engine);
    test_kvengine->CleanOutDated();
  };

  {
    std::vector<std::thread> ts;
    ts.emplace_back(std::thread(PutString));
    ts.emplace_back(std::thread(ExpireString));
    sleep(2);
    ts.emplace_back(std::thread(ExpiredClean));
    for (auto& t : ts) t.join();

    // check
    GetString();
  }

  {
    std::vector<std::thread> ts;
    ts.emplace_back(std::thread(PutString));
    ts.emplace_back(std::thread(ExpireString));
    ts.emplace_back(std::thread(ExpiredClean));
    ts.emplace_back(std::thread(GetString));
    for (auto& t : ts) t.join();
  }

  {
    PutSorted();
    auto t = std::thread(ExpiredClean);
    GetSorted();
    t.join();
  }

  delete engine;
}
#endif

int main(int argc, char** argv) {
  testing::InitGoogleTest(&argc, argv);
  google::ParseCommandLineFlags(&argc, &argv, true);
  return RUN_ALL_TESTS();
}<|MERGE_RESOLUTION|>--- conflicted
+++ resolved
@@ -752,12 +752,8 @@
       }
       if ((i + 1) % batch_size == 0) {
         // Delete a non-existing key
-<<<<<<< HEAD
         batch->StringDelete("non-existing");
-=======
-        batch->StringDelete("asdf");
         ASSERT_EQ(batch->Size(), batch_size + 1);
->>>>>>> 327de875
         ASSERT_EQ(engine->BatchWrite(batch), Status::Ok);
         batch->Clear();
       }
@@ -2055,11 +2051,7 @@
 
 #if KVDK_DEBUG_LEVEL > 0
 
-<<<<<<< HEAD
 TEST_F(BatchWriteTest, BatchWriteStringRollBack) {
-=======
-TEST_F(EngineBasicTest, BatchWriteRollBack) {
->>>>>>> 327de875
   // This test case can only be run with single thread.
   // If multiple threads run batchwrite,
   // a thread may crash at CrashPoint and release its id,
@@ -2116,7 +2108,6 @@
 
   SyncPoint::GetInstance()->DisableProcessing();
   SyncPoint::GetInstance()->Reset();
-<<<<<<< HEAD
   SyncPoint::GetInstance()->EnableCrashPoint(
       "KVEngine::batchWriteImpl::BeforeCommit");
   SyncPoint::GetInstance()->EnableProcessing();
@@ -2200,8 +2191,6 @@
     }
   };
 
-=======
->>>>>>> 327de875
   SyncPoint::GetInstance()->EnableCrashPoint(
       "KVEngine::batchWriteImpl::BeforeCommit");
   SyncPoint::GetInstance()->EnableProcessing();
