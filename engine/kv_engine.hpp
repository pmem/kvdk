--- conflicted
+++ resolved
@@ -52,9 +52,8 @@
   Status SSet(const StringView collection, const StringView user_key,
               const StringView value) override;
   // TODO: Release delete record and deleted nodes
-<<<<<<< HEAD
-  Status SDelete(const pmem::obj::string_view collection,
-                 const pmem::obj::string_view user_key) override;
+  Status SDelete(const StringView collection,
+                 const StringView user_key) override;
 
   void SetSortedCompareFunc(
       const pmem::obj::string_view collection,
@@ -62,10 +61,6 @@
       std::function<int(const char *, size_t, const char *, size_t)> value_comp,
       bool priority_key = true) override;
 
-=======
-  Status SDelete(const StringView collection,
-                 const StringView user_key) override;
->>>>>>> 21c0c658
   std::shared_ptr<Iterator>
   NewSortedIterator(const StringView collection) override;
 
