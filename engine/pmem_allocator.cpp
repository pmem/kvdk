--- conflicted
+++ resolved
@@ -336,12 +336,7 @@
   if (b_size > num_segment_blocks_) {
     return space_entry;
   }
-<<<<<<< HEAD
   auto &thread_cache = thread_cache_[write_thread.id];
-=======
-  auto &thread_cache = thread_cache_[local_thread.id];
-  assert(thread_cache.segment_offset < (1ull << 28));
->>>>>>> f531faa4
   bool full_segment = thread_cache.segment_usable_blocks < b_size;
   int k=0;
   while (full_segment) {
@@ -370,15 +365,6 @@
         space_entry.size = b_size;
         thread_cache.free_entry.size -= b_size;
         thread_cache.free_entry.space_entry.offset += b_size;
-<<<<<<< HEAD
-=======
-        if (thread_cache.free_entry.size > 0) {
-          thread_cache.free_entry.space_entry.hash_entry_reference = nullptr;
-          thread_cache.free_entry.space_entry.hash_entry_mutex = nullptr;
-        }
-          assert(thread_cache.segment_offset < (1ull << 28));
-
->>>>>>> f531faa4
         return space_entry;
       }
       if (thread_cache.free_entry.size > 0) {
