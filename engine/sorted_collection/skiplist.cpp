--- conflicted
+++ resolved
@@ -276,11 +276,7 @@
 
     auto guard = lock_table->MultiGuard({recordHash(prev), recordHash(record)});
 
-<<<<<<< HEAD
-    // Check if the list has changed before we successfully acquire lock.
-=======
     // Check if the linkage has changed before we successfully acquire lock.
->>>>>>> c978488a
     if (record->prev != prev_offset || record->next != next_offset) {
       continue;
     }
