/* SPDX-License-Identifier: BSD-3-Clause
 * Copyright(c) 2021 Intel Corporation
 */

#include "kv_engine.hpp"

#include <dirent.h>
#ifdef KVDK_WITH_PMEM
#include <libpmem.h>
#endif
#include <sys/mman.h>

#include <algorithm>
#include <atomic>
#include <cmath>
#include <cstdint>
#include <future>
#include <limits>
#include <mutex>
#include <thread>

#include "backup_log.hpp"
#include "configs.hpp"
#include "dram_allocator.hpp"
#include "hash_collection/iterator.hpp"
#include "kvdk/engine.hpp"
#include "list_collection/iterator.hpp"
#include "pmem_allocator/pmem_allocator.hpp"
#include "sorted_collection/iterator.hpp"
#include "structures.hpp"
#include "utils/sync_point.hpp"
#include "utils/utils.hpp"

namespace KVDK_NAMESPACE {

#ifdef KVDK_WITH_PMEM
// fsdax mode align to 2MB by default.
constexpr uint64_t kPMEMMapSizeUnit = (1 << 21);

void PendingBatch::PersistFinish() {
  num_kv = 0;
  stage = Stage::Finish;
  pmem_persist(this, sizeof(PendingBatch));
}

void PendingBatch::PersistProcessing(const std::vector<PMemOffsetType>& records,
                                     TimestampType ts) {
  pmem_memcpy_persist(record_offsets, records.data(), records.size() * 8);
  timestamp = ts;
  num_kv = records.size();
  stage = Stage::Processing;
  pmem_persist(this, sizeof(PendingBatch));
}

Status KVEngine::persistOrRecoverImmutableConfigs() {
  size_t mapped_len;
  int is_pmem;
  uint64_t len =
      kPMEMMapSizeUnit *
      (size_t)ceil(1.0 * sizeof(ImmutableConfigs) / kPMEMMapSizeUnit);
  ImmutableConfigs* configs = (ImmutableConfigs*)pmem_map_file(
      config_file().c_str(), len, PMEM_FILE_CREATE, 0666, &mapped_len,
      &is_pmem);
  if (configs == nullptr || !is_pmem || mapped_len != len) {
    GlobalLogger.Error(
        "Open immutable configs file error %s\n",
        !is_pmem ? (dir_ + "is not a valid pmem path").c_str() : "");
    return Status::IOError;
  }
  if (configs->Valid()) {
    configs->AssignImmutableConfigs(configs_);
  }

  Status s = checkPMemConfigs(configs_);
  if (s == Status::Ok) {
    configs->PersistImmutableConfigs(configs_);
  }
  pmem_unmap(configs, len);
  return s;
}

Status KVEngine::initOrRestoreCheckpoint() {
  size_t mapped_len;
  int is_pmem;
  persist_checkpoint_ = static_cast<CheckPoint*>(
      pmem_map_file(checkpoint_file().c_str(), sizeof(CheckPoint),
                    PMEM_FILE_CREATE, 0666, &mapped_len, &is_pmem));
  if (persist_checkpoint_ == nullptr || !is_pmem ||
      mapped_len != sizeof(CheckPoint)) {
    GlobalLogger.Error("Map persistent checkpoint file %s failed\n",
                       checkpoint_file().c_str());
    return Status::IOError;
  }
  return Status::Ok;
}

Status KVEngine::restoreExistingData() {
  access_thread.id = 0;
  defer(access_thread.id = -1);

<<<<<<< HEAD
  sorted_rebuilder_.reset(new SortedCollectionRebuilder(
      this, configs_.opt_large_sorted_collection_recovery,
      configs_.max_access_threads, *persist_checkpoint_));
  hash_rebuilder_.reset(
      new HashListRebuilder(pmem_allocator_.get(), hash_table_.get(),
                            dllist_locks_.get(), thread_manager_.get(),
                            configs_.max_access_threads, *persist_checkpoint_));
  list_rebuilder_.reset(
      new ListRebuilder(pmem_allocator_.get(), hash_table_.get(),
                        dllist_locks_.get(), thread_manager_.get(),
                        configs_.max_access_threads, *persist_checkpoint_));

  Status s = batchWriteRollbackLogs();
  if (s != Status::Ok) {
    return s;
=======
  bool close_reclaimer = false;
  TEST_SYNC_POINT_CALLBACK("KVEngine::backgroundCleaner::NothingToDo",
                           &close_reclaimer);
  if (!close_reclaimer) {
    cleaner_.Start();
  }
}

void KVEngine::terminateBackgroundWorks() {
  cleaner_.Close();
  {
    std::unique_lock<SpinMutex> ul(bg_work_signals_.terminating_lock);
    bg_work_signals_.terminating = true;
    bg_work_signals_.dram_cleaner_cv.notify_all();
    bg_work_signals_.pmem_allocator_organizer_cv.notify_all();
    bg_work_signals_.pmem_usage_reporter_cv.notify_all();
>>>>>>> 31c22025
  }

  std::vector<std::future<Status>> fs;
  GlobalLogger.Info("Start restore data\n");
  for (uint32_t i = 0; i < configs_.max_access_threads; i++) {
    fs.push_back(std::async(&KVEngine::restoreData, this));
  }

  for (auto& f : fs) {
    s = f.get();
    if (s != Status::Ok) {
      return s;
    }
  }
  fs.clear();

  GlobalLogger.Info("RestoreData done: iterated %lu records\n",
                    restored_.load());

  // restore skiplist by two optimization strategy
  auto s_ret = sorted_rebuilder_->Rebuild();
  if (s_ret.s != Status::Ok) {
    return s_ret.s;
  }
  if (collection_id_.load() <= s_ret.max_id) {
    collection_id_.store(s_ret.max_id + 1);
  }
  skiplists_.swap(s_ret.rebuild_skiplits);

  GlobalLogger.Info("Rebuild skiplist done\n");
  sorted_rebuilder_.reset(nullptr);

  auto l_ret = list_rebuilder_->Rebuild();
  if (l_ret.s != Status::Ok) {
    return l_ret.s;
  }
  if (collection_id_.load() <= l_ret.max_id) {
    collection_id_.store(l_ret.max_id + 1);
  }
  lists_.swap(l_ret.rebuilt_lists);
  GlobalLogger.Info("Rebuild Lists done\n");
  list_rebuilder_.reset(nullptr);

  auto h_ret = hash_rebuilder_->Rebuild();
  if (h_ret.s != Status::Ok) {
    return h_ret.s;
  }
  if (collection_id_.load() <= h_ret.max_id) {
    collection_id_.store(h_ret.max_id + 1);
  }
  hlists_.swap(h_ret.rebuilt_hlists);
  GlobalLogger.Info("Rebuild HashLists done\n");
  hash_rebuilder_.reset(nullptr);

#if KVDK_DEBUG_LEVEL > 0
  for (auto skiplist : skiplists_) {
    Status s = skiplist.second->CheckIndex();
    if (s != Status::Ok) {
      GlobalLogger.Error("Check skiplist index error\n");
      return s;
    }
  }

  for (auto hlist : hlists_) {
    Status s = hlist.second->CheckIndex();
    if (s != Status::Ok) {
      GlobalLogger.Error("Check hash index error\n");
      return s;
    }
  }
#endif

  uint64_t latest_version_ts = 0;
  if (restored_.load() > 0) {
    for (size_t i = 0; i < engine_thread_cache_.size(); i++) {
      auto& engine_thread_cache = engine_thread_cache_[i];
      latest_version_ts =
          std::max(engine_thread_cache.newest_restored_ts, latest_version_ts);
    }
  }

  persist_checkpoint_->Release();
  pmem_persist(persist_checkpoint_, sizeof(CheckPoint));

  version_controller_.Init(latest_version_ts);
  old_records_cleaner_.TryGlobalClean();
  kvdk_assert(pmem_allocator_->BytesAllocated() >= 0, "Invalid PMem Usage");
  return Status::Ok;
}

Status KVEngine::restoreData() {
  Status s = maybeInitAccessThread();
  if (s != Status::Ok) {
    return s;
  }
  EngineThreadCache& engine_thread_cache =
      engine_thread_cache_[access_thread.id];

  SpaceEntry segment_recovering;
  DataEntry data_entry_cached;
  uint64_t cnt = 0;
  while (true) {
    if (segment_recovering.size == 0) {
      if (!dynamic_cast<PMEMAllocator*>(pmem_allocator_.get())
               ->FetchSegment(&segment_recovering)) {
        break;
      }
      assert(segment_recovering.size % configs_.pmem_block_size == 0);
    }

    void* recovering_pmem_record =
        pmem_allocator_->offset2addr_checked(segment_recovering.offset);
    memcpy(&data_entry_cached, recovering_pmem_record, sizeof(DataEntry));

    if (data_entry_cached.header.record_size == 0) {
      // Reach end of the segment, mark it as padding
      DataEntry* recovering_pmem_data_entry =
          static_cast<DataEntry*>(recovering_pmem_record);
      uint64_t padding_size = segment_recovering.size;
      recovering_pmem_data_entry->meta.type = RecordType::Empty;
      pmem_persist(&recovering_pmem_data_entry->meta.type, sizeof(RecordType));
      recovering_pmem_data_entry->header.record_size = padding_size;
      pmem_persist(&recovering_pmem_data_entry->header.record_size,
                   sizeof(uint32_t));
      data_entry_cached = *recovering_pmem_data_entry;
    }

    segment_recovering.size -= data_entry_cached.header.record_size;
    segment_recovering.offset += data_entry_cached.header.record_size;

    switch (data_entry_cached.meta.type) {
      case RecordType::SortedElem:
      case RecordType::SortedHeader:
      case RecordType::String:
      case RecordType::HashHeader:
      case RecordType::HashElem:
      case RecordType::ListHeader:
      case RecordType::ListElem: {
        if (data_entry_cached.meta.status == RecordStatus::Dirty) {
          data_entry_cached.meta.type = RecordType::Empty;
        } else {
          if (!validateRecord(recovering_pmem_record)) {
            // Checksum dismatch, mark as padding to be Freed
            // Otherwise the Restore will continue normally
            data_entry_cached.meta.type = RecordType::Empty;
          }
        }
        break;
      }
      case RecordType::Empty: {
        break;
      }
      default: {
        // Report Corrupted Record, but still release it and continues
        GlobalLogger.Error(
            "Corrupted Record met when recovering. It has invalid "
            "type. Record data type: %u, Checksum: %u\n",
            data_entry_cached.meta.type, data_entry_cached.header.checksum);
        kvdk_assert(data_entry_cached.header.checksum == 0, "");
        data_entry_cached.meta.type = RecordType::Empty;
        break;
      }
    }

    // When met records with invalid checksum
    // or the space is padding, empty or with corrupted record
    // Free the space and fetch another
    if (data_entry_cached.meta.type == RecordType::Empty) {
      pmem_allocator_->Free(SpaceEntry(
          pmem_allocator_->addr2offset_checked(recovering_pmem_record),
          data_entry_cached.header.record_size));
      continue;
    }

    // Record has valid type and Checksum is correct
    // Continue to restore the Record
    cnt++;

    engine_thread_cache.newest_restored_ts =
        std::max(data_entry_cached.meta.timestamp,
                 engine_thread_cache.newest_restored_ts);

    switch (data_entry_cached.meta.type) {
      case RecordType::SortedElem: {
        s = restoreSortedElem(static_cast<DLRecord*>(recovering_pmem_record));
        break;
      }
      case RecordType::SortedHeader: {
        s = restoreSortedHeader(static_cast<DLRecord*>(recovering_pmem_record));
        break;
      }
      case RecordType::String: {
        s = restoreStringRecord(
            static_cast<StringRecord*>(recovering_pmem_record),
            data_entry_cached);
        break;
      }
      case RecordType::ListHeader: {
        s = listRestoreList(static_cast<DLRecord*>(recovering_pmem_record));
        break;
      }
      case RecordType::ListElem: {
        s = listRestoreElem(static_cast<DLRecord*>(recovering_pmem_record));
        break;
      }
      case RecordType::HashHeader: {
        s = restoreHashHeader(static_cast<DLRecord*>(recovering_pmem_record));
        break;
      }
      case RecordType::HashElem: {
        s = restoreHashElem(static_cast<DLRecord*>(recovering_pmem_record));
        break;
      }
      default: {
        GlobalLogger.Error(
            "Invalid Record type when recovering. Trying "
            "restoring record. Record data type: %u\n",
            data_entry_cached.meta.type);
        s = Status::Abort;
      }
    }
    if (s != Status::Ok) {
      break;
    }
  }
  restored_.fetch_add(cnt);
  ReleaseAccessThread();
  return s;
}

bool KVEngine::validateRecord(void* data_record) {
  assert(data_record);
  DataEntry* entry = static_cast<DataEntry*>(data_record);
  switch (entry->meta.type) {
    case RecordType::String: {
      return static_cast<StringRecord*>(data_record)->Validate();
    }
    case RecordType::SortedHeader:
    case RecordType::SortedElem:
    case RecordType::HashHeader:
    case RecordType::HashElem:
    case RecordType::ListHeader:
    case RecordType::ListElem: {
      return static_cast<DLRecord*>(data_record)->Validate();
    }
    default:
      kvdk_assert(false, "Unsupported type in validateRecord()!");
      return false;
  }
}

Status KVEngine::batchWriteRollbackLogs() {
  DIR* dir = opendir(batch_log_dir_.c_str());
  if (dir == NULL) {
    GlobalLogger.Error("Fail to opendir in batchWriteRollbackLogs. %s\n",
                       strerror(errno));
    return Status::IOError;
  }
  dirent* entry;
  while ((entry = readdir(dir)) != NULL) {
    std::string fname = std::string{entry->d_name};
    if (fname == "." || fname == "..") {
      continue;
    }
    std::string log_file_path = batch_log_dir_ + fname;
    size_t mapped_len;
    int is_pmem;
    void* addr = pmem_map_file(log_file_path.c_str(), BatchWriteLog::MaxBytes(),
                               PMEM_FILE_CREATE, 0666, &mapped_len, &is_pmem);
    if (addr == NULL) {
      GlobalLogger.Error("Fail to Rollback BatchLog file. %s\n",
                         strerror(errno));
      return Status::PMemMapFileError;
    }
    kvdk_assert(is_pmem != 0 && mapped_len >= BatchWriteLog::MaxBytes(), "");

    BatchWriteLog log;
    log.DecodeFrom(static_cast<char*>(addr));

    Status s;
    for (auto iter = log.ListLogs().rbegin(); iter != log.ListLogs().rend();
         ++iter) {
      s = listRollback(*iter);
      if (s != Status::Ok) {
        return s;
      }
    }
    for (auto iter = log.HashLogs().rbegin(); iter != log.HashLogs().rend();
         ++iter) {
      s = hashListRollback(*iter);
      if (s != Status::Ok) {
        return s;
      }
    }
    for (auto iter = log.SortedLogs().rbegin(); iter != log.SortedLogs().rend();
         ++iter) {
      s = sortedRollback(*iter);
      if (s != Status::Ok) {
        return s;
      }
    }
    for (auto iter = log.StringLogs().rbegin(); iter != log.StringLogs().rend();
         ++iter) {
      s = stringRollback(log.Timestamp(), *iter);
      if (s != Status::Ok) {
        return s;
      }
    }
    log.MarkInitializing(static_cast<char*>(addr));
    if (pmem_unmap(addr, mapped_len) != 0) {
      GlobalLogger.Error("Fail to Rollback BatchLog file. %s\n",
                         strerror(errno));
      return Status::PMemMapFileError;
    }
  }
  closedir(dir);
  std::string cmd{"rm -rf " + batch_log_dir_ + "*"};
  [[gnu::unused]] int ret = system(cmd.c_str());

  return Status::Ok;
}

void KVEngine::backgroundPMemAllocatorOrgnizer() {
  auto interval = std::chrono::milliseconds{
      static_cast<std::uint64_t>(configs_.background_work_interval * 1000)};
  while (!bg_work_signals_.terminating) {
    {
      std::unique_lock<SpinMutex> ul(bg_work_signals_.terminating_lock);
      if (!bg_work_signals_.terminating) {
        bg_work_signals_.pmem_allocator_organizer_cv.wait_for(ul, interval);
      }
    }
    dynamic_cast<PMEMAllocator*>(pmem_allocator_.get())->BackgroundWork();
  }
}
#endif  // #ifdef KVDK_WITH_PMEM

KVEngine::~KVEngine() {
  GlobalLogger.Info("Closing instance ... \n");
  GlobalLogger.Info("Waiting bg threads exit ... \n");
  closing_ = true;
  terminateBackgroundWorks();
  // deleteCollections();
  ReportMemoryUsage();

  // ensure skiplists use the same allocator in NewNode and DeleteNode
  access_thread.thread_manager = thread_manager_;

  GlobalLogger.Info("Instance closed\n");
}

Status KVEngine::Open(const std::string& name, Engine** engine_ptr,
                      const Configs& configs) {
  GlobalLogger.Info("Opening kvdk instance from %s ...\n", name.c_str());
  KVEngine* engine = new KVEngine(configs);
  Status s = engine->init(name, configs);

#ifdef KVDK_WITH_PMEM
  if (s == Status::Ok && configs.enable_pmem) {
    s = engine->restoreExistingData();
  }
#endif

  if (s == Status::Ok) {
    *engine_ptr = engine;
    engine->startBackgroundWorks();
    engine->ReportMemoryUsage();
  } else {
    GlobalLogger.Error("Init kvdk instance failed: %d\n", s);
    delete engine;
  }
  return s;
}

void KVEngine::ReportMemoryUsage() {
  // Check KV allocator is initialized before use it.
  // It may not be successfully initialized due to file operation errors.
  if (pmem_allocator_ == nullptr) {
    return;
  }

  auto bytes = global_memory_allocator()->BytesAllocated();
  auto total = bytes;
  GlobalLogger.Info(
      "[0] Global Memory Allocator Usage: %ld B, %ld KB, %ld MB, %ld GB\n",
      bytes, (bytes / (1LL << 10)), (bytes / (1LL << 20)),
      (bytes / (1LL << 30)));

  bytes = pmem_allocator_->BytesAllocated();
  total += bytes;
  GlobalLogger.Info(
      "[1] KV Memory Allocator Usage: %ld B, %ld KB, %ld MB, %ld GB\n", bytes,
      (bytes / (1LL << 10)), (bytes / (1LL << 20)), (bytes / (1LL << 30)));

  bytes = skiplist_node_allocator_->BytesAllocated();
  total += bytes;
  GlobalLogger.Info(
      "[2] Skiplist Node Memory Allocator Usage: %ld B, %ld KB, %ld MB, %ld "
      "GB\n",
      bytes, (bytes / (1LL << 10)), (bytes / (1LL << 20)),
      (bytes / (1LL << 30)));

  bytes = hashtable_new_bucket_allocator_->BytesAllocated();
  total += bytes;
  GlobalLogger.Info(
      "[3] Hashtable New Bucket Memory Allocator Usage: %ld B, %ld KB, %ld MB, "
      "%ld "
      "GB\n",
      bytes, (bytes / (1LL << 10)), (bytes / (1LL << 20)),
      (bytes / (1LL << 30)));

  GlobalLogger.Info("[+] Total Memory Usage: %ld B, %ld KB, %ld MB, %ld GB\n",
                    total, (total / (1LL << 10)), (total / (1LL << 20)),
                    (total / (1LL << 30)));
}

void KVEngine::startBackgroundWorks() {
  std::unique_lock<SpinMutex> ul(bg_work_signals_.terminating_lock);
  bg_work_signals_.terminating = false;
#ifdef KVDK_WITH_PMEM
  if (configs_.enable_pmem) {
    bg_threads_.emplace_back(&KVEngine::backgroundPMemAllocatorOrgnizer, this);
  }
#endif
  bg_threads_.emplace_back(&KVEngine::backgroundMemoryUsageReporter, this);

  bool close_reclaimer = false;
  TEST_SYNC_POINT_CALLBACK("KVEngine::backgroundCleaner::NothingToDo",
                           &close_reclaimer);
  if (!close_reclaimer) {
    cleaner_.StartClean();
  }
}

void KVEngine::terminateBackgroundWorks() {
  cleaner_.CloseAllWorkers();
  {
    std::unique_lock<SpinMutex> ul(bg_work_signals_.terminating_lock);
    bg_work_signals_.terminating = true;
    bg_work_signals_.dram_cleaner_cv.notify_all();
    bg_work_signals_.pmem_allocator_organizer_cv.notify_all();
    bg_work_signals_.pmem_usage_reporter_cv.notify_all();
  }
  for (auto& t : bg_threads_) {
    t.join();
  }
}

Status KVEngine::init(const std::string& name, const Configs& configs) {
  Status s = Status::Ok;
  configs_ = configs;
  s = checkGeneralConfigs(configs);
  if (s != Status::Ok) {
    return s;
  }
  // reset access_thread
  access_thread.id = -1;
  access_thread.thread_manager = nullptr;

#ifdef KVDK_WITH_PMEM
  if (configs_.enable_pmem) {
    if (!configs.use_devdax_mode) {
      dir_ = format_dir_path(name);
      int res = create_dir_if_missing(dir_);
      if (res != 0) {
        GlobalLogger.Error("Create engine dir %s error\n", dir_.c_str());
        return Status::IOError;
      }

      batch_log_dir_ = dir_ + "batch_logs/";
      if (create_dir_if_missing(batch_log_dir_) != 0) {
        GlobalLogger.Error("Create batch log dir %s error\n",
                           batch_log_dir_.c_str());
        return Status::IOError;
      }

      db_file_ = data_file();

    } else {
      db_file_ = name;

      // The devdax mode need to execute the shell scripts/init_devdax.sh,
      // then a fsdax model namespace will be created and the
      // configs_.devdax_meta_dir will be created on a xfs file system with a
      // fsdax namespace
      dir_ = format_dir_path(configs_.devdax_meta_dir);

      batch_log_dir_ = dir_ + "batch_logs/";
      if (create_dir_if_missing(batch_log_dir_) != 0) {
        GlobalLogger.Error("Create batch log dir %s error\n",
                           batch_log_dir_.c_str());
        return Status::IOError;
      }
    }

    s = persistOrRecoverImmutableConfigs();
    if (s != Status::Ok) {
      return s;
    }

    pmem_allocator_.reset(PMEMAllocator::NewPMEMAllocator(
        db_file_, configs_.pmem_file_size, configs_.pmem_segment_blocks,
        configs_.pmem_block_size, configs_.max_access_threads,
        configs_.populate_pmem_space, configs_.use_devdax_mode,
        &version_controller_));
  } else {
#else
  if (configs.enable_pmem) {
    GlobalLogger.Error(
        "Init kvdk error, configs.enable_pmem is true, "
        "but kvdk was not compiled with `-DWITH_PMEM=ON`\n");
    return Status::Abort;
  }
  (void)name;  // To suppress compile warnings
#endif  // #ifdef KVDK_WITH_PMEM
    Allocator* pmem_allocator = new SystemMemoryAllocator();
    pmem_allocator->SetMaxAccessThreads(configs_.max_access_threads);
    pmem_allocator_.reset(pmem_allocator);
#ifdef KVDK_WITH_PMEM
  }
#endif  // #ifdef KVDK_WITH_PMEM

  Allocator* skiplist_node_allocator = new SystemMemoryAllocator();
  skiplist_node_allocator->SetMaxAccessThreads(configs_.max_access_threads);
  skiplist_node_allocator_.reset(skiplist_node_allocator);

  Allocator* hashtable_new_bucket_allocator = new SystemMemoryAllocator();
  hashtable_new_bucket_allocator->SetMaxAccessThreads(
      configs_.max_access_threads);
  hashtable_new_bucket_allocator_.reset(hashtable_new_bucket_allocator);

  GlobalLogger.Info("Global memory allocator: %s\n",
                    global_memory_allocator()->AllocatorName().c_str());
  GlobalLogger.Info("KV memory allocator: %s\n",
                    pmem_allocator_->AllocatorName().c_str());
  GlobalLogger.Info("Skiplist node memory allocator: %s\n",
                    skiplist_node_allocator_->AllocatorName().c_str());
  GlobalLogger.Info("Hashtable new bucket memory allocator: %s\n",
                    hashtable_new_bucket_allocator->AllocatorName().c_str());

  thread_manager_.reset(new (std::nothrow) ThreadManager(
      configs_.max_access_threads, skiplist_node_allocator));
  // ensure skiplists use the same allocator in NewNode and DeleteNode
  access_thread.thread_manager = thread_manager_;

  hash_table_.reset(HashTable::NewHashTable(
      configs_.hash_bucket_num, configs_.num_buckets_per_slot,
      pmem_allocator_.get(), hashtable_new_bucket_allocator,
      configs_.max_access_threads));
  dllist_locks_.reset(new LockTable{1UL << 20});

  if (pmem_allocator_ == nullptr || hash_table_ == nullptr ||
      thread_manager_ == nullptr || dllist_locks_ == nullptr) {
    GlobalLogger.Error("Init kvdk basic components error\n");
    return Status::Abort;
  }

#ifdef KVDK_WITH_PMEM
  if (configs_.enable_pmem) {
    s = initOrRestoreCheckpoint();
  }
#endif  // #ifdef KVDK_WITH_PMEM

  registerComparator("default", compare_string_view);
  return s;
}

Status KVEngine::Backup(const pmem::obj::string_view backup_log,
                        const Snapshot* snapshot) {
  std::string backup_log_file = string_view_2_string(backup_log);
  BackupLog backup;
  Status s = backup.Init(backup_log_file);
  GlobalLogger.Info("Backup instance to %s ...\n", backup_log_file.c_str());
  if (s != Status::Ok) {
    return s;
  }
  TimestampType backup_ts =
      static_cast<const SnapshotImpl*>(snapshot)->GetTimestamp();
  auto hashtable_iterator =
      hash_table_->GetIterator(0, hash_table_->GetSlotsNum());
  while (hashtable_iterator.Valid()) {
    auto ul = hashtable_iterator.AcquireSlotLock();
    auto slot_iter = hashtable_iterator.Slot();
    while (slot_iter.Valid()) {
      switch (slot_iter->GetRecordType()) {
        case RecordType::String: {
          StringRecord* record = slot_iter->GetIndex().string_record;
          while (record != nullptr && record->GetTimestamp() > backup_ts) {
            record =
                pmem_allocator_->offset2addr<StringRecord>(record->old_version);
          }
          if (record && record->GetRecordStatus() == RecordStatus::Normal &&
              !record->HasExpired()) {
            s = backup.Append(RecordType::String, record->Key(),
                              record->Value(), record->GetExpireTime());
          }
          break;
        }
        case RecordType::SortedHeader: {
          DLRecord* header = slot_iter->GetIndex().skiplist->HeaderRecord();
          while (header != nullptr && header->GetTimestamp() > backup_ts) {
            header =
                pmem_allocator_->offset2addr<DLRecord>(header->old_version);
          }
          if (header && header->GetRecordStatus() == RecordStatus::Normal &&
              !header->HasExpired()) {
            s = backup.Append(RecordType::SortedHeader, header->Key(),
                              header->Value(), header->GetExpireTime());
            if (s == Status::Ok) {
              // Append skiplist elems following the header
              auto skiplist = getSkiplist(Skiplist::FetchID(header));
              kvdk_assert(skiplist != nullptr,
                          "Backup skiplist should exist in map");
              auto skiplist_iter = SortedIteratorImpl(
                  skiplist.get(), pmem_allocator_.get(),
                  static_cast<const SnapshotImpl*>(snapshot), false);
              for (skiplist_iter.SeekToFirst(); skiplist_iter.Valid();
                   skiplist_iter.Next()) {
                s = backup.Append(RecordType::SortedElem, skiplist_iter.Key(),
                                  skiplist_iter.Value(), kPersistTime);
                if (s != Status::Ok) {
                  break;
                }
              }
            }
          }
          break;
        }
        case RecordType::HashHeader: {
          DLRecord* header = slot_iter->GetIndex().hlist->HeaderRecord();
          while (header != nullptr && header->GetTimestamp() > backup_ts) {
            header =
                pmem_allocator_->offset2addr<DLRecord>(header->old_version);
          }
          if (header && header->GetRecordStatus() == RecordStatus::Normal &&
              !header->HasExpired()) {
            s = backup.Append(RecordType::HashHeader, header->Key(),
                              header->Value(), header->GetExpireTime());
            if (s == Status::Ok) {
              // Append hlist elems following the header
              auto hlist = getHashlist(HashList::FetchID(header));
              kvdk_assert(hlist != nullptr, "Backup hlist should exist in map");
              auto hlist_iter = HashIteratorImpl(
                  hlist.get(), static_cast<const SnapshotImpl*>(snapshot),
                  false);
              for (hlist_iter.SeekToFirst(); hlist_iter.Valid();
                   hlist_iter.Next()) {
                s = backup.Append(RecordType::HashElem, hlist_iter.Key(),
                                  hlist_iter.Value(), kPersistTime);
                if (s != Status::Ok) {
                  break;
                }
              }
            }
          }
          break;
        }
        case RecordType::ListHeader: {
          DLRecord* header = slot_iter->GetIndex().list->HeaderRecord();
          while (header != nullptr && header->GetTimestamp() > backup_ts) {
            header =
                pmem_allocator_->offset2addr<DLRecord>(header->old_version);
          }
          if (header && header->GetRecordStatus() == RecordStatus::Normal &&
              !header->HasExpired()) {
            s = backup.Append(RecordType::ListHeader, header->Key(),
                              header->Value(), header->GetExpireTime());
            if (s == Status::Ok) {
              // Append hlist elems following the header
              auto list = getList(List::FetchID(header));
              kvdk_assert(list != nullptr, "Backup list should exist in map");
              auto list_iter = ListIteratorImpl(
                  list.get(), static_cast<const SnapshotImpl*>(snapshot),
                  false);
              for (list_iter.SeekToFirst(); list_iter.Valid();
                   list_iter.Next()) {
                s = backup.Append(RecordType::ListElem, "", list_iter.Value(),
                                  kPersistTime);
                if (s != Status::Ok) {
                  break;
                }
              }
            }
          }
          break;
        }
        default:
          // Hash and list backup is not supported yet
          break;
      }
      if (s != Status::Ok) {
        backup.Destroy();
        return s;
      }
      slot_iter++;
    }
    hashtable_iterator.Next();
  }
  backup.Finish();
  GlobalLogger.Info("Backup instance to %s Finished\n",
                    backup_log_file.c_str());
  return Status::Ok;
}

Status KVEngine::Restore(const std::string& engine_path,
                         const std::string& backup_log, Engine** engine_ptr,
                         const Configs& configs) {
  GlobalLogger.Info(
      "Restoring kvdk instance from backup log %s to engine path %s\n",
      backup_log.c_str(), engine_path.c_str());
  KVEngine* engine = new KVEngine(configs);
  Status s = engine->init(engine_path, configs);
  if (s == Status::Ok) {
    s = engine->restoreDataFromBackup(backup_log);
  }

  if (s == Status::Ok) {
    *engine_ptr = engine;
    engine->startBackgroundWorks();
    engine->ReportMemoryUsage();
  } else {
    GlobalLogger.Error("Restore kvdk instance from backup log %s failed: %d\n",
                       backup_log.c_str(), s);
    delete engine;
  }
  return s;
}

Status KVEngine::restoreDataFromBackup(const std::string& backup_log) {
  // TODO: make this multi-thread
  Status s = maybeInitAccessThread();
  if (s != Status::Ok) {
    return s;
  }
  defer(ReleaseAccessThread());
  BackupLog backup;
  s = backup.Open(backup_log);
  if (s != Status::Ok) {
    return s;
  }
  auto wo = WriteOptions();
  auto iter = backup.GetIterator();
  if (iter == nullptr) {
    GlobalLogger.Error("Restore from a not finished backup log %s\n",
                       backup_log.c_str());
    return Status::Abort;
  }
  uint64_t cnt = 0;
  GlobalLogger.Info("Start iterating backup log\n");
  while (iter->Valid()) {
    auto record = iter->Record();
    bool expired = TimeUtils::CheckIsExpired(record.expire_time);
    wo.ttl_time = record.expire_time;
    switch (record.type) {
      case RecordType::String: {
        if (!expired) {
          cnt++;
          s = Put(record.key, record.val, wo);
        }
        iter->Next();
        break;
      }
      case RecordType::SortedHeader: {
        // Maybe reuse id?
        std::shared_ptr<Skiplist> skiplist = nullptr;
        if (!expired) {
          CollectionIDType id;
          SortedCollectionConfigs s_configs;
          s = Skiplist::DecodeSortedCollectionValue(record.val, id, s_configs);
          if (s != Status::Ok) {
            break;
          }
          s = buildSkiplist(record.key, s_configs, skiplist);
          if (s == Status::Ok && wo.ttl_time != kPersistTime) {
            skiplist->SetExpireTime(wo.ttl_time,
                                    version_controller_.GetCurrentTimestamp());
          }
          if (s != Status::Ok) {
            break;
          }
          cnt++;
        }
        iter->Next();
        // the header is followed by all its elems in backup log
        while (iter->Valid()) {
          record = iter->Record();
          if (record.type != RecordType::SortedElem) {
            break;
          }
          if (!expired) {
            auto ret = skiplist->Put(record.key, record.val,
                                     version_controller_.GetCurrentTimestamp());
            s = ret.s;
            if (s != Status::Ok) {
              break;
            }
            cnt++;
          }
          iter->Next();
        }
        break;
      }
      case RecordType::HashHeader: {
        std::shared_ptr<HashList> hlist = nullptr;
        if (!expired) {
          s = buildHashlist(record.key, hlist);
          if (s == Status::Ok && wo.ttl_time != kPersistTime) {
            hlist->SetExpireTime(wo.ttl_time,
                                 version_controller_.GetCurrentTimestamp());
          }
          if (s != Status::Ok) {
            break;
          }
          cnt++;
        }
        iter->Next();
        // the header is followed by all its elems in backup log
        while (iter->Valid()) {
          record = iter->Record();
          if (record.type != RecordType::HashElem) {
            break;
          }
          if (!expired) {
            auto ret = hlist->Put(record.key, record.val,
                                  version_controller_.GetCurrentTimestamp());
            s = ret.s;
            if (s != Status::Ok) {
              break;
            }
            cnt++;
          }
          iter->Next();
        }
        break;
      }
      case RecordType::ListHeader: {
        std::shared_ptr<List> list = nullptr;
        if (!expired) {
          s = buildList(record.key, list);
          if (s == Status::Ok && wo.ttl_time != kPersistTime) {
            list->SetExpireTime(wo.ttl_time,
                                version_controller_.GetCurrentTimestamp());
          }
          if (s != Status::Ok) {
            break;
          }
          cnt++;
        }
        iter->Next();
        // the header is followed by all its elems in backup log
        while (iter->Valid()) {
          record = iter->Record();
          if (record.type != RecordType::ListElem) {
            break;
          }
          if (!expired) {
            auto ret = list->PushBack(
                record.val, version_controller_.GetCurrentTimestamp());
            s = ret.s;
            if (s != Status::Ok) {
              break;
            }
            cnt++;
          }
          iter->Next();
        }
        break;
      }
      case RecordType::SortedElem: {
        GlobalLogger.Error("sorted elems not lead by header in backup log %s\n",
                           backup_log.c_str());
        return Status::Abort;
      }
      case RecordType::HashElem: {
        GlobalLogger.Error("hash elems not lead by header in backup log %s\n",
                           backup_log.c_str());
        return Status::Abort;
      }
      case RecordType::ListElem: {
        GlobalLogger.Error("list elems not lead by header in backup log %s\n",
                           backup_log.c_str());
        return Status::Abort;
      }
      default:
        GlobalLogger.Error("unsupported record type %u in backup log %s\n",
                           record.type, backup_log.c_str());
        return Status::Abort;
    }
    if (s != Status::Ok) {
      return Status::Abort;
    }
  }
  GlobalLogger.Info("Restore %lu records from backup log\n", cnt);
  return Status::Ok;
}

Status KVEngine::checkPMemConfigs(const Configs& configs) {
  if (configs.pmem_block_size < kMinPMemBlockSize) {
    GlobalLogger.Error("pmem block size too small\n");
    return Status::InvalidConfiguration;
  }

  if (configs.pmem_segment_blocks * configs.pmem_block_size < 1024) {
    GlobalLogger.Error("pmem segment size too small\n");
    return Status::InvalidConfiguration;
  }

  if (configs.pmem_file_size % configs.pmem_block_size != 0) {
    GlobalLogger.Error(
        "pmem file size should align to pmem block size (%d bytes)\n",
        configs.pmem_block_size);
    return Status::InvalidConfiguration;
  }

  auto segment_size = configs.pmem_block_size * configs.pmem_segment_blocks;
  if (configs.pmem_file_size % segment_size != 0) {
    GlobalLogger.Error(
        "pmem file size should align to segment "
        "size(pmem_segment_blocks*pmem_block_size) (%d bytes)\n",
        segment_size);
    return Status::InvalidConfiguration;
  }

  if (configs.pmem_segment_blocks * configs.pmem_block_size *
          configs.max_access_threads >
      configs.pmem_file_size) {
    GlobalLogger.Error(
        "pmem file too small, should larger than pmem_segment_blocks * "
        "pmem_block_size * max_access_threads\n");
    return Status::InvalidConfiguration;
  }

  return Status::Ok;
}

Status KVEngine::checkGeneralConfigs(const Configs& configs) {
  auto is_2pown = [](uint64_t n) { return (n > 0) && (n & (n - 1)) == 0; };

  if (!is_2pown(configs.hash_bucket_num) ||
      !is_2pown(configs.num_buckets_per_slot)) {
    GlobalLogger.Error(
        "hash_bucket_num and num_buckets_per_slot should be 2^n\n");
    return Status::InvalidConfiguration;
  }

  if (configs.hash_bucket_num >= ((uint64_t)1 << 32)) {
    GlobalLogger.Error("too many hash buckets\n");
    return Status::InvalidConfiguration;
  }

  if (configs.num_buckets_per_slot > configs.hash_bucket_num) {
    GlobalLogger.Error(
        "num_buckets_per_slot should less than hash_bucket_num\n");
    return Status::InvalidConfiguration;
  }

  return Status::Ok;
}

Status KVEngine::BatchWrite(std::unique_ptr<WriteBatch> const& batch) {
  WriteBatchImpl const* batch_impl =
      dynamic_cast<WriteBatchImpl const*>(batch.get());
  if (batch_impl == nullptr) {
    return Status::InvalidArgument;
  }

  return batchWriteImpl(*batch_impl);
}

Status KVEngine::maybeInitBatchLogFile() {
#ifdef KVDK_WITH_PMEM
  if (configs_.enable_pmem) {
    auto& tc = engine_thread_cache_[access_thread.id];
    if (tc.batch_log == nullptr) {
      int is_pmem;
      size_t mapped_len;
      std::string log_file_name =
          batch_log_dir_ + std::to_string(access_thread.id);
      void* addr =
          pmem_map_file(log_file_name.c_str(), BatchWriteLog::MaxBytes(),
                        PMEM_FILE_CREATE, 0666, &mapped_len, &is_pmem);
      if (addr == NULL) {
        GlobalLogger.Error("Fail to Init BatchLog file. %s\n", strerror(errno));
        return Status::PMemMapFileError;
      }
      kvdk_assert(is_pmem != 0 && mapped_len >= BatchWriteLog::MaxBytes(), "");
      tc.batch_log = static_cast<char*>(addr);
    }
  }
#endif  // #ifdef KVDK_WITH_PMEM

  return Status::Ok;
}

Status KVEngine::batchWriteImpl(WriteBatchImpl const& batch) {
  if (batch.Size() > BatchWriteLog::Capacity()) {
    return Status::InvalidBatchSize;
  }

  Status s = maybeInitAccessThread();
  if (s != Status::Ok) {
    return s;
  }

  s = maybeInitBatchLogFile();
  if (s != Status::Ok) {
    return s;
  }

  // Prevent collection and nodes in double linked lists from being deleted
  auto access_token = version_controller_.GetLocalSnapshotHolder();

  std::vector<StringWriteArgs> string_args;
  string_args.reserve(batch.StringOps().size());
  std::vector<SortedWriteArgs> sorted_args;
  sorted_args.reserve(batch.SortedOps().size());
  std::vector<HashWriteArgs> hash_args;
  hash_args.reserve(batch.HashOps().size());

  for (auto const& string_op : batch.StringOps()) {
    string_args.emplace_back();
    string_args.back().Assign(string_op);
  }

  // Lookup Skiplists and Hashes for further operations
  for (auto const& sorted_op : batch.SortedOps()) {
    auto res = lookupKey<false>(sorted_op.collection, RecordType::SortedHeader);
    /// TODO: this is a temporary work-around
    /// We cannot lock both key and field, which may trigger deadlock.
    /// However, if a collection is created and a field is inserted,
    /// Delete operation in batch may skip this field,
    /// which causes inconsistency.
    if (res.s == Status::Outdated) {
      return Status::NotFound;
    }
    if (res.s != Status::Ok) {
      return res.s;
    }
    Skiplist* skiplist = res.entry.GetIndex().skiplist;
    sorted_args.emplace_back(
        skiplist->InitWriteArgs(sorted_op.key, sorted_op.value, sorted_op.op));
  }

  for (auto const& hash_op : batch.HashOps()) {
    HashList* hlist;
    Status s = hashListFind(hash_op.collection, &hlist);
    if (s != Status::Ok) {
      return s;
    }
    hash_args.emplace_back(
        hlist->InitWriteArgs(hash_op.key, hash_op.value, hash_op.op));
  }

  // Keys/internal keys to be locked on HashTable
  std::vector<std::string> keys_to_lock;
  for (auto const& string_op : batch.StringOps()) {
    keys_to_lock.push_back(string_op.key);
  }
  for (auto const& arg : sorted_args) {
    keys_to_lock.push_back(arg.skiplist->InternalKey(arg.key));
  }
  for (auto const& arg : hash_args) {
    keys_to_lock.push_back(arg.hlist->InternalKey(arg.key));
  }

  auto guard = hash_table_->RangeLock(keys_to_lock);
  keys_to_lock.clear();

  // Lookup keys, allocate space according to result.
  auto ReleaseResources = [&]() {
  // Don't Free() if we simulate a crash.
#ifndef KVDK_ENABLE_CRASHPOINT
    for (auto iter = hash_args.rbegin(); iter != hash_args.rend(); ++iter) {
      pmem_allocator_->Free(iter->space);
      if (iter->lookup_result.entry_ptr->Allocated()) {
        kvdk_assert(iter->lookup_result.s == Status::NotFound, "");
        iter->lookup_result.entry_ptr->Clear();
      }
    }
    for (auto iter = sorted_args.rbegin(); iter != sorted_args.rend(); ++iter) {
      pmem_allocator_->Free(iter->space);
      if (iter->lookup_result.entry_ptr->Allocated()) {
        kvdk_assert(iter->lookup_result.s == Status::NotFound, "");
        iter->lookup_result.entry_ptr->Clear();
      }
    }
    for (auto iter = string_args.rbegin(); iter != string_args.rend(); ++iter) {
      pmem_allocator_->Free(iter->space);
      if (iter->res.entry_ptr->Allocated()) {
        kvdk_assert(iter->res.s == Status::NotFound, "");
        iter->res.entry_ptr->Clear();
      }
    }
#endif
  };

  defer(ReleaseResources());

  // Prevent generating snapshot newer than this WriteBatch
  auto bw_token = version_controller_.GetBatchWriteToken();

  // Prepare for Strings
  for (auto& args : string_args) {
    Status s = stringWritePrepare(args, bw_token.Timestamp());
    if (s != Status::Ok) {
      return s;
    }
  }

  // Prepare for Sorted Elements
  for (auto& args : sorted_args) {
    Status s = sortedWritePrepare(args, bw_token.Timestamp());
    if (s != Status::Ok) {
      return s;
    }
  }

  // Prepare for Hash Elements
  for (auto& args : hash_args) {
    Status s = hashWritePrepare(args, bw_token.Timestamp());
    if (s != Status::Ok) {
      return s;
    }
  }

  // Preparation done. Persist BatchLog for rollback.
  BatchWriteLog log;
  log.SetTimestamp(bw_token.Timestamp());
  auto& tc = engine_thread_cache_[access_thread.id];
  for (auto& args : string_args) {
    if (args.space.size == 0) {
      continue;
    }
    if (args.op == WriteOp::Put) {
      log.StringPut(args.space.offset);
    } else {
      log.StringDelete(args.space.offset);
    }
  }
  for (auto& args : sorted_args) {
    if (args.space.size == 0) {
      continue;
    }
    if (args.op == WriteOp::Put) {
      log.SortedPut(args.space.offset);
    } else {
      log.SortedDelete(args.space.offset);
    }
  }

  for (auto& args : hash_args) {
    if (args.space.size == 0) {
      continue;
    }
    if (args.op == WriteOp::Put) {
      log.HashPut(args.space.offset);
    } else {
      log.HashDelete(args.space.offset);
    }
  }

  log.EncodeTo(tc.batch_log);

  BatchWriteLog::MarkProcessing(tc.batch_log);

  // After preparation stage, no runtime error is allowed for now,
  // otherwise we have to perform runtime rollback.

  // Write Strings
  for (auto& args : string_args) {
    if (args.space.size == 0) {
      continue;
    }
    Status s = stringWrite(args);
    kvdk_assert(s == Status::Ok, "");
  }

  // Write Sorted Elems
  for (auto& args : sorted_args) {
    if (args.space.size == 0) {
      continue;
    }
    Status s = sortedWrite(args);
    kvdk_assert(s == Status::Ok, "");
  }

  // Write Hash Elems
  for (auto& args : hash_args) {
    if (args.space.size == 0) {
      continue;
    }
    Status s = hashListWrite(args);
    kvdk_assert(s == Status::Ok, "");
  }

  TEST_CRASH_POINT("KVEngine::batchWriteImpl::BeforeCommit", "");

  BatchWriteLog::MarkCommitted(tc.batch_log);

  // Publish stages is where Strings and Collections make BatchWrite
  // visible to other threads.
  // This stage allows no failure during runtime,
  // otherwise dirty read may occur.
  // Crash is tolerated as BatchWrite will be recovered.

  // Publish Strings to HashTable
  for (auto const& args : string_args) {
    if (args.space.size == 0) {
      continue;
    }
    Status s = stringWritePublish(args);
    kvdk_assert(s == Status::Ok, "");
  }

  // Publish Sorted Elements to HashTable
  for (auto const& args : sorted_args) {
    if (args.space.size == 0) {
      continue;
    }
    Status s = sortedWritePublish(args);
    kvdk_assert(s == Status::Ok, "");
  }

  // Publish Hash Elements to HashTable
  for (auto& args : hash_args) {
    if (args.space.size == 0) {
      continue;
    }
    Status s = hashListPublish(args);
    kvdk_assert(s == Status::Ok, "");
  }

  hash_args.clear();
  sorted_args.clear();
  string_args.clear();

  return Status::Ok;
}

Status KVEngine::GetTTL(const StringView str, TTLType* ttl_time) {
  *ttl_time = kInvalidTTL;
  auto ul = hash_table_->AcquireLock(str);
  auto res = lookupKey<false>(str, ExpirableRecordType);

  if (res.s == Status::Ok) {
    ExpireTimeType expire_time;
    switch (res.entry_ptr->GetIndexType()) {
      case PointerType::Skiplist: {
        expire_time = res.entry_ptr->GetIndex().skiplist->GetExpireTime();
        break;
      }
      case PointerType::List: {
        expire_time = res.entry_ptr->GetIndex().list->GetExpireTime();
        break;
      }
      case PointerType::HashList: {
        expire_time = res.entry_ptr->GetIndex().hlist->GetExpireTime();
        break;
      }
      case PointerType::StringRecord: {
        expire_time = res.entry_ptr->GetIndex().string_record->GetExpireTime();
        break;
      }
      default: {
        return Status::NotSupported;
      }
    }
    // return ttl time
    *ttl_time = TimeUtils::ExpireTimeToTTL(expire_time);
  }
  return res.s == Status::Outdated ? Status::NotFound : res.s;
}

Status KVEngine::TypeOf(StringView key, ValueType* type) {
  auto res = lookupKey<false>(key, ExpirableRecordType);

  if (res.s == Status::Ok) {
    switch (res.entry_ptr->GetIndexType()) {
      case PointerType::Skiplist: {
        *type = ValueType::SortedSet;
        break;
      }
      case PointerType::List: {
        *type = ValueType::List;
        break;
      }
      case PointerType::HashList: {
        *type = ValueType::HashSet;
        break;
      }
      case PointerType::StringRecord: {
        *type = ValueType::String;
        break;
      }
      default: {
        return Status::Abort;
      }
    }
  }
  return res.s == Status::Outdated ? Status::NotFound : res.s;
}

Status KVEngine::Expire(const StringView str, TTLType ttl_time) {
  Status s = maybeInitAccessThread();
  if (s != Status::Ok) {
    return s;
  }

  int64_t base_time = TimeUtils::millisecond_time();
  if (!TimeUtils::CheckTTL(ttl_time, base_time)) {
    return Status::InvalidArgument;
  }

  ExpireTimeType expired_time = TimeUtils::TTLToExpireTime(ttl_time, base_time);
  auto ul = hash_table_->AcquireLock(str);
  auto snapshot_holder = version_controller_.GetLocalSnapshotHolder();
  // TODO: maybe have a wrapper function(lookupKeyAndMayClean).
  auto lookup_result = lookupKey<false>(str, ExpirableRecordType);
  if (lookup_result.s == Status::Outdated) {
    return Status::NotFound;
  }

  if (lookup_result.s == Status::Ok) {
    WriteOptions write_option{ttl_time};
    switch (lookup_result.entry_ptr->GetIndexType()) {
      case PointerType::StringRecord: {
        ul.unlock();
        version_controller_.ReleaseLocalSnapshot();
        lookup_result.s = Modify(
            str,
            [](const std::string* old_val, std::string* new_val, void*) {
              new_val->assign(*old_val);
              return ModifyOperation::Write;
            },
            nullptr, write_option);
        break;
      }
      case PointerType::Skiplist: {
        auto new_ts = snapshot_holder.Timestamp();
        Skiplist* skiplist = lookup_result.entry_ptr->GetIndex().skiplist;
        std::unique_lock<std::mutex> skiplist_lock(skiplists_mu_);
        expirable_skiplists_.erase(skiplist);
        auto ret = skiplist->SetExpireTime(expired_time, new_ts);
        expirable_skiplists_.emplace(skiplist);
        lookup_result.s = ret.s;
        break;
      }
      case PointerType::HashList: {
        auto new_ts = snapshot_holder.Timestamp();
        HashList* hlist = lookup_result.entry_ptr->GetIndex().hlist;
        std::unique_lock<std::mutex> hlist_lock(hlists_mu_);
        expirable_hlists_.erase(hlist);
        lookup_result.s = hlist->SetExpireTime(expired_time, new_ts).s;
        expirable_hlists_.emplace(hlist);
        break;
      }
      case PointerType::List: {
        auto new_ts = snapshot_holder.Timestamp();
        List* list = lookup_result.entry_ptr->GetIndex().list;
        lookup_result.s = list->SetExpireTime(expired_time, new_ts).s;
        break;
      }
      default: {
        return Status::NotSupported;
      }
    }
  }
  return lookup_result.s;
}
}  // namespace KVDK_NAMESPACE

// lookupKey
namespace KVDK_NAMESPACE {
template <bool may_insert>
HashTable::LookupResult KVEngine::lookupElem(StringView key,
                                             uint8_t type_mask) {
  kvdk_assert(type_mask & (RecordType::HashElem | RecordType::SortedElem), "");
  return hash_table_->Lookup<may_insert>(key, type_mask);
}

template HashTable::LookupResult KVEngine::lookupElem<true>(StringView,
                                                            uint8_t);
template HashTable::LookupResult KVEngine::lookupElem<false>(StringView,
                                                             uint8_t);

template <bool may_insert>
HashTable::LookupResult KVEngine::lookupKey(StringView key, uint8_t type_mask) {
  auto result = hash_table_->Lookup<may_insert>(key, PrimaryRecordType);

  if (result.s != Status::Ok) {
    kvdk_assert(
        result.s == Status::NotFound || result.s == Status::MemoryOverflow, "");
    return result;
  }

  RecordType type = result.entry.GetRecordType();
  RecordStatus record_status = result.entry.GetRecordStatus();
  bool type_match = type_mask & type;

  // TODO: fix mvcc of different type keys
  if (!type_match) {
    result.s = Status::WrongType;
  } else if (record_status == RecordStatus::Outdated) {
    result.s = Status::Outdated;
  } else {
    switch (type) {
      case RecordType::String: {
        result.s = result.entry.GetIndex().string_record->HasExpired()
                       ? Status::Outdated
                       : Status::Ok;
        break;
      }
      case RecordType::SortedHeader:
        result.s = result.entry.GetIndex().skiplist->HasExpired()
                       ? Status::Outdated
                       : Status::Ok;

        break;
      case RecordType::ListHeader:
        result.s = result.entry.GetIndex().list->HasExpired() ? Status::Outdated
                                                              : Status::Ok;
        break;
      case RecordType::HashHeader: {
        result.s = result.entry.GetIndex().hlist->HasExpired()
                       ? Status::Outdated
                       : Status::Ok;
        break;
      }
      default: {
        kvdk_assert(false, "Unreachable branch!");
        std::abort();
      }
    }
  }
  return result;
}

template HashTable::LookupResult KVEngine::lookupKey<true>(StringView, uint8_t);
template HashTable::LookupResult KVEngine::lookupKey<false>(StringView,
                                                            uint8_t);

template <typename T>
T* KVEngine::removeOutDatedVersion(T* record, TimestampType min_snapshot_ts) {
  static_assert(
      std::is_same<T, StringRecord>::value || std::is_same<T, DLRecord>::value,
      "Invalid record type, should be StringRecord or DLRecord.");
  T* ret = nullptr;
  auto old_record = record;
  while (old_record && old_record->GetTimestamp() > min_snapshot_ts) {
    old_record =
        static_cast<T*>(pmem_allocator_->offset2addr(old_record->old_version));
  }

  // the snapshot should access the old record, so we need to purge and free the
  // older version of the old record
  if (old_record && old_record->old_version != kNullPMemOffset) {
    T* remove_record =
        pmem_allocator_->offset2addr_checked<T>(old_record->old_version);
    ret = remove_record;
    old_record->PersistOldVersion(kNullPMemOffset);
    while (remove_record != nullptr) {
      if (remove_record->GetRecordStatus() == RecordStatus::Normal) {
        remove_record->PersistStatus(RecordStatus::Dirty);
      }
      remove_record =
          pmem_allocator_->offset2addr<T>(remove_record->old_version);
    }
  }
  return ret;
}

template StringRecord* KVEngine::removeOutDatedVersion<StringRecord>(
    StringRecord*, TimestampType);
template DLRecord* KVEngine::removeOutDatedVersion<DLRecord>(DLRecord*,
                                                             TimestampType);

}  // namespace KVDK_NAMESPACE

// Snapshot, delayFree and background work
namespace KVDK_NAMESPACE {

/// TODO: move this into VersionController.
Snapshot* KVEngine::GetSnapshot(bool make_checkpoint) {
  Snapshot* ret = version_controller_.NewGlobalSnapshot();

  if (make_checkpoint) {
#ifdef KVDK_WITH_PMEM
    if (configs_.enable_pmem) {
      std::lock_guard<std::mutex> lg(checkpoint_lock_);
      persist_checkpoint_->MakeCheckpoint(ret);
      pmem_persist(persist_checkpoint_, sizeof(CheckPoint));
    }
#endif
  }

  return ret;
}

void KVEngine::backgroundMemoryUsageReporter() {
  auto interval = std::chrono::milliseconds{
      static_cast<std::uint64_t>(configs_.report_pmem_usage_interval * 1000)};
  while (!bg_work_signals_.terminating) {
    {
      std::unique_lock<SpinMutex> ul(bg_work_signals_.terminating_lock);
      if (!bg_work_signals_.terminating) {
        bg_work_signals_.pmem_usage_reporter_cv.wait_for(ul, interval);
      }
    }
    ReportMemoryUsage();
    GlobalLogger.Info("Cleaner Thread Num: %ld\n", cleaner_.ActiveThreadNum());
  }
}

}  // namespace KVDK_NAMESPACE<|MERGE_RESOLUTION|>--- conflicted
+++ resolved
@@ -98,7 +98,6 @@
   access_thread.id = 0;
   defer(access_thread.id = -1);
 
-<<<<<<< HEAD
   sorted_rebuilder_.reset(new SortedCollectionRebuilder(
       this, configs_.opt_large_sorted_collection_recovery,
       configs_.max_access_threads, *persist_checkpoint_));
@@ -114,24 +113,6 @@
   Status s = batchWriteRollbackLogs();
   if (s != Status::Ok) {
     return s;
-=======
-  bool close_reclaimer = false;
-  TEST_SYNC_POINT_CALLBACK("KVEngine::backgroundCleaner::NothingToDo",
-                           &close_reclaimer);
-  if (!close_reclaimer) {
-    cleaner_.Start();
-  }
-}
-
-void KVEngine::terminateBackgroundWorks() {
-  cleaner_.Close();
-  {
-    std::unique_lock<SpinMutex> ul(bg_work_signals_.terminating_lock);
-    bg_work_signals_.terminating = true;
-    bg_work_signals_.dram_cleaner_cv.notify_all();
-    bg_work_signals_.pmem_allocator_organizer_cv.notify_all();
-    bg_work_signals_.pmem_usage_reporter_cv.notify_all();
->>>>>>> 31c22025
   }
 
   std::vector<std::future<Status>> fs;
@@ -562,12 +543,12 @@
   TEST_SYNC_POINT_CALLBACK("KVEngine::backgroundCleaner::NothingToDo",
                            &close_reclaimer);
   if (!close_reclaimer) {
-    cleaner_.StartClean();
+    cleaner_.Start();
   }
 }
 
 void KVEngine::terminateBackgroundWorks() {
-  cleaner_.CloseAllWorkers();
+  cleaner_.Close();
   {
     std::unique_lock<SpinMutex> ul(bg_work_signals_.terminating_lock);
     bg_work_signals_.terminating = true;
