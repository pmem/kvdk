/* SPDX-License-Identifier: BSD-3-Clause
 * Copyright(c) 2021 Intel Corporation
 */

#pragma once

#include <atomic>
#include <cstdio>
#include <limits>
#include <vector>

#include "data_entry.hpp"
#include "dram_allocator.hpp"
#include "kvdk/engine.hpp"
#include "pmem_allocator/pmem_allocator.hpp"
#include "structures.hpp"

namespace KVDK_NAMESPACE {
enum class HashEntryStatus : uint8_t {
<<<<<<< HEAD
=======
  // Hash entry in hash table should always being initialized, it should never
  // be 0
  Invalid = 0,
>>>>>>> e2badc78
  Normal = 1,
  // New created hash entry for inserting a new key
  Initializing = 1 << 1,
  // A entry being updated by the same key, or a CleanReusable hash entry being
  // updated by a new key
  Updating = 1 << 2,
  // A Normal hash entry of a delete record that is reusing by a new key, it's
  // unknown if there are older version data of the same key existing so we can
  // not free corresponding PMem data entry
  DirtyReusable = 1 << 3,
  // A hash entry of a delete record which has no older version data of the same
  // key exsiting on PMem, so the delete record can be safely freed after the
  // hash entry updated by a new key
  CleanReusable = 1 << 4,
<<<<<<< HEAD
=======
  // A empty hash entry that points to nothing
>>>>>>> e2badc78
  Empty = 1 << 5,
};

enum class HashOffsetType : uint8_t {
  // Value initialized considered as Invalid
  Invalid = 0,
  // Offset is PMem offset of a data entry
  DataEntry = 1,
  // Offset is PMem offset of a double linked data entry
  DLDataEntry = 2,
  // Offset is pointer to a dram skiplist node
  SkiplistNode = 3,
  // Offset is pointer to a dram skiplist struct
  Skiplist = 4,
  // Offset field contains pointer to UnorderedCollection object on DRAM
  UnorderedCollection = 5,
  // Offset field contains PMem pointer to element of UnorderedCollection
  UnorderedCollectionElement = 6
};

struct HashHeader {
  uint32_t key_prefix;
  uint16_t data_type;
  HashOffsetType offset_type;
  HashEntryStatus status;
};

class UnorderedCollection;

struct HashEntry {
public:
  HashEntry() = default;

  HashEntry(uint32_t key_hash_prefix, uint16_t data_entry_type, uint64_t offset,
            HashOffsetType offset_type)
      : header({key_hash_prefix, data_entry_type, offset_type,
                HashEntryStatus::Normal}),
        offset(offset) {}

  HashEntry(uint32_t kp, uint16_t t, uint64_t offset, HashEntryStatus status,
            HashOffsetType offset_type)
      : header({kp, t, offset_type, status}), offset(offset) {}

  HashHeader header;
  union {
    uint64_t offset;
    UnorderedCollection *p_unordered_collection;
  };

  static void CopyHeader(HashEntry *dst, HashEntry *src) { memcpy_8(dst, src); }
  static void CopyOffset(HashEntry *dst, HashEntry *src) {
    dst->offset = src->offset;
  }

  bool Reusable() {
    return (uint8_t)header.status & ((uint8_t)HashEntryStatus::CleanReusable |
                                     (uint8_t)HashEntryStatus::DirtyReusable |
                                     (uint8_t)HashEntryStatus::Empty);
  }

  bool Empty() { return header.status == HashEntryStatus::Empty; }

  // Make this hash entry reusable while its content been deleted
  void Clear() { header.status = HashEntryStatus::Empty; }
};

struct HashCache {
  HashEntry *entry_base = nullptr;
};

struct Slot {
  HashCache hash_cache;
  SpinMutex spin;
};

class HashTable {
public:
  struct KeyHashHint {
    uint64_t key_hash_value;
    uint32_t bucket;
    uint32_t slot;
    SpinMutex *spin;
  };

  static HashTable *
  NewHashTable(uint64_t hash_bucket_num, uint32_t hash_bucket_size,
               uint32_t num_buckets_per_slot,
               const std::shared_ptr<PMEMAllocator> &pmem_allocator,
               uint32_t write_threads);

  KeyHashHint GetHint(const pmem::obj::string_view &key) {
    KeyHashHint hint;
    hint.key_hash_value = hash_str(key.data(), key.size());
    hint.bucket = get_bucket_num(hint.key_hash_value);
    hint.slot = get_slot_num(hint.bucket);
    hint.spin = &slots_[hint.slot].spin;
    return hint;
  }

  // Search key in hash table for read operations
  //
  // type_mask: which data types to search
  // entry_base: store hash entry position of "key" if found
  // hash_entry_snap: store a hash entry copy of searching key for lock-free
  // read, as hash entry maybe modified by write operations
  // data_entry_meta: store a copy of data entry metadata part of searching key
  Status SearchForRead(const KeyHashHint &hint,
                       const pmem::obj::string_view &key, uint16_t type_mask,
                       HashEntry **entry_base, HashEntry *hash_entry_snap,
                       DataEntry *data_entry_meta);

  // Search key in hash table for write operations
  //
  // type_mask: which data types to search
  // entry_base: store hash entry position to write. It's either hash entry
  // position of "key" to update if it's existing, or a clear position to insert
  // new hash entry
  // hash_entry_snap: store a hash entry copy of searching key
  // data_entry_meta: store a copy of data entry metadata part of searching key
  // in_recovery: whether called during recovery of kvdk instance
  Status SearchForWrite(const KeyHashHint &hint,
                        const pmem::obj::string_view &key, uint16_t type_mask,
                        HashEntry **entry_base, HashEntry *hash_entry_snap,
                        DataEntry *data_entry_meta, bool in_recovery = false);

  // Insert a hash entry to hash table
  //
  // entry_base: position to insert, it's get from SearchForWrite()
  void Insert(const KeyHashHint &hint, HashEntry *entry_base, uint16_t type,
              uint64_t offset, HashOffsetType offset_type);

private:
  HashTable(uint64_t hash_bucket_num, uint32_t hash_bucket_size,
            uint32_t num_buckets_per_slot,
            const std::shared_ptr<PMEMAllocator> &pmem_allocator,
            uint32_t write_threads)
      : hash_bucket_num_(hash_bucket_num),
        num_buckets_per_slot_(num_buckets_per_slot),
        hash_bucket_size_(hash_bucket_size),
        dram_allocator_(ChunkBasedAllocator(write_threads)),
        pmem_allocator_(pmem_allocator),
        num_entries_per_bucket_((hash_bucket_size_ - 8 /* next pointer */) /
                                sizeof(HashEntry)),
        slots_(hash_bucket_num / num_buckets_per_slot),
        hash_bucket_entries_(hash_bucket_num, 0) {}

  inline uint32_t get_bucket_num(uint64_t key_hash_value) {
    return key_hash_value & (hash_bucket_num_ - 1);
  }

  inline uint32_t get_slot_num(uint32_t bucket) {
    return bucket / num_buckets_per_slot_;
  }

  // Check if "key" of data type "target_type" is indexed by "hash_entry". If
  // matches, copy metadata of data entry of "key" to "data_entry_metadata" and
  // return true, otherwise return false.
  bool MatchHashEntry(const pmem::obj::string_view &key, uint32_t hash_k_prefix,
                      uint16_t target_type, const HashEntry *hash_entry,
                      void *data_entry_metadata);

  std::vector<uint64_t> hash_bucket_entries_;
  const uint64_t hash_bucket_num_;
  const uint32_t num_buckets_per_slot_;
  const uint32_t hash_bucket_size_;
  const uint64_t num_entries_per_bucket_;
  std::vector<Slot> slots_;
  std::shared_ptr<PMEMAllocator> pmem_allocator_;
  ChunkBasedAllocator dram_allocator_;
  char *main_buckets_;
};
} // namespace KVDK_NAMESPACE<|MERGE_RESOLUTION|>--- conflicted
+++ resolved
@@ -17,12 +17,9 @@
 
 namespace KVDK_NAMESPACE {
 enum class HashEntryStatus : uint8_t {
-<<<<<<< HEAD
-=======
   // Hash entry in hash table should always being initialized, it should never
   // be 0
   Invalid = 0,
->>>>>>> e2badc78
   Normal = 1,
   // New created hash entry for inserting a new key
   Initializing = 1 << 1,
@@ -37,11 +34,8 @@
   // key exsiting on PMem, so the delete record can be safely freed after the
   // hash entry updated by a new key
   CleanReusable = 1 << 4,
-<<<<<<< HEAD
-=======
   // A empty hash entry that points to nothing
->>>>>>> e2badc78
-  Empty = 1 << 5,
+  Empty = 1 << 5
 };
 
 enum class HashOffsetType : uint8_t {
