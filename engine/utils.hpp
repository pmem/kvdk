/* SPDX-License-Identifier: BSD-3-Clause
 * Copyright(c) 2021 Intel Corporation
 */

#pragma once

#include <cassert>
#include <cstdint>
#include <cstdlib>

#include <atomic>
#include <exception>
#include <memory>
#include <mutex>
#include <random>
#include <string>
#include <vector>

#include <sys/stat.h>
#include <sys/time.h>

#include <emmintrin.h>
#include <smmintrin.h>

#include "libpmemobj++/string_view.hpp"

#define XXH_INLINE_ALL
#include "xxhash.h"
#undef XXH_INLINE_ALL

#include "kvdk/namespace.hpp"

#include "alias.hpp"
#include "macros.hpp"

namespace KVDK_NAMESPACE {

inline uint64_t hash_str(const char *str, uint64_t size) {
  return XXH3_64bits(str, size);
}

inline uint64_t get_checksum(const void *data, uint64_t size) {
  return XXH3_64bits(data, size);
}

inline uint64_t fast_random_64() {
  static std::mt19937_64 generator;
  thread_local uint64_t seed = 0;
  if (seed == 0) {
    seed = generator();
  }
  uint64_t x = seed; /* The state must be seeded with a nonzero value. */
  x ^= x >> 12;      // a
  x ^= x << 25;      // b
  x ^= x >> 27;      // c
  seed = x;
  return x * 0x2545F4914F6CDD1D;
}

inline void memcpy_16(void *dst, const void *src) {
  __m128i m0 = _mm_loadu_si128(((const __m128i *)src) + 0);
  _mm_storeu_si128(((__m128i *)dst) + 0, m0);
}

inline void memcpy_8(void *dst, const void *src) {
  *((uint64_t *)dst) = *((uint64_t *)src);
}

inline void memcpy_4(void *dst, const void *src) {
  *((uint32_t *)dst) = *((uint32_t *)src);
}

inline void memcpy_2(void *dst, const void *src) {
  *((uint16_t *)dst) = *((uint16_t *)src);
}

inline void memcpy_1(void *dst, const void *src) {
  *((uint8_t *)dst) = *((uint8_t *)src);
}

inline std::string format_dir_path(const std::string &dir) {
  return dir.back() == '/' ? dir : dir + "/";
}

inline int create_dir_if_missing(const std::string &name) {
  int res = mkdir(name.c_str(), 0755) != 0;
  if (res != 0) {
    if (errno != EEXIST) {
      return res;
    } else {
      struct stat s;
      if (stat(name.c_str(), &s) == 0) {
        return S_ISDIR(s.st_mode) ? 0 : res;
      }
    }
  }
  return res;
}

static inline std::string string_view_2_string(const StringView &src) {
  return std::string(src.data(), src.size());
}

static inline int compare_string_view(const StringView &src,
                                      const StringView &target) {
  auto size = std::min(src.size(), target.size());
  for (uint32_t i = 0; i < size; i++) {
    if (src[i] != target[i]) {
      return src[i] - target[i];
    }
  }
  return src.size() - target.size();
}

static inline bool equal_string_view(const StringView &src,
                                     const StringView &target) {
  if (src.size() == target.size()) {
    return compare_string_view(src, target) == 0;
  }
  return false;
}

class SpinMutex {
private:
  std::atomic_flag locked = ATOMIC_FLAG_INIT;

public:
  SpinMutex() = default;

  void lock() {
    while (locked.test_and_set(std::memory_order_acquire)) {
      asm volatile("pause");
    }
  }

  void unlock() { locked.clear(std::memory_order_release); }

  bool try_lock() {
    if (locked.test_and_set(std::memory_order_acquire)) {
      return false;
    }
    return true;
  }

  SpinMutex(const SpinMutex &s) = delete;
  SpinMutex(SpinMutex &&s) = delete;
  SpinMutex &operator=(const SpinMutex &s) = delete;
};

/// Caution: AlignedPoolAllocator is not thread-safe
template <typename T> class AlignedPoolAllocator {
  static_assert(alignof(T) <= 1024,
                "Alignment greater than 1024B not supported");

private:
  static constexpr size_t TrunkSize = 1024;

  std::vector<T *> pools_;
  size_t pos_;

public:
<<<<<<< HEAD
  template <typename... A>
  explicit Array(uint64_t size, A &&... args) : size_(size) {
    data_ = (T *)malloc(sizeof(T) * size);
=======
  using value_type = T;

  explicit inline AlignedPoolAllocator() : pools_{}, pos_{TrunkSize} {}

  inline AlignedPoolAllocator(AlignedPoolAllocator const &)
      : AlignedPoolAllocator{} {}
  AlignedPoolAllocator(AlignedPoolAllocator &&) = delete;
  ~AlignedPoolAllocator() {
    for (auto p : pools_) {
      free(p);
    }
  }

  inline T *allocate(size_t n) {
    if (pools_.capacity() < 64) {
      pools_.reserve(64);
    }

    if (pos_ + n <= TrunkSize) {
      size_t old_pos = pos_;
      pos_ += n;
      return &pools_.back()[old_pos];
    } else if (n <= TrunkSize) {
      allocate_trunk();
      pos_ = n;
      return &pools_.back()[0];
    } else {
      allocate_trunk(n);
      pos_ = TrunkSize;
      return &pools_.back()[0];
    }
  }

  inline void deallocate(T *, size_t) noexcept { return; }

private:
  inline void allocate_trunk(size_t sz = TrunkSize) {
    pools_.emplace_back(
        static_cast<T *>(aligned_alloc(alignof(T), sizeof(T) * sz)));
    if (pools_.back() == nullptr || alignof(pools_.back()[0]) != alignof(T)) {
      throw std::bad_alloc{};
    }
  }
};

// Thread safety guaranteed by aligned_alloc
template <typename T> class AlignedAllocator {
public:
  using value_type = T;

  inline T *allocate(size_t n) {
    T *p = static_cast<T *>(aligned_alloc(alignof(T), n * sizeof(T)));
    if (p == nullptr) {
      throw std::bad_alloc{};
    }
    return p;
  }

  inline void deallocate(T *p, size_t) noexcept { free(p); }
};

template <typename T, typename Alloc = AlignedAllocator<T>> class Array {
public:
  template <typename... Args>
  explicit Array(uint64_t size, Args &&... args) : size_(size) {
    data_ = alloc_.allocate(size_);
>>>>>>> 6fe69141
    for (uint64_t i = 0; i < size; i++) {
      new (data_ + i) T{std::forward<Args>(args)...};
    }
  }

  Array(const Array &) = delete;
  Array &operator=(const Array &) = delete;
  Array(Array &&) = delete;

  Array() : size_(0), data_(nullptr){};

  ~Array() {
    if (data_ != nullptr) {
      for (uint64_t i = 0; i < size_; i++) {
        data_[i].~T();
      }
      alloc_.deallocate(data_, size_);
    }
  }

  T &back() {
    assert(size_ > 0);
    return data_[size_ - 1];
  }

  T &front() {
    assert(size_ > 0);
    return data_[0];
  }

  T &operator[](uint64_t index) {
    if (index >= size_) {
      throw std::out_of_range("array out of range");
    }
    return data_[index];
  }

  uint64_t size() { return size_; }

private:
  uint64_t const size_;
  T *data_{nullptr};
  Alloc alloc_{};
};

class Slice {
public:
  Slice() : _data(nullptr), _size(0) {}
  Slice(const char *data) : _data(data) { _size = strlen(_data); }
  Slice(const char *data, uint64_t size) : _data(data), _size(size) {}

  Slice(const std::string &str) : _data(str.data()), _size(str.size()) {}
  Slice(const StringView &sv) : _data(sv.data()), _size(sv.size()) {}

  const char *data() const { return _data; }

  uint64_t &size() { return _size; }

  uint64_t size() const { return _size; }

  bool operator==(const Slice &b) {
    if (b.size() == this->_size &&
        memcmp(this->_data, b.data(), b.size()) == 0) {
      return true;
    } else {
      return false;
    }
  }

  static int compare(const Slice &src, const Slice &target) {
    auto size = std::min(src.size(), target.size());
    for (uint32_t i = 0; i < size; i++) {
      if (src.data()[i] != target.data()[i]) {
        return src.data()[i] - target.data()[i];
      }
    }
    return src.size() - target.size();
  }

  std::string to_string() { return std::string(_data, _size); }

  std::string to_string() const { return std::string(_data, _size); }

private:
  const char *_data;
  uint64_t _size;
};

template <typename T>
void compare_excange_if_larger(std::atomic<T> &num, T target) {
  while (true) {
    T n = num.load(std::memory_order_relaxed);
    if (n <= target) {
      if (!num.compare_exchange_strong(n, target)) {
        continue;
      }
    }
    break;
  }
}

// Return the number of process unit (PU) that are bound to the kvdk instance
int get_usable_pu(void);

namespace CollectionUtils {
inline static StringView ExtractUserKey(const StringView &internal_key) {
  constexpr size_t sz_id = sizeof(CollectionIDType);
  kvdk_assert(sz_id <= internal_key.size(),
              "internal_key does not has space for key");
  return StringView(internal_key.data() + sz_id, internal_key.size() - sz_id);
}

inline static uint64_t ExtractID(const StringView &internal_key) {
  CollectionIDType id;
  memcpy(&id, internal_key.data(), sizeof(CollectionIDType));
  return id;
}

inline static std::string ID2String(CollectionIDType id) {
  return std::string(reinterpret_cast<char *>(&id), 8);
}

inline static CollectionIDType string2ID(const StringView &string_id) {
  CollectionIDType id;
  kvdk_assert(sizeof(CollectionIDType) == string_id.size(),
              "size of string id does not match CollectionIDType size!");
  memcpy(&id, string_id.data(), sizeof(CollectionIDType));
  return id;
}

} // namespace CollectionUtils
} // namespace KVDK_NAMESPACE<|MERGE_RESOLUTION|>--- conflicted
+++ resolved
@@ -159,11 +159,6 @@
   size_t pos_;
 
 public:
-<<<<<<< HEAD
-  template <typename... A>
-  explicit Array(uint64_t size, A &&... args) : size_(size) {
-    data_ = (T *)malloc(sizeof(T) * size);
-=======
   using value_type = T;
 
   explicit inline AlignedPoolAllocator() : pools_{}, pos_{TrunkSize} {}
@@ -230,7 +225,6 @@
   template <typename... Args>
   explicit Array(uint64_t size, Args &&... args) : size_(size) {
     data_ = alloc_.allocate(size_);
->>>>>>> 6fe69141
     for (uint64_t i = 0; i < size; i++) {
       new (data_ + i) T{std::forward<Args>(args)...};
     }
