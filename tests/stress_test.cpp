--- conflicted
+++ resolved
@@ -221,8 +221,7 @@
 
   // Check KVEngine by iterating through it.
   // Iterated KVs are looked up in possible_state.
-  void CheckIterator(std::shared_ptr<kvdk::Iterator> iterator,
-                     IteratingDirection direction) {
+  void CheckIterator(kvdk::Iterator *iterator, IteratingDirection direction) {
 
     PossibleStates possible_state_copy{possible_state};
 
@@ -261,20 +260,10 @@
           break;
         }
       }
-<<<<<<< HEAD
-    }
-    ASSERT_TRUE(possible_kv_pairs.empty())
-        << "There should be no key left in possible_kv_pairs, "
-        << "as they all should have been erased.\n";
-  }
-  engine->ReleaseSortedIterator(s_iter);
-}
-=======
       // Remaining kv-pairs in possible_kv_pairs are deleted kv-pairs
       {
         while (!possible_state_copy.empty()) {
           auto key = possible_state_copy.begin()->first;
->>>>>>> e15a59d2
 
           checkState(key, {StateAndValue::State::Deleted, ValueType{}});
 
@@ -572,10 +561,10 @@
               << std::endl;
     shadow_hashes_engines[collection_name]->CheckGetter();
     shadow_hashes_engines[collection_name]->CheckIterator(
-        engine->NewUnorderedIterator(collection_name),
+        engine->NewUnorderedIterator(collection_name).get(),
         kvdk_testing::IteratingDirection::Forward);
     shadow_hashes_engines[collection_name]->CheckIterator(
-        engine->NewUnorderedIterator(collection_name),
+        engine->NewUnorderedIterator(collection_name).get(),
         kvdk_testing::IteratingDirection::Backward);
   }
 
@@ -583,12 +572,12 @@
     std::cout << "[Testing] Checking Sorted Collection: " << collection_name
               << std::endl;
     shadow_sorted_engines[collection_name]->CheckGetter();
+    auto iter = engine->NewSortedIterator(collection_name);
     shadow_sorted_engines[collection_name]->CheckIterator(
-        engine->NewSortedIterator(collection_name),
-        kvdk_testing::IteratingDirection::Forward);
+        iter, kvdk_testing::IteratingDirection::Forward);
     shadow_sorted_engines[collection_name]->CheckIterator(
-        engine->NewSortedIterator(collection_name),
-        kvdk_testing::IteratingDirection::Backward);
+        iter, kvdk_testing::IteratingDirection::Backward);
+    engine->ReleaseSortedIterator(iter);
   }
 
   void CheckStrings() {
