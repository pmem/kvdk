--- conflicted
+++ resolved
@@ -1359,18 +1359,10 @@
 }
 
 Status KVEngine::GetTTL(const StringView str, TTLType* ttl_time) {
-  *ttl_time = kExpiredTime;
+  *ttl_time = kInvalidTTL;
   HashTable::KeyHashHint hint = hash_table_->GetHint(str);
   std::unique_lock<SpinMutex> ul(*hint.spin);
-<<<<<<< HEAD
   LookupResult res = lookupKey<false>(str, ExpirableRecordType);
-=======
-  LookupResult res = lookupKey(str, ExpirableRecordType);
-  *ttl_time = kInvalidTTL;
-  if (res.s == Status::Expired) {
-    return Status::NotFound;
-  }
->>>>>>> 24085343
 
   if (res.s == Status::Ok) {
     ExpireTimeType expire_time;
