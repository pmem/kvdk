/* SPDX-License-Identifier: BSD-3-Clause
 * Copyright(c) 2021 Intel Corporation
 */

#include <algorithm>
#include <future>
#include <libpmem.h>

#include "hash_table.hpp"
#include "kv_engine.hpp"
#include "skiplist.hpp"

namespace KVDK_NAMESPACE {

pmem::obj::string_view SkiplistNode::UserKey() {
  if (cached_key_size > 0) {
    return pmem::obj::string_view(cached_key, cached_key_size);
  }
  return Skiplist::UserKey(data_entry->Key());
}

void SkiplistNode::SeekNode(const pmem::obj::string_view &key,
                            uint8_t start_height, uint8_t end_height,
                            Splice *result_splice) {
  std::unique_ptr<std::vector<SkiplistNode *>> to_delete(nullptr);
  assert(height >= start_height && end_height >= 1);
  SkiplistNode *prev = this;
  PointerWithTag<SkiplistNode> next;
  for (uint8_t i = start_height; i >= end_height; i--) {
    uint64_t round = 0;
    while (1) {
      next = prev->Next(i);
      // prev is logically deleted, roll back to prev height.
      if (next.GetTag()) {
        if (i < start_height) {
          i++;
          prev = result_splice->prevs[i];
        } else if (prev == this) {
          // this node has been deleted, so seek from header
          assert(result_splice->seeking_list);
          prev = result_splice->seeking_list->header();
          i = kMaxHeight;
        } else {
          prev = this;
        }
        continue;
      }

      if (next.Null()) {
        result_splice->nexts[i] = nullptr;
        result_splice->prevs[i] = prev;
        break;
      }

      // Physically remove deleted "next" nodes from skiplist
      auto next_next = next->Next(i);
      if (next_next.GetTag()) {
        if (prev->CASNext(i, next, next_next.RawPointer())) {
          if (--next->valid_links == 0) {
            if (to_delete == nullptr) {
              to_delete.reset(new std::vector<SkiplistNode *>());
            }
            to_delete->push_back(next.RawPointer());
          }
        }
        // if prev is marked deleted before cas, cas will be failed, and prev
        // will be roll back in next round
        continue;
      }
      int cmp = compare_string_view(key, next->UserKey());

      if (cmp > 0) {
        prev = next.RawPointer();
      } else {
        result_splice->nexts[i] = next.RawPointer();
        result_splice->prevs[i] = prev;
        break;
      }
    }
  }
  if (to_delete && to_delete->size() > 0) {
    result_splice->seeking_list->ObsoleteNodes(*to_delete);
  }
}

Status Skiplist::Rebuild() {
  Splice splice(this);
  HashEntry hash_entry;
  DLDataEntry data_entry;
  for (uint8_t i = 1; i <= kMaxHeight; i++) {
    splice.prevs[i] = header_;
    splice.prev_data_entry = header_->data_entry;
  }
  while (1) {
    HashEntry *entry_base = nullptr;
    uint64_t next_offset = splice.prev_data_entry->next;
    DLDataEntry *next_data_entry =
        (DLDataEntry *)pmem_allocator_->offset2addr(next_offset);
    assert(next_data_entry != nullptr);
    if (next_data_entry == header()->data_entry) {
      break;
    }

    pmem::obj::string_view key = next_data_entry->Key();
    Status s = hash_table_->Search(hash_table_->GetHint(key), key,
                                   SortedDataRecord, &hash_entry, &data_entry,
                                   &entry_base, HashTable::SearchPurpose::Read);
    // these nodes should be already created during data restoring
    if (s != Status::Ok) {
      GlobalLogger.Error("Rebuild skiplist error\n");
      return s;
    }
    if (hash_entry.header.offset_type == HashOffsetType::SkiplistNode) {
      SkiplistNode *dram_node = (SkiplistNode *)hash_entry.offset;
      int height = dram_node->Height();
      for (int i = 1; i <= height; i++) {
        splice.prevs[i]->RelaxedSetNext(i, dram_node);
        dram_node->RelaxedSetNext(i, nullptr);
        splice.prevs[i] = dram_node;
      }
    }
    splice.prev_data_entry = next_data_entry;
  }
  return Status::Ok;
}

void Skiplist::Seek(const pmem::obj::string_view &key, Splice *result_splice) {
  result_splice->seeking_list = this;
  header_->SeekNode(key, header_->Height(), 1, result_splice);
  assert(result_splice->prevs[1] != nullptr);
  DLDataEntry *prev_data_entry = result_splice->prevs[1]->data_entry;
  DLDataEntry *next_data_entry = nullptr;
  while (1) {
    next_data_entry =
        (DLDataEntry *)pmem_allocator_->offset2addr(prev_data_entry->next);
    assert(next_data_entry != nullptr);
    if (next_data_entry == header()->data_entry) {
      break;
    }

    int cmp = compare_string_view(key, UserKey(next_data_entry->Key()));
    if (cmp > 0) {
      prev_data_entry = next_data_entry;
    } else {
      break;
    }
  }
  result_splice->next_data_entry = next_data_entry;
  result_splice->prev_data_entry = prev_data_entry;
}

uint64_t SkiplistNode::GetSkipListId() {
  uint64_t id;
  memcpy_8(&id, data_entry->Key().data());
  return id;
}

Status Skiplist::CheckConnection(int height) {
  SkiplistNode *cur_node = header_;
  DLDataEntry *cur_data_entry = cur_node->data_entry;
  while (true) {
    SkiplistNode *next_node = cur_node->Next(height).RawPointer();
    uint64_t next_offset = cur_data_entry->next;
    DLDataEntry *next_data_entry =
        (DLDataEntry *)pmem_allocator_->offset2addr(next_offset);
    assert(next_data_entry != nullptr);
    if (next_data_entry == header()->data_entry) {
      if (next_node != nullptr) {
        GlobalLogger.Error("when next pmem data entry is skiplist header, the "
                           "next node should be nullptr\n");
        return Status::Abort;
      }
      break;
    }
    HashEntry hash_entry;
    DLDataEntry data_entry;
    HashEntry *entry_base = nullptr;
    pmem::obj::string_view key = next_data_entry->Key();
    Status s = hash_table_->Search(hash_table_->GetHint(key), key,
                                   SortedDataRecord, &hash_entry, &data_entry,
                                   &entry_base, HashTable::SearchPurpose::Read);
    assert(s == Status::Ok && "search node fail!");

    if (hash_entry.header.offset_type == HashOffsetType::SkiplistNode) {
      SkiplistNode *dram_node = (SkiplistNode *)hash_entry.offset;
      if (next_node == nullptr) {
        if (dram_node->Height() >= height) {
          GlobalLogger.Error(
              "when next_node is nullptr, the dram data entry should be "
              "DLDataEntry or dram node's height < cur_node's height\n");
          return Status::Abort;
        }
      } else {
        if (dram_node->Height() >= height) {
          if (!(dram_node->Height() == next_node->Height() &&
                dram_node->GetSkipListId() == next_node->GetSkipListId() &&
                dram_node->UserKey() == next_node->UserKey())) {
            GlobalLogger.Error("incorret skiplist node info\n");
            return Status::Abort;
          }
          cur_node = next_node;
        }
      }
    }
    cur_data_entry = next_data_entry;
  }
  return Status::Ok;
}

bool Skiplist::FindAndLockWritePos(Splice *splice,
                                   const pmem::obj::string_view &insert_key,
                                   const HashTable::KeyHashHint &hint,
                                   std::vector<SpinMutex *> &spins,
                                   DLDataEntry *updated_data_entry) {
  spins.clear();
  DLDataEntry *prev;
  DLDataEntry *next;
  if (updated_data_entry != nullptr) {
    prev =
        (DLDataEntry *)(pmem_allocator_->offset2addr(updated_data_entry->prev));
    next =
        (DLDataEntry *)(pmem_allocator_->offset2addr(updated_data_entry->next));
    splice->prev_data_entry = prev;
    splice->next_data_entry = next;
  } else {
    Seek(insert_key, splice);

    prev = splice->prev_data_entry;
    next = splice->next_data_entry;
    assert(prev == header_->data_entry ||
           compare_string_view(Skiplist::UserKey(prev->Key()), insert_key) < 0);
  }

  uint64_t prev_offset = pmem_allocator_->addr2offset(prev);
  uint64_t next_offset = pmem_allocator_->addr2offset(next);

  // sequentially lock to prevent deadlock
  auto cmp = [](const SpinMutex *s1, const SpinMutex *s2) {
    return (uint64_t)s1 < (uint64_t)s2;
  };
  auto prev_hint = hash_table_->GetHint(prev->Key());
  if (prev_hint.spin != hint.spin) {
    spins.push_back(prev_hint.spin);
  }
  assert(next != nullptr);
  auto next_hint = hash_table_->GetHint(next->Key());
  if (next_hint.spin != hint.spin && next_hint.spin != prev_hint.spin) {
    spins.push_back(next_hint.spin);
  }
  std::sort(spins.begin(), spins.end(), cmp);
  for (int i = 0; i < spins.size(); i++) {
    if (spins[i]->try_lock()) {
    } else {
      for (int j = 0; j < i; j++) {
        spins[j]->unlock();
      }
      spins.clear();
      return false;
    }
  }

  if (updated_data_entry) {
    assert(updated_data_entry->prev == pmem_allocator_->addr2offset(prev));
    assert(updated_data_entry->next == pmem_allocator_->addr2offset(next));
  }

  // Check the list has changed before we successfully locked
  // For update, we do not need to check because the key is already locked
  if (!updated_data_entry &&
      (prev->next != next_offset || next->prev != prev_offset)) {
    for (auto &m : spins) {
      m->unlock();
    }
    spins.clear();
    return false;
  }

  return true;
}

void Skiplist::DeleteDataEntry(DLDataEntry *deleting_entry,
                               Splice *delete_splice, SkiplistNode *dram_node) {
  DLDataEntry *prev = delete_splice->prev_data_entry;
  DLDataEntry *next = delete_splice->next_data_entry;
  assert(prev->next == pmem_allocator_->addr2offset(deleting_entry));
  // For repair in recovery due to crashes during pointers changing, we should
  // first unlink deleting entry from prev's next
  prev->next = pmem_allocator_->addr2offset(next);
  pmem_persist(&prev->next, 8);
  assert(next != nullptr);
  assert(next->prev == pmem_allocator_->addr2offset(deleting_entry));
  next->prev = pmem_allocator_->addr2offset(prev);
  pmem_persist(&next->prev, 8);

  if (dram_node) {
    dram_node->MarkAsRemoved();
  }
}

SkiplistNode *
Skiplist::InsertDataEntry(Splice *insert_splice, DLDataEntry *inserting_entry,
                          const pmem::obj::string_view &inserting_key,
                          SkiplistNode *data_node, bool is_update) {
  uint64_t inserting_entry_offset =
      pmem_allocator_->addr2offset(inserting_entry);
  DLDataEntry *prev = insert_splice->prev_data_entry;
  DLDataEntry *next = insert_splice->next_data_entry;
  assert(is_update || prev->next == pmem_allocator_->addr2offset(next));
  // For repair in recovery due to crashes during pointers changing, we should
  // first link inserting entry to prev's next
  prev->next = inserting_entry_offset;
  pmem_persist(&prev->next, 8);
  assert(next != nullptr);
  assert(is_update || next->prev == pmem_allocator_->addr2offset(prev));
  next->prev = inserting_entry_offset;
  pmem_persist(&next->prev, 8);

  // new dram node
  if (!is_update) {
    assert(data_node == nullptr);
    auto height = Skiplist::RandomHeight();
    data_node = SkiplistNode::NewNode(inserting_key, inserting_entry, height);
    for (int i = 1; i <= height; i++) {
      while (1) {
        auto now_next = insert_splice->prevs[i]->Next(i);
        // if next has been changed or been deleted, re-compute
        if (now_next.RawPointer() == insert_splice->nexts[i] &&
            now_next.GetTag() == 0) {
          data_node->RelaxedSetNext(i, insert_splice->nexts[i]);
          if (insert_splice->prevs[i]->CASNext(i, insert_splice->nexts[i],
                                               data_node)) {
            break;
          }
        } else {
          insert_splice->Recompute(inserting_key, i);
        }
      }
    }
  } else {
    if (data_node != nullptr) {
      data_node->data_entry = inserting_entry;
    }
  }
  return data_node;
}

void SortedIterator::Seek(const std::string &key) {
  assert(skiplist_);
  Splice splice(skiplist_);
  skiplist_->Seek(key, &splice);
  current = splice.next_data_entry;
}

void SortedIterator::SeekToFirst() {
  uint64_t first = skiplist_->header()->data_entry->next;
  current = (DLDataEntry *)pmem_allocator_->offset2addr(first);
}

<<<<<<< HEAD
void SortedIterator::Next() {
  current = (DLDataEntry *)pmem_allocator_->offset2addr(current->next);
=======
void SortedIterator::SeekToLast() {
  uint64_t last = skiplist_->header()->data_entry->prev;
  current = (DLDataEntry *)pmem_allocator_->offset2addr(last);
}

bool SortedIterator::Next() {
  if (!Valid()) {
    return false;
  }
  current = (DLDataEntry *)pmem_allocator_->offset2addr(current->next);
  return Valid();
>>>>>>> ae49fee4
}

void SortedIterator::Prev() {
  current = (DLDataEntry *)(pmem_allocator_->offset2addr(current->prev));

<<<<<<< HEAD
  if (current == skiplist_->header()->data_entry) {
    current = nullptr;
  }
=======
  return Valid();
>>>>>>> ae49fee4
}

std::string SortedIterator::Key() {
  if (!Valid())
    return "";
  pmem::obj::string_view key = Skiplist::UserKey(current->Key());
  return std::string(key.data(), key.size());
}

std::string SortedIterator::Value() {
  if (!Valid())
    return "";
  pmem::obj::string_view value = current->Value();
  return std::string(value.data(), value.size());
}

Status SortedCollectionRebuilder::Rebuild(const KVEngine *engine) {
  std::vector<std::future<Status>> fs;
  if (engine->configs_.opt_large_sorted_collection_restore &&
      engine->skiplists_.size() > 0) {
    thread_cache_node_.resize(engine->configs_.max_write_threads);
    UpdateEntriesOffset(engine);
    for (uint8_t h = 1; h <= kMaxHeight; ++h) {
      for (uint32_t j = 0; j < engine->configs_.max_write_threads; ++j) {
        fs.push_back(
            std::async(std::launch::async, [j, h, this, engine]() -> Status {
              while (true) {
                SkiplistNode *cur_node = GetSortedOffset(h);
                if (!cur_node) {
                  break;
                }
                if (h == 1) {
                  Status s = DealWithFirstHeight(j, cur_node, engine);
                  if (s != Status::Ok) {
                    return s;
                  }
                } else {
                  DealWithOtherHeight(j, cur_node, h, engine->pmem_allocator_);
                }
              }
              LinkedNode(j, h, engine);
              return Status::Ok;
            }));
      }
      for (auto &f : fs) {
        Status s = f.get();
        if (s != Status::Ok) {
          return s;
        }
      }
      fs.clear();
      for (auto &kv : entries_offsets_) {
        kv.second.is_visited = false;
      }
#ifdef DEBUG_CHECK
      GlobalLogger.Info("Restoring skiplist height %d\n", h);
      GlobalLogger.Info("Check skiplist connecton\n");
      for (auto skiplist : engine->skiplists_) {
        Status s = skiplist->CheckConnection(h);
        if (s != Status::Ok) {
          return s;
        }
      }
#endif
    }
  } else {
    for (auto s : engine->skiplists_) {
      fs.push_back(std::async(&Skiplist::Rebuild, s));
    }
    for (auto &f : fs) {
      Status s = f.get();
      if (s != Status::Ok) {
        return s;
      }
    }
  }
  return Status::Ok;
}

void SortedCollectionRebuilder::LinkedNode(uint64_t thread_id, int height,
                                           const KVEngine *engine) {
  for (auto v : thread_cache_node_[thread_id]) {
    if (v->Height() < height) {
      continue;
    }
    uint64_t next_offset = v->data_entry->next;
    DLDataEntry *next_data_entry =
        (DLDataEntry *)engine->pmem_allocator_->offset2addr(next_offset);
    assert(next_data_entry != nullptr);
    if (next_data_entry->type != SortedHeaderRecord &&
        v->Next(height) == nullptr) {
      SkiplistNode *next_node = nullptr;
      // if height == 1, need to scan pmem data_entry
      if (height == 1) {
        while (next_data_entry->type != SortedHeaderRecord) {
          HashEntry hash_entry;
          DLDataEntry data_entry;
          HashEntry *entry_base = nullptr;
          pmem::obj::string_view key = next_data_entry->Key();
          Status s = engine->hash_table_->Search(
              engine->hash_table_->GetHint(key), key, SortedDataEntryType,
              &hash_entry, &data_entry, &entry_base,
              HashTable::SearchPurpose::Read);
          assert(s == Status::Ok &&
                 "It should be in hash_table when reseting entries_offset map");
          next_offset = next_data_entry->next;
          next_data_entry =
              (DLDataEntry *)engine->pmem_allocator_->offset2addr(next_offset);

          if (hash_entry.header.offset_type == HashOffsetType::Skiplist) {
            next_node = ((Skiplist *)hash_entry.offset)->header();
          } else if (hash_entry.header.offset_type ==
                     HashOffsetType::SkiplistNode) {
            next_node = (SkiplistNode *)hash_entry.offset;
          } else {
            continue;
          }
          if (next_node->Height() >= height) {
            break;
          }
        }
      } else {
        SkiplistNode *pnode = v->Next(height - 1).RawPointer();
        while (pnode) {
          if (pnode->Height() >= height) {
            next_node = pnode;
            break;
          }
          pnode = pnode->Next(height - 1).RawPointer();
        }
      }
      if (next_node) {
        v->RelaxedSetNext(height, next_node);
      }
    }
  }
  thread_cache_node_[thread_id].clear();
}

SkiplistNode *SortedCollectionRebuilder::GetSortedOffset(int height) {
  std::lock_guard<SpinMutex> kv_mux(map_mu_);
  for (auto &kv : entries_offsets_) {
    if (!kv.second.is_visited &&
        kv.second.visited_node->Height() >= height - 1) {
      kv.second.is_visited = true;
      return kv.second.visited_node;
    }
  }
  return nullptr;
}

Status SortedCollectionRebuilder::DealWithFirstHeight(uint64_t thread_id,
                                                      SkiplistNode *cur_node,
                                                      const KVEngine *engine) {
  DLDataEntry *visit_data_entry = cur_node->data_entry;
  while (true) {
    uint64_t next_offset = visit_data_entry->next;
    DLDataEntry *next_data_entry =
        (DLDataEntry *)engine->pmem_allocator_->offset2addr(next_offset);
    assert(next_data_entry != nullptr);
    if (next_data_entry->type == SortedHeaderRecord) {
      cur_node->RelaxedSetNext(1, nullptr);
      break;
    }
    // continue to build connention
    if (entries_offsets_.find(next_offset) == entries_offsets_.end()) {
      thread_local HashEntry hash_entry;
      thread_local DLDataEntry data_entry;
      HashEntry *entry_base = nullptr;
      pmem::obj::string_view key = next_data_entry->Key();
      Status s = engine->hash_table_->Search(
          engine->hash_table_->GetHint(key), key, SortedDataEntryType,
          &hash_entry, &data_entry, &entry_base,
          HashTable::SearchPurpose::Read);
      if (s != Status::Ok) {
        GlobalLogger.Error(
            "the node should be already created during data restoring\n");
        return Status::Abort;
      }
      visit_data_entry = next_data_entry;

      SkiplistNode *next_node = nullptr;
      assert(hash_entry.header.offset_type == HashOffsetType::SkiplistNode ||
             hash_entry.header.offset_type == HashOffsetType::DLDataEntry &&
                 "next entry should be skiplistnode type or data_entry type!");
      if (hash_entry.header.offset_type == HashOffsetType::SkiplistNode) {
        next_node = (SkiplistNode *)hash_entry.offset;
      }
      // excepte data_entry node (height = 0)
      if (next_node) {
        if (next_node->Height() >= 1) {
          cur_node->RelaxedSetNext(1, next_node);
          next_node->RelaxedSetNext(1, nullptr);
          cur_node = next_node;
        }
      }
    } else {
      cur_node->RelaxedSetNext(1, nullptr);
      thread_cache_node_[thread_id].insert(cur_node);
      break;
    }
  }
  return Status::Ok;
}

void SortedCollectionRebuilder::DealWithOtherHeight(
    uint64_t thread_id, SkiplistNode *cur_node, int height,
    const std::shared_ptr<PMEMAllocator> &pmem_allocator) {
  SkiplistNode *visited_node = cur_node;
  bool first_visited = true;
  while (true) {
    if (visited_node->Height() >= height) {
      if (first_visited) {
        cur_node = visited_node;
        first_visited = false;
      }
      if (cur_node != visited_node) {
        cur_node->RelaxedSetNext(height, visited_node);
        visited_node->RelaxedSetNext(height, nullptr);
        cur_node = visited_node;
      }
    }

    SkiplistNode *next_node =
        visited_node->Height() >= height
            ? visited_node->Next(height - 1).RawPointer()
            : visited_node->Next(visited_node->Height()).RawPointer();
    if (next_node == nullptr) {
      if (cur_node->Height() >= height) {
        cur_node->RelaxedSetNext(height, nullptr);
        thread_cache_node_[thread_id].insert(cur_node);
      }
      break;
    }
    // continue to find next
    uint64_t next_offset = pmem_allocator->addr2offset(next_node->data_entry);
    if (entries_offsets_.find(next_offset) == entries_offsets_.end()) {
      visited_node = next_node;
    } else {
      if (cur_node->Height() >= height) {
        cur_node->RelaxedSetNext(height, nullptr);
        thread_cache_node_[thread_id].insert(cur_node);
      }
      break;
    }
  }
}

void SortedCollectionRebuilder::UpdateEntriesOffset(const KVEngine *engine) {
  std::unordered_map<uint64_t, SkiplistNodeInfo> new_kvs;
  std::unordered_map<uint64_t, SkiplistNodeInfo>::iterator it =
      entries_offsets_.begin();
  while (it != entries_offsets_.end()) {
    DLDataEntry data_entry;
    HashEntry *entry_base = nullptr;
    HashEntry hash_entry;
    SkiplistNode *node = nullptr;
    DLDataEntry *cur_data_entry =
        (DLDataEntry *)engine->pmem_allocator_->offset2addr(it->first);
    pmem::obj::string_view key = cur_data_entry->Key();

    Status s = engine->hash_table_->Search(
        engine->hash_table_->GetHint(key), key, SortedDataEntryType,
        &hash_entry, &data_entry, &entry_base, HashTable::SearchPurpose::Read);
    assert(s == Status::Ok || s == Status::NotFound);
    if (s == Status::NotFound ||
        hash_entry.header.offset_type == HashOffsetType::DLDataEntry) {
      it = entries_offsets_.erase(it);
      continue;
    }
    if (hash_entry.header.offset_type == HashOffsetType::Skiplist) {
      node = ((Skiplist *)hash_entry.offset)->header();
    } else if (hash_entry.header.offset_type == HashOffsetType::SkiplistNode) {
      node = (SkiplistNode *)hash_entry.offset;
    }
    assert(node && "should be not empty!");

    // remove old kv;
    if (data_entry.timestamp > cur_data_entry->timestamp) {
      it = entries_offsets_.erase(it);
      new_kvs.insert({engine->pmem_allocator_->addr2offset(node->data_entry),
                      {false, node}});
    } else {
      it->second.visited_node = node;
      it++;
    }
  }
  entries_offsets_.insert(new_kvs.begin(), new_kvs.end());
}

} // namespace KVDK_NAMESPACE<|MERGE_RESOLUTION|>--- conflicted
+++ resolved
@@ -356,34 +356,23 @@
   current = (DLDataEntry *)pmem_allocator_->offset2addr(first);
 }
 
-<<<<<<< HEAD
-void SortedIterator::Next() {
-  current = (DLDataEntry *)pmem_allocator_->offset2addr(current->next);
-=======
 void SortedIterator::SeekToLast() {
   uint64_t last = skiplist_->header()->data_entry->prev;
   current = (DLDataEntry *)pmem_allocator_->offset2addr(last);
 }
 
-bool SortedIterator::Next() {
+void SortedIterator::Next() {
   if (!Valid()) {
-    return false;
+    return;
   }
   current = (DLDataEntry *)pmem_allocator_->offset2addr(current->next);
-  return Valid();
->>>>>>> ae49fee4
 }
 
 void SortedIterator::Prev() {
+  if(!Valid()){
+    return;
+  }
   current = (DLDataEntry *)(pmem_allocator_->offset2addr(current->prev));
-
-<<<<<<< HEAD
-  if (current == skiplist_->header()->data_entry) {
-    current = nullptr;
-  }
-=======
-  return Valid();
->>>>>>> ae49fee4
 }
 
 std::string SortedIterator::Key() {
