--- conflicted
+++ resolved
@@ -1465,60 +1465,11 @@
 }
 
 Status KVEngine::StringDeleteImpl(const StringView& key) {
-<<<<<<< HEAD
   auto hint = hash_table_->GetHint(key);
   std::unique_lock<SpinMutex> ul(*hint.spin);
   version_controller_.HoldLocalSnapshot();
   defer(version_controller_.ReleaseLocalSnapshot());
   TimeStampType new_ts = version_controller_.GetLocalSnapshot().GetTimestamp();
-=======
-  DataEntry data_entry;
-  HashEntry hash_entry;
-  HashEntry* entry_ptr = nullptr;
-
-  SpaceEntry sized_space_entry;
-
-  {
-    auto hint = hash_table_->GetHint(key);
-    std::unique_lock<SpinMutex> ul(*hint.spin);
-    // Set current snapshot to this thread
-    version_controller_.HoldLocalSnapshot();
-    defer(version_controller_.ReleaseLocalSnapshot());
-    TimeStampType new_ts =
-        version_controller_.GetLocalSnapshot().GetTimestamp();
-    Status s = hash_table_->SearchForWrite(
-        hint, key, StringDeleteRecord | StringDataRecord, &entry_ptr,
-        &hash_entry, &data_entry);
-
-    switch (s) {
-      case Status::Ok: {
-        if (entry_ptr->GetRecordType() == StringDeleteRecord) {
-          return s;
-        }
-        auto request_size = key.size() + sizeof(StringRecord);
-        SpaceEntry sized_space_entry = pmem_allocator_->Allocate(request_size);
-        if (sized_space_entry.size == 0) {
-          return Status::PmemOverflow;
-        }
-
-        void* pmem_ptr =
-            pmem_allocator_->offset2addr_checked(sized_space_entry.offset);
-
-        StringRecord::PersistStringRecord(
-            pmem_ptr, sized_space_entry.size, new_ts, StringDeleteRecord,
-            pmem_allocator_->addr2offset_checked(
-                hash_entry.GetIndex().string_record),
-            key, "");
-
-        hash_table_->Insert(hint, entry_ptr, StringDeleteRecord, pmem_ptr,
-                            PointerType::StringRecord);
-        ul.unlock();
-        delayFree(OldDataRecord{hash_entry.GetIndex().string_record, new_ts});
-        // We also delay free this delete record to recycle PMem and DRAM
-        // space
-        delayFree(OldDeleteRecord(pmem_ptr, entry_ptr, PointerType::HashEntry,
-                                  new_ts, hint.spin));
->>>>>>> dc2c0eee
 
   auto ret = lookupKey<false>(key, StringDeleteRecord | StringDataRecord);
   if (ret.s == Status::Ok) {
