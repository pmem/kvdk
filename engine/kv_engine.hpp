--- conflicted
+++ resolved
@@ -67,13 +67,13 @@
   // 1. Expire assumes that str is not duplicated among all types, which is not
   // implemented yet
   // 2. Expire is not compatible with checkpoint for now
-  Status Expire(const StringView str, TTLTimeType ttl_time) override;
+  Status Expire(const StringView str, TTLType ttl_time) override;
   // Get time to expire of str
   //
   // Notice:
   // Expire assumes that str is not duplicated among all types, which is not
   // implemented yet
-  Status GetTTL(const StringView str, TTLTimeType* ttl_time) override;
+  Status GetTTL(const StringView str, TTLType* ttl_time) override;
 
   // Set str as persist.
   Status Persist(const StringView str) override;
@@ -118,6 +118,8 @@
 
   // Used by test case.
   const std::shared_ptr<HashTable>& GetHashTable() { return hash_table_; }
+
+  void ExpiredCleaner();
 
  private:
   friend OldRecordsCleaner;
@@ -211,7 +213,7 @@
   // return Status::NotFound is key is not found or has expired.
   // return Status::WrongType if type_mask does not match.
   // return Status::Ok otherwise.
-  LookupResult lookupKey(StringView key, RecordType type_mask);
+  LookupResult lookupKey(StringView key, uint16_t type_mask);
 
   std::shared_ptr<UnorderedCollection> createUnorderedCollection(
       StringView const collection_name);
@@ -275,31 +277,20 @@
   template <typename CollectionType>
   Status FindCollection(const StringView collection_name,
                         CollectionType** collection_ptr, uint64_t record_type) {
-    kvdk_assert(collectionType<CollectionType>() == record_type,
-                "Type Mismatch!");
-    HashTable::KeyHashHint hint = hash_table_->GetHint(collection_name);
-    HashEntry hash_entry;
-    HashEntry* entry_ptr = nullptr;
-    Status s = hash_table_->SearchForRead(hint, collection_name, record_type,
-                                          &entry_ptr, &hash_entry, nullptr);
-
-    *collection_ptr = nullptr;
-    if (s != Status::Ok) {
-      return s;
-    }
-    *collection_ptr = (CollectionType*)hash_entry.GetIndex().ptr;
-
-    // check collection is expired.
-<<<<<<< HEAD
-    if (TimeUtils::CheckIsExpired((*collection_ptr)->GetExpiredTime())) {
-=======
-    if ((*collection_ptr)->HasExpired()) {
->>>>>>> 35e882bf
-      // TODO(Zhichen): add background cleaner.
-      hash_table_->UpdateEntryStatus(entry_ptr, HashEntryStatus::Expired);
+    LookupResult res = lookupKey(collection_name, record_type);
+    if (res.s == Status::Expired) {
+      // TODO(zhichen): will open the following code when completing collection
+      // deletion.
+      // delayFree(OldDeleteRecord{res.entry_ptr->GetIndex().ptr,
+      //                           version_controller_.GetCurrentTimestamp(),
+      //                           res.entry_ptr, hint.spin});
       return Status::NotFound;
     }
-    return Status::Ok;
+    *collection_ptr =
+        res.s == Status::Ok
+            ? static_cast<CollectionType*>(res.entry_ptr->GetIndex().ptr)
+            : nullptr;
+    return res.s;
   }
 
   enum class QueueOpPosition { Left, Right };
@@ -499,6 +490,8 @@
                    data_entry->header.record_size));
   }
 
+  Status updateTTL(const StringView str, TTLType ttl_time);
+
   // Run in background to clean old records regularly
   void backgroundOldRecordCleaner();
 
@@ -512,8 +505,6 @@
   void backgroundDramCleaner();
 
   // void backgroundWorkCoordinator();
-
-  void ExpiredCleaner();
 
   void startBackgroundWorks();
 
@@ -560,7 +551,6 @@
     std::condition_variable_any pmem_usage_reporter_cv;
     std::condition_variable_any pmem_allocator_organizer_cv;
     std::condition_variable_any dram_cleaner_cv;
-    std::condition_variable_any scan_hash_table_cv;
 
     SpinMutex terminating_lock;
     bool terminating = false;
