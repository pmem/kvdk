/* SPDX-License-Identifier: BSD-3-Clause
 * Copyright(c) 2021 Intel Corporation
 */

#pragma once

#include <cinttypes>

#include "kvdk/types.hpp"

namespace KVDK_NAMESPACE {
// Internal types
using PMemOffsetType = std::uint64_t;
using TimeStampType = std::uint64_t;
using KeyHashType = std::uint64_t;
using ConfigFieldSizeType = std::uint32_t;
<<<<<<< HEAD
=======
using ExpireTimeType = std::int64_t;
using TTLType = std::int64_t;
using UnixTimeType = std::int64_t;

constexpr uint64_t kMaxWriteBatchSize = (1 << 20);
// fsdax mode align to 2MB by default.
constexpr uint64_t kPMEMMapSizeUnit = (1 << 21);
// Select a record every 10000 into restored skiplist map for multi-thread
// restoring large skiplist.
constexpr uint64_t kRestoreSkiplistStride = 10000;
constexpr uint64_t kMaxCachedOldRecords = 10000;
constexpr size_t kLimitForegroundCleanOldRecords = 1;
>>>>>>> 2da358c4
}  // namespace KVDK_NAMESPACE<|MERGE_RESOLUTION|>--- conflicted
+++ resolved
@@ -14,12 +14,8 @@
 using TimeStampType = std::uint64_t;
 using KeyHashType = std::uint64_t;
 using ConfigFieldSizeType = std::uint32_t;
-<<<<<<< HEAD
-=======
-using ExpireTimeType = std::int64_t;
-using TTLType = std::int64_t;
-using UnixTimeType = std::int64_t;
 
+/// TODO: move these constants to where they are relevant
 constexpr uint64_t kMaxWriteBatchSize = (1 << 20);
 // fsdax mode align to 2MB by default.
 constexpr uint64_t kPMEMMapSizeUnit = (1 << 21);
@@ -28,5 +24,4 @@
 constexpr uint64_t kRestoreSkiplistStride = 10000;
 constexpr uint64_t kMaxCachedOldRecords = 10000;
 constexpr size_t kLimitForegroundCleanOldRecords = 1;
->>>>>>> 2da358c4
 }  // namespace KVDK_NAMESPACE