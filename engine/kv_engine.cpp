--- conflicted
+++ resolved
@@ -34,8 +34,8 @@
 constexpr uint64_t kRestoreSkiplistStride = 10000;
 constexpr uint64_t kMaxCachedOldRecords = 10000;
 constexpr size_t kLimitForegroundCleanOldRecords = 1;
-constexpr int64_t kInvalidTTLTime = -2;
-constexpr int64_t kPersistTime = -1;
+constexpr TTLTimeType kInvalidTTLTime = -2;
+constexpr ExpiredTimeType kPersistTime = -1;
 
 void PendingBatch::PersistFinish() {
   num_kv = 0;
@@ -1563,9 +1563,10 @@
       break;
     }
 
-    case HashIndexType::Queue: {
-      collection_ptr = entry_ptr->GetIndex().queue_ptr;
-      expired_time = collection_ptr->GetExpiredTime();
+    case HashIndexType::List: {
+      // collection_ptr = entry_ptr->GetIndex().queue_ptr;
+      // expired_time = collection_ptr->GetExpiredTime();
+      throw std::runtime_error{"Unimplemented!"};
       break;
     }
 
@@ -2193,177 +2194,6 @@
 
 // Snapshot, delayFree and background work
 namespace KVDK_NAMESPACE {
-<<<<<<< HEAD
-=======
-std::unique_ptr<Queue> KVEngine::createQueue(StringView const collection_name) {
-  std::uint64_t ts = version_controller_.GetCurrentTimestamp();
-  CollectionIDType id = list_id_.fetch_add(1);
-  std::string name(collection_name.data(), collection_name.size());
-  return std::unique_ptr<Queue>(new Queue{pmem_allocator_.get(), name, id, ts});
-}
-
-Status KVEngine::xPop(StringView const collection_name, std::string* value,
-                      KVEngine::QueueOpPosition pop_pos) {
-  Status s = MaybeInitAccessThread();
-  if (s != Status::Ok) {
-    return s;
-  }
-  Queue* queue_ptr;
-  s = FindCollection(collection_name, &queue_ptr, RecordType::QueueRecord);
-  if (s != Status::Ok) {
-    return s;
-  }
-
-  bool pop_success = false;
-  switch (pop_pos) {
-    case QueueOpPosition::Left: {
-      pop_success = queue_ptr->PopFront(value);
-      break;
-    }
-    case QueueOpPosition::Right: {
-      pop_success = queue_ptr->PopBack(value);
-      break;
-    }
-    default: {
-      GlobalLogger.Error("Impossible!");
-      return Status::Abort;
-    }
-  }
-  if (pop_success) {
-    return Status::Ok;
-  } else {
-    return Status::NotFound;
-  }
-}
-
-Status KVEngine::xPush(StringView const collection_name, StringView const value,
-                       KVEngine::QueueOpPosition push_pos) try {
-  Status s = MaybeInitAccessThread();
-  if (s != Status::Ok) {
-    return s;
-  }
-
-  Queue* queue_ptr = nullptr;
-
-  // Find UnorederedCollection, create if none exists
-  {
-    s = FindCollection(collection_name, &queue_ptr, RecordType::QueueRecord);
-    if (s == Status::NotFound) {
-      HashTable::KeyHashHint hint_collection =
-          hash_table_->GetHint(collection_name);
-      std::unique_lock<SpinMutex> lock_collection{*hint_collection.spin};
-      {
-        // Lock and find again in case other threads have created the
-        // UnorderedCollection
-        s = FindCollection(collection_name, &queue_ptr,
-                           RecordType::QueueRecord);
-        if (s == Status::Ok) {
-          // Some thread already created the collection
-          // Do nothing
-        } else {
-          {
-            std::lock_guard<std::mutex> lg{list_mu_};
-            queue_uptr_vec_.emplace_back(createQueue(collection_name));
-            queue_ptr = queue_uptr_vec_.back().get();
-          }
-
-          HashEntry hash_entry_collection;
-          HashEntry* p_hash_entry_collection = nullptr;
-          Status s = hash_table_->SearchForWrite(
-              hint_collection, collection_name, RecordType::QueueRecord,
-              &p_hash_entry_collection, &hash_entry_collection, nullptr);
-          kvdk_assert(s == Status::NotFound, "Logically impossible!");
-          hash_table_->Insert(hint_collection, p_hash_entry_collection,
-                              RecordType::QueueRecord, queue_ptr,
-                              HashIndexType::Queue);
-        }
-      }
-    }
-  }
-
-  // Push
-  {
-    TimeStampType ts = version_controller_.GetCurrentTimestamp();
-    switch (push_pos) {
-      case QueueOpPosition::Left: {
-        queue_ptr->PushFront(ts, value);
-        return Status::Ok;
-      }
-      case QueueOpPosition::Right: {
-        queue_ptr->PushBack(ts, value);
-        return Status::Ok;
-      }
-      default: {
-        GlobalLogger.Error("Impossible!");
-        return Status::Abort;
-      }
-    }
-  }
-} catch (std::bad_alloc const& ex) {
-  return Status::PmemOverflow;
-}
-
-Status KVEngine::RestoreQueueRecords(DLRecord* pmp_record) {
-  switch (pmp_record->entry.meta.type) {
-    case RecordType::QueueRecord: {
-      Queue* queue_ptr = nullptr;
-      std::lock_guard<std::mutex> lg{list_mu_};
-      {
-        queue_uptr_vec_.emplace_back(
-            new Queue{pmem_allocator_.get(), pmp_record});
-        queue_ptr = queue_uptr_vec_.back().get();
-      }
-
-      std::string collection_name = queue_ptr->Name();
-      HashTable::KeyHashHint hint_collection =
-          hash_table_->GetHint(collection_name);
-      std::unique_lock<SpinMutex> guard{*hint_collection.spin};
-
-      HashEntry hash_entry_collection;
-      HashEntry* p_hash_entry_collection = nullptr;
-      Status s = hash_table_->SearchForWrite(
-          hint_collection, collection_name, RecordType::QueueRecord,
-          &p_hash_entry_collection, &hash_entry_collection, nullptr);
-      kvdk_assert((s == Status::NotFound), "Impossible situation occurs!");
-      hash_table_->Insert(hint_collection, p_hash_entry_collection,
-                          RecordType::QueueRecord, queue_ptr,
-                          HashIndexType::Queue);
-      return Status::Ok;
-    }
-    case RecordType::QueueHeadRecord: {
-      kvdk_assert(pmp_record->prev == kNullPMemOffset &&
-                      checkDLRecordLinkageRight(pmp_record),
-                  "Bad linkage found when RestoreDlistRecords. Broken head.");
-      return Status::Ok;
-    }
-    case RecordType::QueueTailRecord: {
-      kvdk_assert(pmp_record->next == kNullPMemOffset &&
-                      checkDLRecordLinkageLeft(pmp_record),
-                  "Bad linkage found when RestoreDlistRecords. Broken tail.");
-      return Status::Ok;
-    }
-    case RecordType::QueueDataRecord: {
-      bool linked = checkLinkage(static_cast<DLRecord*>(pmp_record));
-      if (!linked) {
-        GlobalLogger.Error("Bad linkage!\n");
-// Bad linkage handled by DlinkedList.
-#if DEBUG_LEVEL == 0
-        GlobalLogger.Error(
-            "Bad linkage can only be repaired when DEBUG_LEVEL > 0!\n");
-        std::abort();
-#endif
-        return Status::Ok;
-      } else {
-        return Status::Ok;
-      }
-    }
-    default: {
-      kvdk_assert(false, "Wrong type in RestoreDlistRecords!\n");
-      return Status::Abort;
-    }
-  }
-}
->>>>>>> 6c15694d
 
 Snapshot* KVEngine::GetSnapshot(bool make_checkpoint) {
   Snapshot* ret = version_controller_.NewGlobalSnapshot();
