/* SPDX-License-Identifier: BSD-3-Clause
 * Copyright(c) 2021 Intel Corporation
 */

#include "kv_engine.hpp"

#include <dirent.h>
#include <libpmem.h>
#include <sys/mman.h>

#include <algorithm>
#include <atomic>
#include <cmath>
#include <cstdint>
#include <future>
#include <limits>
#include <mutex>
#include <thread>

#include "backup_log.hpp"
#include "configs.hpp"
#include "dram_allocator.hpp"
#include "kvdk/engine.hpp"
#include "sorted_collection/iterator.hpp"
#include "structures.hpp"
#include "utils/sync_point.hpp"
#include "utils/utils.hpp"

namespace KVDK_NAMESPACE {
void PendingBatch::PersistFinish() {
  num_kv = 0;
  stage = Stage::Finish;
  pmem_persist(this, sizeof(PendingBatch));
}

void PendingBatch::PersistProcessing(const std::vector<PMemOffsetType>& records,
                                     TimeStampType ts) {
  pmem_memcpy_persist(record_offsets, records.data(), records.size() * 8);
  timestamp = ts;
  num_kv = records.size();
  stage = Stage::Processing;
  pmem_persist(this, sizeof(PendingBatch));
}

KVEngine::~KVEngine() {
  GlobalLogger.Info("Closing instance ... \n");
  GlobalLogger.Info("Waiting bg threads exit ... \n");
  closing_ = true;
  terminateBackgroundWorks();
  deleteCollections();
  ReportPMemUsage();
  GlobalLogger.Info("Instance closed\n");
}

Status KVEngine::Open(const std::string& name, Engine** engine_ptr,
                      const Configs& configs) {
  KVEngine* engine = new KVEngine(configs);
  Status s = engine->Init(name, configs);
  if (s == Status::Ok) {
    s = engine->restoreExistingData();
  }
  if (s == Status::Ok) {
    *engine_ptr = engine;
    engine->startBackgroundWorks();
    engine->ReportPMemUsage();
  } else {
    GlobalLogger.Error("Init kvdk instance failed: %d\n", s);
    delete engine;
  }
  return s;
}

Status KVEngine::Restore(const std::string& engine_path,
                         const std::string& backup_log, Engine** engine_ptr,
                         const Configs& configs) {
  KVEngine* engine = new KVEngine(configs);
  Status s = engine->Init(engine_path, configs);
  if (s == Status::Ok) {
    s = engine->restoreDataFromBackup(backup_log);
  }

  if (s == Status::Ok) {
    *engine_ptr = engine;
    engine->startBackgroundWorks();
    engine->ReportPMemUsage();
  } else {
    GlobalLogger.Error("Restore kvdk instance from backup log %s failed: %d\n",
                       backup_log.c_str(), s);
    delete engine;
  }
  return s;
}

void KVEngine::FreeSkiplistDramNodes() {
  for (auto& skiplist : skiplists_) {
    skiplist.second->CleanObsoletedNodes();
  }
}

void KVEngine::ReportPMemUsage() {
  // Check pmem allocator is initialized before use it.
  // It may not be successfully initialized due to file operation errors.
  if (pmem_allocator_ == nullptr) {
    return;
  }

  auto total = pmem_allocator_->PMemUsageInBytes();
  GlobalLogger.Info("PMem Usage: %ld B, %ld KB, %ld MB, %ld GB\n", total,
                    (total / (1LL << 10)), (total / (1LL << 20)),
                    (total / (1LL << 30)));
}

void KVEngine::startBackgroundWorks() {
  std::unique_lock<SpinMutex> ul(bg_work_signals_.terminating_lock);
  bg_work_signals_.terminating = false;
  bg_threads_.emplace_back(&KVEngine::backgroundPMemAllocatorOrgnizer, this);
  bg_threads_.emplace_back(&KVEngine::backgroundOldRecordCleaner, this);
  bg_threads_.emplace_back(&KVEngine::backgroundDramCleaner, this);
  bg_threads_.emplace_back(&KVEngine::backgroundPMemUsageReporter, this);
  bg_threads_.emplace_back(&KVEngine::backgroundDestroyCollections, this);
}

void KVEngine::terminateBackgroundWorks() {
  {
    std::unique_lock<SpinMutex> ul(bg_work_signals_.terminating_lock);
    bg_work_signals_.terminating = true;
    bg_work_signals_.dram_cleaner_cv.notify_all();
    bg_work_signals_.pmem_allocator_organizer_cv.notify_all();
    bg_work_signals_.pmem_usage_reporter_cv.notify_all();
  }
  for (auto& t : bg_threads_) {
    t.join();
  }
}

Status KVEngine::Init(const std::string& name, const Configs& configs) {
  Status s;
  if (!configs.use_devdax_mode) {
    dir_ = format_dir_path(name);
    int res = create_dir_if_missing(dir_);
    if (res != 0) {
      GlobalLogger.Error("Create engine dir %s error\n", dir_.c_str());
      return Status::IOError;
    }

    batch_log_dir_ = dir_ + "batch_logs/";
    if (create_dir_if_missing(batch_log_dir_) != 0) {
      GlobalLogger.Error("Create batch log dir %s error\n",
                         batch_log_dir_.c_str());
      return Status::IOError;
    }

    db_file_ = data_file();
    configs_ = configs;

  } else {
    configs_ = configs;
    db_file_ = name;

    // The devdax mode need to execute the shell scripts/init_devdax.sh,
    // then a fsdax model namespace will be created and the
    // configs_.devdax_meta_dir will be created on a xfs file system with a
    // fsdax namespace
    dir_ = format_dir_path(configs_.devdax_meta_dir);

    batch_log_dir_ = dir_ + "batch_logs/";
    if (create_dir_if_missing(batch_log_dir_) != 0) {
      GlobalLogger.Error("Create batch log dir %s error\n",
                         batch_log_dir_.c_str());
      return Status::IOError;
    }
  }

  s = PersistOrRecoverImmutableConfigs();
  if (s != Status::Ok) {
    return s;
  }

  pmem_allocator_.reset(PMEMAllocator::NewPMEMAllocator(
      db_file_, configs_.pmem_file_size, configs_.pmem_segment_blocks,
      configs_.pmem_block_size, configs_.max_access_threads,
      configs_.populate_pmem_space, configs_.use_devdax_mode,
      &version_controller_));
  thread_manager_.reset(new (std::nothrow)
                            ThreadManager(configs_.max_access_threads));
  hash_table_.reset(HashTable::NewHashTable(
      configs_.hash_bucket_num, configs_.num_buckets_per_slot,
      pmem_allocator_.get(), configs_.max_access_threads));
  skiplist_locks_.reset(new LockTable{1UL << 20});
  hash_list_locks_.reset(new LockTable{1UL << 20});
  if (pmem_allocator_ == nullptr || hash_table_ == nullptr ||
      thread_manager_ == nullptr || skiplist_locks_ == nullptr ||
      hash_list_locks_ == nullptr) {
    GlobalLogger.Error("Init kvdk basic components error\n");
    return Status::Abort;
  }

  s = initOrRestorePendingBatch();

  if (s == Status::Ok) {
    s = initOrRestoreCheckpoint();
  }

  RegisterComparator("default", compare_string_view);
  return s;
}

Status KVEngine::RestoreData() {
  Status s = MaybeInitAccessThread();
  if (s != Status::Ok) {
    return s;
  }
  EngineThreadCache& engine_thread_cache =
      engine_thread_cache_[access_thread.id];

  SpaceEntry segment_recovering;
  DataEntry data_entry_cached;
  uint64_t cnt = 0;
  while (true) {
    if (segment_recovering.size == 0) {
      if (!pmem_allocator_->FetchSegment(&segment_recovering)) {
        break;
      }
      assert(segment_recovering.size % configs_.pmem_block_size == 0);
    }

    void* recovering_pmem_record =
        pmem_allocator_->offset2addr_checked(segment_recovering.offset);
    memcpy(&data_entry_cached, recovering_pmem_record, sizeof(DataEntry));

    if (data_entry_cached.header.record_size == 0) {
      // Reach end of the segment, mark it as padding
      DataEntry* recovering_pmem_data_entry =
          static_cast<DataEntry*>(recovering_pmem_record);
      uint64_t padding_size = segment_recovering.size;
      recovering_pmem_data_entry->meta.type = RecordType::Padding;
      pmem_persist(&recovering_pmem_data_entry->meta.type, sizeof(RecordType));
      recovering_pmem_data_entry->header.record_size = padding_size;
      pmem_persist(&recovering_pmem_data_entry->header.record_size,
                   sizeof(uint32_t));
      data_entry_cached = *recovering_pmem_data_entry;
    }

    segment_recovering.size -= data_entry_cached.header.record_size;
    segment_recovering.offset += data_entry_cached.header.record_size;

    switch (data_entry_cached.meta.type) {
      case RecordType::SortedElem:
      case RecordType::SortedElemDelete:
      case RecordType::SortedHeader:
      case RecordType::SortedHeaderDelete:
      case RecordType::StringDataRecord:
      case RecordType::StringDeleteRecord:
      case RecordType::HashRecord:
      case RecordType::HashElem:
      case RecordType::ListRecord:
      case RecordType::ListElem: {
        if (!ValidateRecord(recovering_pmem_record)) {
          // Checksum dismatch, mark as padding to be Freed
          // Otherwise the Restore will continue normally
          data_entry_cached.meta.type = RecordType::Padding;
        }
        break;
      }
      case RecordType::ListDirtyElem:
      case RecordType::HashDirtyElem:
      case RecordType::ListDirtyRecord:
      case RecordType::HashDirtyRecord:
      case RecordType::Padding:
      case RecordType::Empty: {
        data_entry_cached.meta.type = RecordType::Padding;
        break;
      }
      default: {
        // Report Corrupted Record, but still release it and continues
        GlobalLogger.Error(
            "Corrupted Record met when recovering. It has invalid "
            "type. Record type: %u, Checksum: %u\n",
            data_entry_cached.meta.type, data_entry_cached.header.checksum);
        kvdk_assert(data_entry_cached.header.checksum == 0, "");
        data_entry_cached.meta.type = RecordType::Padding;
        break;
      }
    }

    // When met records with invalid checksum
    // or the space is padding, empty or with corrupted record
    // Free the space and fetch another
    if (data_entry_cached.meta.type == RecordType::Padding) {
      pmem_allocator_->Free(SpaceEntry(
          pmem_allocator_->addr2offset_checked(recovering_pmem_record),
          data_entry_cached.header.record_size));
      continue;
    }

    // Record has valid type and Checksum is correct
    // Continue to restore the Record
    cnt++;

    engine_thread_cache.newest_restored_ts =
        std::max(data_entry_cached.meta.timestamp,
                 engine_thread_cache.newest_restored_ts);

    switch (data_entry_cached.meta.type) {
      case RecordType::SortedElem:
      case RecordType::SortedElemDelete: {
        s = restoreSortedElem(static_cast<DLRecord*>(recovering_pmem_record));
        break;
      }
      case RecordType::SortedHeaderDelete:
      case RecordType::SortedHeader: {
        s = restoreSortedHeader(static_cast<DLRecord*>(recovering_pmem_record));
        break;
      }
      case RecordType::StringDataRecord:
      case RecordType::StringDeleteRecord: {
        s = restoreStringRecord(
            static_cast<StringRecord*>(recovering_pmem_record),
            data_entry_cached);
        break;
      }
      case RecordType::ListRecord: {
        s = listRestoreList(static_cast<DLRecord*>(recovering_pmem_record));
        break;
      }
      case RecordType::ListElem: {
        s = listRestoreElem(static_cast<DLRecord*>(recovering_pmem_record));
        break;
      }
      case RecordType::HashRecord: {
        s = hashListRestoreList(static_cast<DLRecord*>(recovering_pmem_record));
        break;
      }
      case RecordType::HashElem: {
        s = hashListRestoreElem(static_cast<DLRecord*>(recovering_pmem_record));
        break;
      }
      default: {
        GlobalLogger.Error(
            "Invalid Record type when recovering. Trying "
            "restoring record. Record type: %u\n",
            data_entry_cached.meta.type);
        s = Status::Abort;
      }
    }
    if (s != Status::Ok) {
      break;
    }
  }
  restored_.fetch_add(cnt);
  ReleaseAccessThread();
  return s;
}

bool KVEngine::ValidateRecordAndGetValue(void* data_record,
                                         uint32_t expected_checksum,
                                         std::string* value) {
  assert(data_record);
  assert(value);
  DataEntry* entry = static_cast<DataEntry*>(data_record);
  switch (entry->meta.type) {
    case RecordType::StringDataRecord:
    case RecordType::StringDeleteRecord: {
      StringRecord* string_record = static_cast<StringRecord*>(data_record);
      if (string_record->Validate(expected_checksum)) {
        auto v = string_record->Value();
        value->assign(v.data(), v.size());
        return true;
      }
      return false;
    }
    case RecordType::SortedElem:
    case RecordType::SortedElemDelete:
    case RecordType::SortedHeader: {
      DLRecord* dl_record = static_cast<DLRecord*>(data_record);
      if (dl_record->Validate(expected_checksum)) {
        auto v = dl_record->Value();
        value->assign(v.data(), v.size());
        return true;
      }
      return false;
    }
    case RecordType::Padding: {
      return false;
    }
    default:
      GlobalLogger.Error("Unsupported type in ValidateRecordAndGetValue()!");
      kvdk_assert(false, "Unsupported type in ValidateRecordAndGetValue()!");
      std::abort();
  }
}

bool KVEngine::ValidateRecord(void* data_record) {
  assert(data_record);
  DataEntry* entry = static_cast<DataEntry*>(data_record);
  switch (entry->meta.type) {
    case RecordType::StringDataRecord:
    case RecordType::StringDeleteRecord: {
      return static_cast<StringRecord*>(data_record)->Validate();
    }
    case RecordType::SortedElem:
    case RecordType::SortedHeader:
    case RecordType::SortedHeaderDelete:
    case RecordType::SortedElemDelete:
    case RecordType::HashRecord:
    case RecordType::HashElem:
    case RecordType::ListRecord:
    case RecordType::ListElem: {
      return static_cast<DLRecord*>(data_record)->Validate();
    }
    default:
      kvdk_assert(false, "Unsupported type in ValidateRecord()!");
      return false;
  }
}

Status KVEngine::PersistOrRecoverImmutableConfigs() {
  size_t mapped_len;
  int is_pmem;
  uint64_t len =
      kPMEMMapSizeUnit *
      (size_t)ceil(1.0 * sizeof(ImmutableConfigs) / kPMEMMapSizeUnit);
  ImmutableConfigs* configs = (ImmutableConfigs*)pmem_map_file(
      config_file().c_str(), len, PMEM_FILE_CREATE, 0666, &mapped_len,
      &is_pmem);
  if (configs == nullptr || !is_pmem || mapped_len != len) {
    GlobalLogger.Error(
        "Open immutable configs file error %s\n",
        !is_pmem ? (dir_ + "is not a valid pmem path").c_str() : "");
    return Status::IOError;
  }
  if (configs->Valid()) {
    configs->AssignImmutableConfigs(configs_);
  }

  Status s = CheckConfigs(configs_);
  if (s == Status::Ok) {
    configs->PersistImmutableConfigs(configs_);
  }
  pmem_unmap(configs, len);
  return s;
}

Status KVEngine::Backup(const pmem::obj::string_view backup_log,
                        const Snapshot* snapshot) {
  BackupLog backup;
  Status s = backup.Init(string_view_2_string(backup_log));
  if (s != Status::Ok) {
    return s;
  }
  TimeStampType backup_ts =
      static_cast<const SnapshotImpl*>(snapshot)->GetTimestamp();
  auto hashtable_iterator = hash_table_->GetIterator();
  while (hashtable_iterator.Valid()) {
    auto ul = hashtable_iterator.AcquireSlotLock();
    auto slot_iter = hashtable_iterator.Slot();
    while (slot_iter.Valid()) {
      switch (slot_iter->GetRecordType()) {
        case StringDataRecord:
        case StringDeleteRecord: {
          StringRecord* record = slot_iter->GetIndex().string_record;
          while (record != nullptr && record->GetTimestamp() > backup_ts) {
            record =
                pmem_allocator_->offset2addr<StringRecord>(record->old_version);
          }
          if (record && record->GetRecordType() == StringDataRecord &&
              !record->HasExpired()) {
            s = backup.Append(StringDataRecord, record->Key(), record->Value(),
                              record->GetExpireTime());
          }
          break;
        }
        case SortedHeader:
        case SortedHeaderDelete: {
          DLRecord* header = slot_iter->GetIndex().skiplist->HeaderRecord();
          while (header != nullptr && header->GetTimestamp() > backup_ts) {
            header =
                pmem_allocator_->offset2addr<DLRecord>(header->old_version);
          }
          if (header && header->GetRecordType() == SortedHeader &&
              !header->HasExpired()) {
            s = backup.Append(SortedHeader, header->Key(), header->Value(),
                              header->GetExpireTime());
            if (s == Status::Ok) {
              // Append skiplist elems following the header
              auto skiplist = getSkiplist(Skiplist::SkiplistID(header));
              kvdk_assert(skiplist != nullptr,
                          "Backup skiplist should exist in map");
              auto skiplist_iter = SortedIterator(
                  skiplist.get(), pmem_allocator_.get(),
                  static_cast<const SnapshotImpl*>(snapshot), false);
              for (skiplist_iter.SeekToFirst(); skiplist_iter.Valid();
                   skiplist_iter.Next()) {
                s = backup.Append(SortedElem, skiplist_iter.Key(),
                                  skiplist_iter.Value(), kPersistTime);
                if (s != Status::Ok) {
                  break;
                }
              }
            }
          }
        }
        default:
          // Hash and list backup is not supported yet
          break;
      }
      if (s != Status::Ok) {
        backup.Destroy();
        return s;
      }
      slot_iter++;
    }
    hashtable_iterator.Next();
  }
  backup.Finish();
  return Status::Ok;
}

Status KVEngine::initOrRestoreCheckpoint() {
  size_t mapped_len;
  int is_pmem;
  persist_checkpoint_ = static_cast<CheckPoint*>(
      pmem_map_file(checkpoint_file().c_str(), sizeof(CheckPoint),
                    PMEM_FILE_CREATE, 0666, &mapped_len, &is_pmem));
  if (persist_checkpoint_ == nullptr || !is_pmem ||
      mapped_len != sizeof(CheckPoint)) {
    GlobalLogger.Error("Map persistent checkpoint file %s failed\n",
                       checkpoint_file().c_str());
    return Status::IOError;
  }
  return Status::Ok;
}

<<<<<<< HEAD
Status KVEngine::initOrRestorePendingBatch() {
  DIR* dir;
  dirent* ent;
  uint64_t persisted_pending_file_size =
      kMaxWriteBatchSize * 8 /* offsets */ + sizeof(PendingBatch);
  persisted_pending_file_size =
      kPMEMMapSizeUnit *
      (size_t)ceil(1.0 * persisted_pending_file_size / kPMEMMapSizeUnit);
  size_t mapped_len;
  int is_pmem;

  // Iterate all pending batch files and rollback unfinished batch writes
  if ((dir = opendir(pending_batch_dir_.c_str())) != nullptr) {
    while ((ent = readdir(dir)) != nullptr) {
      std::string file_name = std::string(ent->d_name);
      if (file_name != "." && file_name != "..") {
        uint64_t id = std::stoul(file_name);
        std::string pending_batch_file = persisted_pending_block_file(id);

        PendingBatch* pending_batch = (PendingBatch*)pmem_map_file(
            pending_batch_file.c_str(), persisted_pending_file_size,
            PMEM_FILE_CREATE, 0666, &mapped_len, &is_pmem);

        if (pending_batch != nullptr) {
          if (!is_pmem || mapped_len != persisted_pending_file_size) {
            GlobalLogger.Error("Map persisted pending batch file %s failed\n",
                               pending_batch_file.c_str());
            return Status::IOError;
          }
          if (pending_batch->Unfinished()) {
            uint64_t* invalid_offsets = pending_batch->record_offsets;
            for (uint32_t i = 0; i < pending_batch->num_kv; i++) {
              DataEntry* data_entry =
                  pmem_allocator_->offset2addr<DataEntry>(invalid_offsets[i]);
              if (data_entry->meta.timestamp == pending_batch->timestamp) {
                data_entry->meta.type = Padding;
                pmem_persist(&data_entry->meta.type, 8);
              }
            }
            pending_batch->PersistFinish();
          }

          if (id < configs_.max_access_threads) {
            engine_thread_cache_[id].persisted_pending_batch = pending_batch;
          } else {
            remove(pending_batch_file.c_str());
          }
        }
      }
    }
    closedir(dir);
  } else {
    GlobalLogger.Error("Open persisted pending batch dir %s failed\n",
                       pending_batch_dir_.c_str());
    return Status::IOError;
  }

  return Status::Ok;
}

Status KVEngine::restoreDataFromBackup(const std::string& backup_log) {
  // Todo: make this multi-thread
  Status s = MaybeInitAccessThread();
  if (s != Status::Ok) {
    return s;
  }
  defer(ReleaseAccessThread());
  BackupLog backup;
  s = backup.Open(backup_log);
=======
Status KVEngine::MaybeRestoreBackup() {
  size_t mapped_len;
  int is_pmem;
  BackupMark* backup_mark = static_cast<BackupMark*>(
      pmem_map_file(backup_mark_file().c_str(), sizeof(BackupMark),
                    PMEM_FILE_CREATE, 0666, &mapped_len, &is_pmem));
  if (backup_mark != nullptr) {
    if (!is_pmem || mapped_len != sizeof(BackupMark)) {
      GlobalLogger.Error("Map persisted backup mark file %s failed\n",
                         backup_mark_file().c_str());
      return Status::IOError;
    }

    switch (backup_mark->stage) {
      case BackupMark::Stage::Init: {
        break;
      }
      case BackupMark::Stage::Processing: {
        GlobalLogger.Error("Recover from a unfinished backup instance\n");
        return Status::Abort;
      }
      case BackupMark::Stage::Finish: {
        GlobalLogger.Info("Recover from a backup KVDK instance\n");
        kvdk_assert(persist_checkpoint_->Valid(),
                    "No valid checkpoint for a backup instance");
        configs_.recover_to_checkpoint = true;
        break;
      }
      default:
        GlobalLogger.Error(
            "Recover from a backup instance with wrong backup stage\n");
        return Status::Abort;
    }
    pmem_unmap(backup_mark, sizeof(BackupMark));
  }
  return Status::Ok;
}

Status KVEngine::Recovery() {
  Status s = RestoreCheckpoint();
  if (s != Status::Ok) {
    return s;
  }

  s = batchWriteRollbackLogs();
  if (s != Status::Ok) {
    return s;
  }

  s = MaybeRestoreBackup();
>>>>>>> f8db30ac
  if (s != Status::Ok) {
    return s;
  }
  auto wo = WriteOptions();
  auto iter = backup.GetIterator();
  if (iter == nullptr) {
    GlobalLogger.Error("Restore from a not finished backup log %s\n",
                       backup_log.c_str());
    return Status::Abort;
  }
  while (iter->Valid()) {
    auto record = iter->Record();
    bool expired = TimeUtils::CheckIsExpired(record.expire_time);
    switch (record.type) {
      case StringDataRecord: {
        if (!expired) {
          s = Put(record.key, record.val, wo);
        }
        iter->Next();
        break;
      }
      case SortedHeader: {
        // Maybe reuse id?
        std::shared_ptr<Skiplist> skiplist = nullptr;
        if (!expired) {
          CollectionIDType id;
          SortedCollectionConfigs s_configs;
          s = Skiplist::DecodeSortedCollectionValue(record.val, id, s_configs);
          if (s != Status::Ok) {
            break;
          }
          s = buildSkiplist(record.key, s_configs, skiplist);
          if (s != Status::Ok) {
            break;
          }
        }
        iter->Next();
        // the header is followed by all its elems in backup log
        while (iter->Valid()) {
          record = iter->Record();
          if (record.type != SortedElem) {
            break;
          }
          if (!expired) {
            auto ret = skiplist->Put(record.key, record.val,
                                     version_controller_.GetCurrentTimestamp());
            s = ret.s;
            if (s != Status::Ok) {
              break;
            }
          }
          iter->Next();
        }
        break;
      }
      case SortedElem: {
        GlobalLogger.Error("sorted elems not lead by header in backup log %s\n",
                           backup_log.c_str());
        return Status::Abort;
      }
      default:
        GlobalLogger.Error("unsupported record type %u in backup log %s\n",
                           record.type, backup_log.c_str());
        return Status::Abort;
    }
    if (s != Status::Ok) {
      return Status::Abort;
    }
  }
  return Status::Ok;
}

Status KVEngine::restoreExistingData() {
  access_thread.id = 0;
  defer(access_thread.id = -1);
  Status s(Status::Ok);

  sorted_rebuilder_.reset(new SortedCollectionRebuilder(
      this, configs_.opt_large_sorted_collection_recovery,
      configs_.max_access_threads, *persist_checkpoint_));
  list_builder_.reset(new ListBuilder{pmem_allocator_.get(), &lists_,
                                      configs_.max_access_threads, nullptr});
  hash_list_builder_.reset(
      new HashListBuilder{pmem_allocator_.get(), &hash_lists_,
                          configs_.max_access_threads, hash_list_locks_.get()});

  std::vector<std::future<Status>> fs;
  GlobalLogger.Info("Start restore data\n");
  for (uint32_t i = 0; i < configs_.max_access_threads; i++) {
    fs.push_back(std::async(&KVEngine::RestoreData, this));
  }

  for (auto& f : fs) {
    s = f.get();
    if (s != Status::Ok) {
      return s;
    }
  }
  fs.clear();

  GlobalLogger.Info("RestoreData done: iterated %lu records\n",
                    restored_.load());

  // restore skiplist by two optimization strategy
  auto ret = sorted_rebuilder_->Rebuild();
  if (ret.s != Status::Ok) {
    return ret.s;
  }
  if (list_id_.load() <= ret.max_id) {
    list_id_.store(ret.max_id + 1);
  }
  skiplists_.swap(ret.rebuild_skiplits);

#if KVDK_DEBUG_LEVEL > 0
  for (auto skiplist : skiplists_) {
    Status s = skiplist.second->CheckIndex();
    if (s != Status::Ok) {
      GlobalLogger.Error("Check skiplist index error\n");
      return s;
    }
  }
#endif
  GlobalLogger.Info("Rebuild skiplist done\n");
  sorted_rebuilder_.reset(nullptr);

  list_builder_->RebuildLists();
  list_builder_->CleanBrokens([&](DLRecord* elem) { directFree(elem); });
  s = listRegisterRecovered();
  if (s != Status::Ok) {
    return s;
  }
  list_builder_.reset(nullptr);
  GlobalLogger.Info("Rebuild Lists done\n");

  hash_list_builder_->RebuildLists();
  hash_list_builder_->CleanBrokens([&](DLRecord* elem) { directFree(elem); });
  s = hashListRegisterRecovered();
  if (s != Status::Ok) {
    return s;
  }
  hash_list_builder_.reset(nullptr);
  GlobalLogger.Info("Rebuild HashLists done\n");

  uint64_t latest_version_ts = 0;
  if (restored_.load() > 0) {
    for (size_t i = 0; i < engine_thread_cache_.size(); i++) {
      auto& engine_thread_cache = engine_thread_cache_[i];
      latest_version_ts =
          std::max(engine_thread_cache.newest_restored_ts, latest_version_ts);
    }
  }

  persist_checkpoint_->Release();
  pmem_persist(persist_checkpoint_, sizeof(CheckPoint));

  version_controller_.Init(latest_version_ts);
  old_records_cleaner_.TryGlobalClean();
  kvdk_assert(pmem_allocator_->PMemUsageInBytes() >= 0, "Invalid PMem Usage");
  return Status::Ok;
}

Status KVEngine::CheckConfigs(const Configs& configs) {
  auto is_2pown = [](uint64_t n) { return (n > 0) && (n & (n - 1)) == 0; };

  if (configs.pmem_block_size < kMinPMemBlockSize) {
    GlobalLogger.Error("pmem block size too small\n");
    return Status::InvalidConfiguration;
  }

  if (configs.pmem_segment_blocks * configs.pmem_block_size < 1024) {
    GlobalLogger.Error("pmem segment size too small\n");
    return Status::InvalidConfiguration;
  }

  if (configs.pmem_file_size % configs.pmem_block_size != 0) {
    GlobalLogger.Error(
        "pmem file size should align to pmem block size (%d bytes)\n",
        configs.pmem_block_size);
    return Status::InvalidConfiguration;
  }

  auto segment_size = configs.pmem_block_size * configs.pmem_segment_blocks;
  if (configs.pmem_file_size % segment_size != 0) {
    GlobalLogger.Error(
        "pmem file size should align to segment "
        "size(pmem_segment_blocks*pmem_block_size) (%d bytes)\n",
        segment_size);
    return Status::InvalidConfiguration;
  }

  if (configs.pmem_segment_blocks * configs.pmem_block_size *
          configs.max_access_threads >
      configs.pmem_file_size) {
    GlobalLogger.Error(
        "pmem file too small, should larger than pmem_segment_blocks * "
        "pmem_block_size * max_access_threads\n");
    return Status::InvalidConfiguration;
  }

  if (!is_2pown(configs.hash_bucket_num) ||
      !is_2pown(configs.num_buckets_per_slot)) {
    GlobalLogger.Error(
        "hash_bucket_num and num_buckets_per_slot should be 2^n\n");
    return Status::InvalidConfiguration;
  }

  if (configs.hash_bucket_num >= ((uint64_t)1 << 32)) {
    GlobalLogger.Error("too many hash buckets\n");
    return Status::InvalidConfiguration;
  }

  if (configs.num_buckets_per_slot > configs.hash_bucket_num) {
    GlobalLogger.Error(
        "num_buckets_per_slot should less than hash_bucket_num\n");
    return Status::InvalidConfiguration;
  }

  return Status::Ok;
}

Status KVEngine::maybeInitBatchLogFile() {
  auto& tc = engine_thread_cache_[access_thread.id];
  if (tc.batch_log == nullptr) {
    int is_pmem;
    size_t mapped_len;
    std::string log_file_name =
        batch_log_dir_ + std::to_string(access_thread.id);
    void* addr = pmem_map_file(log_file_name.c_str(), BatchWriteLog::MaxBytes(),
                               PMEM_FILE_CREATE, 0666, &mapped_len, &is_pmem);
    if (addr == NULL) {
      GlobalLogger.Error("Fail to Init BatchLog file. %s\n", strerror(errno));
      return Status::PMemMapFileError;
    }
    kvdk_assert(is_pmem != 0 && mapped_len >= BatchWriteLog::MaxBytes(), "");
    tc.batch_log = static_cast<char*>(addr);
  }
  return Status::Ok;
}

Status KVEngine::BatchWrite(std::unique_ptr<WriteBatch> const& batch) {
  WriteBatchImpl const* batch_impl =
      dynamic_cast<WriteBatchImpl const*>(batch.get());
  if (batch_impl == nullptr) {
    return Status::InvalidArgument;
  }

  return batchWriteImpl(*batch_impl);
}

Status KVEngine::batchWriteImpl(WriteBatchImpl const& batch) {
  if (batch.Size() > BatchWriteLog::Capacity()) {
    return Status::InvalidBatchSize;
  }

  Status s = MaybeInitAccessThread();
  if (s != Status::Ok) {
    return s;
  }

  s = maybeInitBatchLogFile();
  if (s != Status::Ok) {
    return s;
  }

  // Prevent generating snapshot newer than this WriteBatch
  auto bw_token = version_controller_.GetBatchWriteToken();
  // Prevent collection and nodes in double linked lists from being deleted
  auto access_token = version_controller_.GetLocalSnapshotHolder();

  // Lock all keys
  std::vector<StringView> keys;
  for (auto const& string_op : batch.StringOps()) {
    keys.push_back(string_op.key);
  }
  for (auto const& sorted_op : batch.SortedOps()) {
    keys.push_back(sorted_op.field);
  }
  for (auto const& hash_op : batch.HashOps()) {
    keys.push_back(hash_op.field);
  }
  auto guard = hash_table_->RangeLock(keys);

  // Lookup keys, allocate space according to result.
  std::vector<StringWriteArgs> string_args;
  std::vector<SortedWriteArgs> sorted_args;
  std::vector<HashWriteArgs> hash_args;

  auto ReleaseResources = [&]() {
    for (auto iter = hash_args.rbegin(); iter != hash_args.rend(); ++iter) {
      pmem_allocator_->Free(iter->space);
    }
    for (auto iter = sorted_args.rbegin(); iter != sorted_args.rend(); ++iter) {
      pmem_allocator_->Free(iter->space);
    }
    for (auto iter = string_args.rbegin(); iter != string_args.rend(); ++iter) {
      pmem_allocator_->Free(iter->space);
    }
  };
  defer(ReleaseResources());

  // Prepare for Strings
  for (auto const& string_op : batch.StringOps()) {
    StringWriteArgs args;
    args.Assign(string_op);
    args.ts = bw_token.Timestamp();
    args.res = lookupKey<true>(args.key, StringRecordType);
    if (args.res.s != Status::Ok && args.res.s != Status::NotFound &&
        args.res.s != Status::Outdated) {
      return args.res.s;
    }
    if (args.op == WriteBatchImpl::Op::Delete && args.res.s != Status::Ok) {
      // No need to do anything for delete a non-existing String
      continue;
    }
    args.space = pmem_allocator_->Allocate(
        StringRecord::RecordSize(args.key, args.value));
    if (args.space.size == 0) {
      return Status::PmemOverflow;
    }

    string_args.push_back(args);
  }

  // Prepare for Sorted Elements
  for (auto const& sorted_op : batch.SortedOps()) {
    auto res = lookupKey<false>(sorted_op.key, SortedHeaderType);
    if (res.s != Status::Ok && res.s != Status::NotFound &&
        res.s != Status::Outdated) {
      return res.s;
    }
    if (res.s != Status::Ok) {
      if (sorted_op.op == WriteBatchImpl::Op::Delete) {
        // No need to do anything for delete a field from non-existing Skiplist.
        continue;
      } else {
        // Batch Write to collection not found, return Status::NotFound.
        return Status::NotFound;
      }
    }
    Skiplist* slist = res.entry.GetIndex().skiplist;
    SortedWriteArgs args;
    args.Assign(sorted_op);
    args.ts = bw_token.Timestamp();
    std::string internal_key = slist->InternalKey(args.field);
    args.res = lookupElem<true>(internal_key, SortedElemType);
    if (args.res.s != Status::Ok && args.res.s != Status::NotFound) {
      return args.res.s;
    }
    if (args.op == WriteBatchImpl::Op::Delete &&
        args.res.s == Status::NotFound) {
      // No need to do anything for delete a non-existing Sorted element
      continue;
    }
    args.space = pmem_allocator_->Allocate(
        DLRecord::RecordSize(internal_key, args.value));
    if (args.space.size == 0) {
      return Status::PmemOverflow;
    }
    sorted_args.push_back(args);
  }

  // Prepare for Hash Elements
  for (auto const& hash_op : batch.HashOps()) {
    HashList* hlist;
    Status s = hashListFind(hash_op.key, &hlist);
    if (s != Status::Ok && s != Status::NotFound) {
      return s;
    }
    if (s == Status::NotFound) {
      if (hash_op.op == WriteBatchImpl::Op::Delete) {
        // No need to do anything for delete a field from non-existing Hash Set.
        continue;
      } else {
        // Batch Write to collection not found, return Status::NotFound.
        return Status::NotFound;
      }
    }
    HashWriteArgs args;
    args.Assign(hash_op);
    args.ts = bw_token.Timestamp();
    std::string internal_key = hlist->InternalKey(args.field);
    args.res = lookupElem<true>(internal_key, HashElem);
    if (args.res.s != Status::Ok && args.res.s != Status::NotFound) {
      return args.res.s;
    }
    if (args.op == WriteBatchImpl::Op::Delete &&
        args.res.s == Status::NotFound) {
      // No need to do anything for delete a non-existing Sorted element
      continue;
    }
    args.space = pmem_allocator_->Allocate(
        DLRecord::RecordSize(internal_key, args.value));
    if (args.space.size == 0) {
      return Status::PmemOverflow;
    }
    hash_args.push_back(args);
  }

  // Preparation done. Persist BatchLog for rollback.
  BatchWriteLog log;
  auto& tc = engine_thread_cache_[access_thread.id];
  for (auto& arg : string_args) {
    if (arg.op == WriteBatchImpl::Op::Put) {
      log.StringPut(arg.space.offset);
    } else {
      log.StringDelete(arg.space.offset);
    }
  }
  for (auto& arg : sorted_args) {
    if (arg.op == WriteBatchImpl::Op::Put) {
      log.SortedPut(arg.space.offset);
    } else {
      log.SortedDelete(arg.space.offset);
    }
  }
  for (auto& arg : hash_args) {
    if (arg.op == WriteBatchImpl::Op::Put) {
      log.HashPut(arg.space.offset);
    } else {
      log.HashDelete(arg.space.offset);
    }
  }

  log.EncodeTo(tc.batch_log);

  BatchWriteLog::MarkProcessing(tc.batch_log);

  // Write Strings
  for (auto& string_arg : string_args) {
    Status s = stringWrite(string_arg);
    if (s != Status::Ok) {
      return s;
    }
  }

  // Write Sorted Elems
  for (auto& sorted_arg : sorted_args) {
    Status s = sortedWrite(sorted_arg);
    if (s != Status::Ok) {
      return s;
    }
  }

  // Write Hash Elems
  for (auto& hash_arg : hash_args) {
    Status s = hashListWrite(hash_arg);
    if (s != Status::Ok) {
      return s;
    }
  }

  TEST_CRASH_POINT("KVEngine::batchWriteImpl::BeforeCommit", "");

  BatchWriteLog::MarkCommitted(tc.batch_log);

  // Publish stages is where Strings and Collections make BatchWrite
  // visible to other threads.
  // This stage allows no failure during runtime,
  // otherwise dirty read may occur.
  // Crash is tolerated as BatchWrite will be recovered.

  // Publish Strings to HashTable
  for (auto const& string_arg : string_args) {
    Status s = stringPublish(string_arg);
    kvdk_assert(s == Status::Ok, "");
  }

  // Publish Sorted Elements to HashTable
  for (auto& sorted_arg : sorted_args) {
    Status s = sortedPublish(sorted_arg);
    kvdk_assert(s == Status::Ok, "");
  }

  // Publish Hash Elements to HashTable
  for (auto& hash_arg : hash_args) {
    Status s = hashListPublish(hash_arg);
    kvdk_assert(s == Status::Ok, "");
  }

  hash_args.clear();
  sorted_args.clear();
  string_args.clear();

  return Status::Ok;
}

Status KVEngine::batchWriteRollbackLogs() {
  DIR* dir = opendir(batch_log_dir_.c_str());
  if (dir == NULL) {
    GlobalLogger.Error("Fail to opendir in batchWriteRollbackLogs. %s\n",
                       strerror(errno));
    return Status::IOError;
  }
  dirent* entry;
  while ((entry = readdir(dir)) != NULL) {
    std::string fname = std::string{entry->d_name};
    if (fname == "." || fname == "..") {
      continue;
    }
    std::string log_file_path = batch_log_dir_ + fname;
    size_t mapped_len;
    int is_pmem;
    void* addr = pmem_map_file(log_file_path.c_str(), BatchWriteLog::MaxBytes(),
                               PMEM_FILE_CREATE, 0666, &mapped_len, &is_pmem);
    if (addr == NULL) {
      GlobalLogger.Error("Fail to Rollback BatchLog file. %s\n",
                         strerror(errno));
      return Status::PMemMapFileError;
    }
    kvdk_assert(is_pmem != 0 && mapped_len >= BatchWriteLog::MaxBytes(), "");

    BatchWriteLog log;
    log.DecodeFrom(static_cast<char*>(addr));

    Status s;
    for (auto iter = log.HashLogs().rbegin(); iter != log.HashLogs().rend();
         ++iter) {
      s = hashListRollback(log.Timestamp(), *iter);
      if (s != Status::Ok) {
        return s;
      }
    }
    for (auto iter = log.SortedLogs().rbegin(); iter != log.SortedLogs().rend();
         ++iter) {
      s = sortedRollback(log.Timestamp(), *iter);
      if (s != Status::Ok) {
        return s;
      }
    }
    for (auto iter = log.StringLogs().rbegin(); iter != log.StringLogs().rend();
         ++iter) {
      s = stringRollback(log.Timestamp(), *iter);
      if (s != Status::Ok) {
        return s;
      }
    }
    log.MarkInitializing(static_cast<char*>(addr));
    if (pmem_unmap(addr, mapped_len) != 0) {
      GlobalLogger.Error("Fail to Rollback BatchLog file. %s\n",
                         strerror(errno));
      return Status::PMemMapFileError;
    }
  }
  closedir(dir);
  std::string cmd{"rm -rf " + batch_log_dir_ + "*"};
  [[gnu::unused]] int ret = system(cmd.c_str());

  return Status::Ok;
}

Status KVEngine::GetTTL(const StringView str, TTLType* ttl_time) {
  *ttl_time = kInvalidTTL;
  auto ul = hash_table_->AcquireLock(str);
  auto res = lookupKey<false>(str, ExpirableRecordType);

  if (res.s == Status::Ok) {
    ExpireTimeType expire_time;
    switch (res.entry_ptr->GetIndexType()) {
      case PointerType::Skiplist: {
        expire_time = res.entry_ptr->GetIndex().skiplist->GetExpireTime();
        break;
      }
      case PointerType::List: {
        expire_time = res.entry_ptr->GetIndex().list->GetExpireTime();
        break;
      }
      case PointerType::HashList: {
        expire_time = res.entry_ptr->GetIndex().hlist->GetExpireTime();
        break;
      }
      case PointerType::StringRecord: {
        expire_time = res.entry_ptr->GetIndex().string_record->GetExpireTime();
        break;
      }
      default: {
        return Status::NotSupported;
      }
    }
    // return ttl time
    *ttl_time = TimeUtils::ExpireTimeToTTL(expire_time);
  }
  return res.s == Status::Outdated ? Status::NotFound : res.s;
}

Status KVEngine::Expire(const StringView str, TTLType ttl_time) {
  Status s = MaybeInitAccessThread();
  if (s != Status::Ok) {
    return s;
  }

  int64_t base_time = TimeUtils::millisecond_time();
  if (!TimeUtils::CheckTTL(ttl_time, base_time)) {
    return Status::InvalidArgument;
  }

  ExpireTimeType expired_time = TimeUtils::TTLToExpireTime(ttl_time, base_time);
  auto ul = hash_table_->AcquireLock(str);
  auto snapshot_holder = version_controller_.GetLocalSnapshotHolder();
  // TODO: maybe have a wrapper function(lookupKeyAndMayClean).
  auto res = lookupKey<false>(str, ExpirableRecordType);
  if (res.s == Status::Outdated) {
    if (res.entry_ptr->IsTTLStatus()) {
      // Push the expired record into cleaner and update hash entry status
      // with KeyStatus::Expired.
      // TODO(zhichen): This `if` will be removed when completing collection
      // deletion.
      if (res.entry_ptr->GetIndexType() == PointerType::StringRecord) {
        hash_table_->UpdateEntryStatus(res.entry_ptr, KeyStatus::Expired);
        ul.unlock();
        SpinMutex* hash_lock = ul.release();
        delayFree(OldDeleteRecord{res.entry_ptr->GetIndex().ptr, res.entry_ptr,
                                  PointerType::HashEntry,
                                  version_controller_.GetCurrentTimestamp(),
                                  hash_lock});
      }
    }
    return Status::NotFound;
  }

  if (res.s == Status::Ok) {
    WriteOptions write_option{ttl_time};
    switch (res.entry_ptr->GetIndexType()) {
      case PointerType::StringRecord: {
        ul.unlock();
        version_controller_.ReleaseLocalSnapshot();
        res.s = Modify(
            str,
            [](const std::string* old_val, std::string* new_val, void*) {
              new_val->assign(*old_val);
              return ModifyOperation::Write;
            },
            nullptr, write_option);
        break;
      }
      case PointerType::Skiplist: {
        auto new_ts = snapshot_holder.Timestamp();
        auto ret = res.entry_ptr->GetIndex().skiplist->SetExpireTime(
            expired_time, new_ts);

        if (ret.s == Status::Ok) {
          delayFree(OldDataRecord{ret.existing_record, new_ts});
        }
        res.s = ret.s;
        break;
      }
      case PointerType::HashList: {
        HashList* hlist = res.entry_ptr->GetIndex().hlist;
        res.s = hashListExpire(hlist, expired_time);
        break;
      }
      case PointerType::List: {
        List* list = res.entry_ptr->GetIndex().list;
        res.s = listExpire(list, expired_time);
        break;
      }
      default: {
        return Status::NotSupported;
      }
    }
    // Update hash entry status to TTL
    if (res.s == Status::Ok) {
      hash_table_->UpdateEntryStatus(res.entry_ptr, expired_time == kPersistTime
                                                        ? KeyStatus::Persist
                                                        : KeyStatus::Volatile);
    }
  }
  return res.s;
}
}  // namespace KVDK_NAMESPACE

// lookupKey
namespace KVDK_NAMESPACE {
template <bool may_insert>
HashTable::LookupResult KVEngine::lookupElem(StringView key,
                                             uint16_t type_mask) {
  kvdk_assert(type_mask & (HashElem | SortedElemType), "");
  return hash_table_->Lookup<may_insert>(key, type_mask);
}

template HashTable::LookupResult KVEngine::lookupElem<true>(StringView,
                                                            uint16_t);
template HashTable::LookupResult KVEngine::lookupElem<false>(StringView,
                                                             uint16_t);

template <bool may_insert>
HashTable::LookupResult KVEngine::lookupKey(StringView key,
                                            uint16_t type_mask) {
  auto result = hash_table_->Lookup<may_insert>(key, PrimaryRecordType);

  if (result.s != Status::Ok) {
    kvdk_assert(
        result.s == Status::NotFound || result.s == Status::MemoryOverflow, "");
    return result;
  }

  RecordType record_type = result.entry.GetRecordType();
  bool type_match = type_mask & record_type;
  bool expired;

  switch (record_type) {
    case RecordType::SortedHeaderDelete:
    case RecordType::StringDeleteRecord: {
      result.s = type_match ? Status::Outdated : Status::WrongType;
      return result;
    }
    case RecordType::StringDataRecord: {
      expired = result.entry.GetIndex().string_record->HasExpired();
      break;
    }
    case RecordType::HashRecord:
    case RecordType::ListRecord:
    case RecordType::SortedHeader: {
      expired =
          static_cast<Collection*>(result.entry.GetIndex().ptr)->HasExpired();
      break;
    }
    default: {
      kvdk_assert(false, "Unreachable branch!");
      std::abort();
    }
  }

  if (expired) {
    result.s = type_match ? Status::Outdated : Status::NotFound;
  } else {
    result.s = type_match ? Status::Ok : Status::WrongType;
  }
  return result;
}
template HashTable::LookupResult KVEngine::lookupKey<true>(StringView,
                                                           uint16_t);
template HashTable::LookupResult KVEngine::lookupKey<false>(StringView,
                                                            uint16_t);

}  // namespace KVDK_NAMESPACE

// Snapshot, delayFree and background work
namespace KVDK_NAMESPACE {

/// TODO: move this into VersionController.
Snapshot* KVEngine::GetSnapshot(bool make_checkpoint) {
  Snapshot* ret = version_controller_.NewGlobalSnapshot();

  if (make_checkpoint) {
    std::lock_guard<std::mutex> lg(checkpoint_lock_);
    persist_checkpoint_->MakeCheckpoint(ret);
    pmem_persist(persist_checkpoint_, sizeof(CheckPoint));
  }

  return ret;
}

void KVEngine::delayFree(const OldDataRecord& old_data_record) {
  old_records_cleaner_.PushToCache(old_data_record);
  // To avoid too many cached old records pending clean, we try to clean cached
  // records while pushing new one
  if (!need_clean_records_ &&
      old_records_cleaner_.NumCachedOldRecords() > kMaxCachedOldRecords) {
    need_clean_records_ = true;
  } else {
    old_records_cleaner_.TryCleanCachedOldRecords(
        kLimitForegroundCleanOldRecords);
  }
}

void KVEngine::delayFree(const OldDeleteRecord& old_delete_record) {
  old_records_cleaner_.PushToCache(old_delete_record);
  // To avoid too many cached old records pending clean, we try to clean cached
  // records while pushing new one
  if (!need_clean_records_ &&
      old_records_cleaner_.NumCachedOldRecords() > kMaxCachedOldRecords) {
    need_clean_records_ = true;
  } else {
    old_records_cleaner_.TryCleanCachedOldRecords(
        kLimitForegroundCleanOldRecords);
  }
}

void KVEngine::delayFree(const OutdatedCollection& outdated_collection) {
  old_records_cleaner_.PushToCache(outdated_collection);
  // To avoid too many cached old records pending clean, we try to clean cached
  // records while pushing new one
  if (!need_clean_records_ &&
      old_records_cleaner_.NumCachedOldRecords() > kMaxCachedOldRecords) {
    need_clean_records_ = true;
  } else {
    old_records_cleaner_.TryCleanCachedOldRecords(
        kLimitForegroundCleanOldRecords);
  }
}

void KVEngine::delayFree(DLRecord* addr) {
  /// TODO: avoid deadlock in cleaner to help Free() deleted records
  old_records_cleaner_.PushToPendingFree(
      addr, version_controller_.GetCurrentTimestamp());
}

void KVEngine::directFree(DLRecord* addr) {
  pmem_allocator_->Free(SpaceEntry{pmem_allocator_->addr2offset_checked(addr),
                                   addr->entry.header.record_size});
}

void KVEngine::backgroundOldRecordCleaner() {
  TEST_SYNC_POINT_CALLBACK("KVEngine::backgroundOldRecordCleaner::NothingToDo",
                           nullptr);
  while (!bg_work_signals_.terminating) {
    CleanOutDated();
  }
}

void KVEngine::backgroundPMemUsageReporter() {
  auto interval = std::chrono::milliseconds{
      static_cast<std::uint64_t>(configs_.report_pmem_usage_interval * 1000)};
  while (!bg_work_signals_.terminating) {
    {
      std::unique_lock<SpinMutex> ul(bg_work_signals_.terminating_lock);
      if (!bg_work_signals_.terminating) {
        bg_work_signals_.pmem_usage_reporter_cv.wait_for(ul, interval);
      }
    }
    ReportPMemUsage();
  }
}

void KVEngine::backgroundPMemAllocatorOrgnizer() {
  auto interval = std::chrono::milliseconds{
      static_cast<std::uint64_t>(configs_.background_work_interval * 1000)};
  while (!bg_work_signals_.terminating) {
    {
      std::unique_lock<SpinMutex> ul(bg_work_signals_.terminating_lock);
      if (!bg_work_signals_.terminating) {
        bg_work_signals_.pmem_allocator_organizer_cv.wait_for(ul, interval);
      }
    }
    pmem_allocator_->BackgroundWork();
  }
}

void KVEngine::backgroundDramCleaner() {
  auto interval = std::chrono::milliseconds{1000};
  while (!bg_work_signals_.terminating) {
    {
      std::unique_lock<SpinMutex> ul(bg_work_signals_.terminating_lock);
      if (!bg_work_signals_.terminating) {
        bg_work_signals_.dram_cleaner_cv.wait_for(ul, interval);
      }
    }
    FreeSkiplistDramNodes();
  }
}

void KVEngine::deleteCollections() {
  std::set<List*>::iterator list_it = lists_.begin();
  while (list_it != lists_.end()) {
    delete *list_it;
    list_it = lists_.erase(list_it);
  }

  std::set<HashList*>::iterator hash_it = hash_lists_.begin();
  while (hash_it != hash_lists_.end()) {
    delete *hash_it;
    hash_it = hash_lists_.erase(hash_it);
  }
};

void KVEngine::backgroundDestroyCollections() {
  std::deque<std::pair<TimeStampType, List*>> outdated_lists_;
  std::deque<std::pair<TimeStampType, HashList*>> outdated_hash_lists_;
  std::vector<std::future<Status>> workers;

  while (!bg_work_signals_.terminating) {
    // Scan for one expired List
    {
      List* expired_list = nullptr;
      {
        std::lock_guard<std::mutex> guard{lists_mu_};
        if (!lists_.empty() && (*lists_.begin())->HasExpired()) {
          expired_list = *lists_.begin();
        }
      }
      if (expired_list != nullptr) {
        auto key = expired_list->Name();
        auto guard = hash_table_->AcquireLock(key);
        auto lookup_result = lookupKey<false>(key, RecordType::ListRecord);
        // Make sure the List has indeed expired, it may have been updated.
        if (lookup_result.s == Status::Outdated) {
          expired_list = lookup_result.entry.GetIndex().list;
          removeKeyOrElem(lookup_result);
          std::lock_guard<std::mutex> guard{lists_mu_};
          lists_.erase(expired_list);
          outdated_lists_.emplace_back(
              version_controller_.GetCurrentTimestamp(), expired_list);
        } else if (lookup_result.s == Status::NotFound) {
          std::lock_guard<std::mutex> guard{lists_mu_};
          lists_.erase(expired_list);
          outdated_lists_.emplace_back(
              version_controller_.GetCurrentTimestamp(), expired_list);
        }
      }
    }

    // Scan for one expired HashList
    {
      HashList* expired_hlist = nullptr;
      {
        std::lock_guard<std::mutex> guard{hlists_mu_};
        if (!hash_lists_.empty() && (*hash_lists_.begin())->HasExpired()) {
          expired_hlist = *hash_lists_.begin();
        }
      }
      if (expired_hlist != nullptr) {
        auto key = expired_hlist->Name();
        auto guard = hash_table_->AcquireLock(key);
        auto lookup_result = lookupKey<false>(key, RecordType::HashRecord);
        // Make sure the HashList has indeed expired
        if (lookup_result.s == Status::Outdated) {
          expired_hlist = lookup_result.entry.GetIndex().hlist;
          removeKeyOrElem(lookup_result);
          std::lock_guard<std::mutex> guard{hlists_mu_};
          hash_lists_.erase(expired_hlist);
          outdated_hash_lists_.emplace_back(
              version_controller_.GetCurrentTimestamp(), expired_hlist);
        } else if (lookup_result.s == Status::NotFound) {
          std::lock_guard<std::mutex> guard{hlists_mu_};
          hash_lists_.erase(expired_hlist);
          outdated_hash_lists_.emplace_back(
              version_controller_.GetCurrentTimestamp(), expired_hlist);
        }
      }
    }

    // Clean expired Lists and HashLists that are alreay removed from HashTable
    // and std::set.
    {
      if (!outdated_hash_lists_.empty() || !outdated_lists_.empty()) {
        version_controller_.UpdatedOldestSnapshot();
      }
      TimeStampType earliest_access = version_controller_.OldestSnapshotTS();

      if (!outdated_lists_.empty()) {
        auto& ts_list = outdated_lists_.front();
        if (ts_list.first < earliest_access) {
          workers.emplace_back(std::async(std::launch::deferred,
                                          &KVEngine::listDestroy, this,
                                          ts_list.second));
          outdated_lists_.pop_front();
        }
      }

      if (!outdated_hash_lists_.empty()) {
        auto& ts_hlist = outdated_hash_lists_.front();
        if (ts_hlist.first < earliest_access) {
          workers.emplace_back(std::async(std::launch::deferred,
                                          &KVEngine::hashListDestroy, this,
                                          ts_hlist.second));
          outdated_hash_lists_.pop_front();
        }
      }

      // TODO: add skiplist
      for (auto& worker : workers) {
        // TODO: use this Status.
        worker.get();
      }
      workers.clear();
    }
  }
}

void KVEngine::CleanOutDated() {
  int64_t interval = static_cast<int64_t>(configs_.background_work_interval);
  std::deque<OldDeleteRecord> expired_record_queue;
  std::deque<OutdatedCollection> expired_collection_queue;
  // Iterate hash table
  auto start_ts = std::chrono::system_clock::now();
  auto hashtable_iter = hash_table_->GetIterator();
  while (hashtable_iter.Valid()) {
    {  // Slot lock section
      auto slot_lock(hashtable_iter.AcquireSlotLock());
      auto slot_iter = hashtable_iter.Slot();
      auto new_ts = version_controller_.GetCurrentTimestamp();
      while (slot_iter.Valid()) {
        switch (slot_iter->GetIndexType()) {
          case PointerType::StringRecord: {
            if (slot_iter->IsTTLStatus() &&
                slot_iter->GetIndex().string_record->HasExpired()) {
              hash_table_->UpdateEntryStatus(&(*slot_iter), KeyStatus::Expired);
              // push expired cleaner
              expired_record_queue.push_back(
                  OldDeleteRecord{slot_iter->GetIndex().ptr, &(*slot_iter),
                                  PointerType::HashEntry, new_ts,
                                  hashtable_iter.GetSlotLock()});
            }
            break;
          }
          case PointerType::Skiplist: {
            if (slot_iter->IsTTLStatus() &&
                slot_iter->GetIndex().skiplist->HasExpired()) {
              // push expired to cleaner and clear hash entry
              expired_collection_queue.emplace_back(
                  slot_iter->GetIndex().skiplist,
                  version_controller_.GetCurrentTimestamp());
              hash_table_->Erase(&(*slot_iter));
            }
          }
          default:
            break;
        }
        slot_iter++;
      }
      hashtable_iter.Next();
    }

    if (!expired_record_queue.empty() &&
        (expired_record_queue.size() >= kMaxCachedOldRecords)) {
      old_records_cleaner_.PushToGlobal(expired_record_queue);
      expired_record_queue.clear();
    }

    if (!expired_collection_queue.empty()) {
      old_records_cleaner_.PushToGlobal(std::move(expired_collection_queue));
      expired_collection_queue.clear();
    }

    if (std::chrono::duration_cast<std::chrono::seconds>(
            std::chrono::system_clock::now() - start_ts)
                .count() > interval ||
        need_clean_records_) {
      need_clean_records_ = true;
      old_records_cleaner_.TryGlobalClean();
      need_clean_records_ = false;
      start_ts = std::chrono::system_clock::now();
    }
  }
  if (!expired_record_queue.empty()) {
    old_records_cleaner_.PushToGlobal(expired_record_queue);
    expired_record_queue.clear();
  }
}
}  // namespace KVDK_NAMESPACE

// List
namespace KVDK_NAMESPACE {
Status KVEngine::ListCreate(StringView key) {
  if (!CheckKeySize(key)) {
    return Status::InvalidDataSize;
  }
  if (MaybeInitAccessThread() != Status::Ok) {
    return Status::TooManyAccessThreads;
  }

  auto guard = hash_table_->AcquireLock(key);
  auto result = lookupKey<true>(key, RecordType::ListRecord);
  if (result.s == Status::Ok) {
    return Status::Existed;
  }
  if (result.s != Status::NotFound && result.s != Status::Outdated) {
    return result.s;
  }
  SpaceEntry space = pmem_allocator_->Allocate(sizeof(DLRecord) + key.size() +
                                               sizeof(CollectionIDType));
  if (space.size == 0) {
    return Status::PmemOverflow;
  }
  List* list = new List{};
  list->Init(pmem_allocator_.get(), space,
             version_controller_.GetCurrentTimestamp(), key,
             list_id_.fetch_add(1), nullptr);
  {
    std::lock_guard<std::mutex> guard2{lists_mu_};
    lists_.emplace(list);
  }
  insertKeyOrElem(result, RecordType::ListRecord, list);
  return Status::Ok;
}

Status KVEngine::ListDestroy(StringView key) {
  if (!CheckKeySize(key)) {
    return Status::InvalidDataSize;
  }
  if (MaybeInitAccessThread() != Status::Ok) {
    return Status::TooManyAccessThreads;
  }

  auto token = version_controller_.GetLocalSnapshotHolder();
  auto guard = hash_table_->AcquireLock(key);
  std::unique_lock<std::recursive_mutex> guard2;
  List* list;
  Status s = listFind(key, &list);
  if (s != Status::Ok) {
    return s;
  }
  return listExpire(list, 0);
}

Status KVEngine::ListLength(StringView key, size_t* sz) {
  if (!CheckKeySize(key)) {
    return Status::InvalidDataSize;
  }
  if (MaybeInitAccessThread() != Status::Ok) {
    return Status::TooManyAccessThreads;
  }

  auto token = version_controller_.GetLocalSnapshotHolder();

  List* list;
  Status s = listFind(key, &list);
  if (s != Status::Ok) {
    return s;
  }
  auto guard = list->AcquireLock();
  *sz = list->Size();
  return Status::Ok;
}

Status KVEngine::ListPushFront(StringView key, StringView elem) {
  if (!CheckKeySize(key) || !CheckValueSize(elem)) {
    return Status::InvalidDataSize;
  }
  if (MaybeInitAccessThread() != Status::Ok) {
    return Status::TooManyAccessThreads;
  }

  /// TODO: (Ziyan) use gargage collection mechanism from version controller
  /// to perform these operations lockless.
  auto token = version_controller_.GetLocalSnapshotHolder();
  List* list;
  Status s = listFind(key, &list);
  if (s != Status::Ok) {
    return s;
  }
  auto guard = list->AcquireLock();

  SpaceEntry space = pmem_allocator_->Allocate(
      sizeof(DLRecord) + sizeof(CollectionIDType) + elem.size());
  if (space.size == 0) {
    return Status::PmemOverflow;
  }

  list->PushFront(space, version_controller_.GetCurrentTimestamp(), "", elem);
  return Status::Ok;
}

Status KVEngine::ListPushBack(StringView key, StringView elem) {
  if (!CheckKeySize(key) || !CheckValueSize(elem)) {
    return Status::InvalidDataSize;
  }
  if (MaybeInitAccessThread() != Status::Ok) {
    return Status::TooManyAccessThreads;
  }

  auto token = version_controller_.GetLocalSnapshotHolder();
  List* list;
  Status s = listFind(key, &list);
  if (s != Status::Ok) {
    return s;
  }
  auto guard = list->AcquireLock();

  SpaceEntry space = pmem_allocator_->Allocate(
      sizeof(DLRecord) + sizeof(CollectionIDType) + elem.size());
  if (space.size == 0) {
    return Status::PmemOverflow;
  }

  list->PushBack(space, version_controller_.GetCurrentTimestamp(), "", elem);
  return Status::Ok;
}

Status KVEngine::ListPopFront(StringView key, std::string* elem) {
  if (!CheckKeySize(key)) {
    return Status::InvalidDataSize;
  }
  if (MaybeInitAccessThread() != Status::Ok) {
    return Status::TooManyAccessThreads;
  }

  auto token = version_controller_.GetLocalSnapshotHolder();
  List* list;
  Status s = listFind(key, &list);
  if (s != Status::Ok) {
    return s;
  }
  auto guard = list->AcquireLock();
  if (list->Size() == 0) {
    return Status::NotFound;
  }

  StringView sw = list->Front()->Value();
  elem->assign(sw.data(), sw.size());
  list->PopFront([&](DLRecord* rec) { delayFree(rec); });
  return Status::Ok;
}

Status KVEngine::ListPopBack(StringView key, std::string* elem) {
  if (!CheckKeySize(key)) {
    return Status::InvalidDataSize;
  }
  if (MaybeInitAccessThread() != Status::Ok) {
    return Status::TooManyAccessThreads;
  }

  auto token = version_controller_.GetLocalSnapshotHolder();
  List* list;
  Status s = listFind(key, &list);
  if (s != Status::Ok) {
    return s;
  }
  auto guard = list->AcquireLock();
  if (list->Size() == 0) {
    return Status::NotFound;
  }

  StringView sw = list->Back()->Value();
  elem->assign(sw.data(), sw.size());
  list->PopBack([&](DLRecord* rec) { delayFree(rec); });
  return Status::Ok;
}

Status KVEngine::ListInsertBefore(std::unique_ptr<ListIterator> const& pos,
                                  StringView elem) {
  if (!CheckValueSize(elem)) {
    return Status::InvalidDataSize;
  }
  if (MaybeInitAccessThread() != Status::Ok) {
    return Status::TooManyAccessThreads;
  }

  ListIteratorImpl* iter = dynamic_cast<ListIteratorImpl*>(pos.get());
  kvdk_assert(iter != nullptr, "Invalid iterator!");

  auto token = version_controller_.GetLocalSnapshotHolder();
  List* list;
  Status s = listFind(iter->Owner()->Name(), &list);
  if (s != Status::Ok) {
    return s;
  }
  auto guard = list->AcquireLock();
  kvdk_assert(list == iter->Owner(), "Iterator outdated!");

  SpaceEntry space = pmem_allocator_->Allocate(
      sizeof(DLRecord) + sizeof(CollectionIDType) + elem.size());
  if (space.size == 0) {
    return Status::PmemOverflow;
  }

  iter->Rep() = list->EmplaceBefore(
      space, iter->Rep(), version_controller_.GetCurrentTimestamp(), "", elem);
  return Status::Ok;
}

Status KVEngine::ListInsertAfter(std::unique_ptr<ListIterator> const& pos,
                                 StringView elem) {
  if (!CheckValueSize(elem)) {
    return Status::InvalidDataSize;
  }
  if (MaybeInitAccessThread() != Status::Ok) {
    return Status::TooManyAccessThreads;
  }

  ListIteratorImpl* iter = dynamic_cast<ListIteratorImpl*>(pos.get());
  kvdk_assert(iter != nullptr, "Invalid iterator!");

  auto token = version_controller_.GetLocalSnapshotHolder();
  List* list;
  Status s = listFind(iter->Owner()->Name(), &list);
  if (s != Status::Ok) {
    return s;
  }
  auto guard = list->AcquireLock();
  kvdk_assert(list == iter->Owner(), "Iterator outdated!");

  SpaceEntry space = pmem_allocator_->Allocate(
      sizeof(DLRecord) + sizeof(CollectionIDType) + elem.size());
  if (space.size == 0) {
    return Status::PmemOverflow;
  }

  iter->Rep() = list->EmplaceAfter(
      space, iter->Rep(), version_controller_.GetCurrentTimestamp(), "", elem);
  return Status::Ok;
}

Status KVEngine::ListErase(std::unique_ptr<ListIterator> const& pos) {
  if (MaybeInitAccessThread() != Status::Ok) {
    return Status::TooManyAccessThreads;
  }

  ListIteratorImpl* iter = dynamic_cast<ListIteratorImpl*>(pos.get());
  kvdk_assert(iter != nullptr, "Invalid iterator!");

  auto token = version_controller_.GetLocalSnapshotHolder();
  List* list;
  Status s = listFind(iter->Owner()->Name(), &list);
  if (s != Status::Ok) {
    return s;
  }
  auto guard = list->AcquireLock();
  kvdk_assert(list == iter->Owner(), "Iterator outdated!");
  kvdk_assert(iter->Valid(), "Trying to erase invalid iterator!");

  iter->Rep() =
      list->Erase(iter->Rep(), [&](DLRecord* rec) { delayFree(rec); });
  return Status::Ok;
}

// Replace the element at pos
Status KVEngine::ListPut(std::unique_ptr<ListIterator> const& pos,
                         StringView elem) {
  if (!CheckValueSize(elem)) {
    return Status::InvalidDataSize;
  }
  if (MaybeInitAccessThread() != Status::Ok) {
    return Status::TooManyAccessThreads;
  }

  ListIteratorImpl* iter = dynamic_cast<ListIteratorImpl*>(pos.get());
  kvdk_assert(iter != nullptr, "Invalid iterator!");

  auto token = version_controller_.GetLocalSnapshotHolder();
  List* list;
  Status s = listFind(iter->Owner()->Name(), &list);
  if (s != Status::Ok) {
    return s;
  }
  auto guard = list->AcquireLock();
  kvdk_assert(list == iter->Owner(), "Iterator outdated!");

  SpaceEntry space = pmem_allocator_->Allocate(
      sizeof(DLRecord) + sizeof(CollectionIDType) + elem.size());
  if (space.size == 0) {
    return Status::PmemOverflow;
  }
  iter->Rep() = list->Replace(space, iter->Rep(),
                              version_controller_.GetCurrentTimestamp(), "",
                              elem, [&](DLRecord* rec) { delayFree(rec); });
  return Status::Ok;
}

std::unique_ptr<ListIterator> KVEngine::ListCreateIterator(StringView key) {
  if (!CheckKeySize(key)) {
    return nullptr;
  }
  if (MaybeInitAccessThread() != Status::Ok) {
    return nullptr;
  }

  auto token = version_controller_.GetLocalSnapshotHolder();
  List* list;
  Status s = listFind(key, &list);
  if (s != Status::Ok) {
    return nullptr;
  }
  auto guard = list->AcquireLock();
  return std::unique_ptr<ListIteratorImpl>{new ListIteratorImpl{list}};
}

Status KVEngine::listRestoreElem(DLRecord* pmp_record) {
  list_builder_->AddListElem(pmp_record);
  return Status::Ok;
}

Status KVEngine::listRestoreList(DLRecord* pmp_record) {
  list_builder_->AddListRecord(pmp_record);
  return Status::Ok;
}

Status KVEngine::listRegisterRecovered() {
  CollectionIDType max_id = 0;
  for (List* list : lists_) {
    auto guard = hash_table_->AcquireLock(list->Name());
    Status s = registerCollection(list);
    if (s != Status::Ok) {
      return s;
    }
    max_id = std::max(max_id, list->ID());
  }
  CollectionIDType old = list_id_.load();
  while (max_id >= old && !list_id_.compare_exchange_strong(old, max_id + 1)) {
  }
  return Status::Ok;
}

Status KVEngine::listExpire(List* list, ExpireTimeType t) {
  std::lock_guard<std::mutex> guard(lists_mu_);
  lists_.erase(list);
  Status s = list->SetExpireTime(t);
  lists_.insert(list);
  return s;
}

Status KVEngine::listDestroy(List* list) {
  std::vector<SpaceEntry> entries;
  auto PushPending = [&](DLRecord* rec) {
    SpaceEntry space{pmem_allocator_->addr2offset_checked(rec),
                     rec->entry.header.record_size};
    entries.push_back(space);
  };
  while (list->Size() > 0) {
    list->PopFront(PushPending);
  }
  list->Destroy(PushPending);
  pmem_allocator_->BatchFree(entries);
  delete list;
  return Status::Ok;
}

Status KVEngine::listFind(StringView key, List** list) {
  auto result = lookupKey<false>(key, RecordType::ListRecord);
  if (result.s == Status::Outdated) {
    return Status::NotFound;
  }
  if (result.s != Status::Ok) {
    return result.s;
  }
  (*list) = result.entry.GetIndex().list;
  return Status::Ok;
}

}  // namespace KVDK_NAMESPACE<|MERGE_RESOLUTION|>--- conflicted
+++ resolved
@@ -195,11 +195,7 @@
     return Status::Abort;
   }
 
-  s = initOrRestorePendingBatch();
-
-  if (s == Status::Ok) {
-    s = initOrRestoreCheckpoint();
-  }
+  s = initOrRestoreCheckpoint();
 
   RegisterComparator("default", compare_string_view);
   return s;
@@ -531,67 +527,6 @@
   return Status::Ok;
 }
 
-<<<<<<< HEAD
-Status KVEngine::initOrRestorePendingBatch() {
-  DIR* dir;
-  dirent* ent;
-  uint64_t persisted_pending_file_size =
-      kMaxWriteBatchSize * 8 /* offsets */ + sizeof(PendingBatch);
-  persisted_pending_file_size =
-      kPMEMMapSizeUnit *
-      (size_t)ceil(1.0 * persisted_pending_file_size / kPMEMMapSizeUnit);
-  size_t mapped_len;
-  int is_pmem;
-
-  // Iterate all pending batch files and rollback unfinished batch writes
-  if ((dir = opendir(pending_batch_dir_.c_str())) != nullptr) {
-    while ((ent = readdir(dir)) != nullptr) {
-      std::string file_name = std::string(ent->d_name);
-      if (file_name != "." && file_name != "..") {
-        uint64_t id = std::stoul(file_name);
-        std::string pending_batch_file = persisted_pending_block_file(id);
-
-        PendingBatch* pending_batch = (PendingBatch*)pmem_map_file(
-            pending_batch_file.c_str(), persisted_pending_file_size,
-            PMEM_FILE_CREATE, 0666, &mapped_len, &is_pmem);
-
-        if (pending_batch != nullptr) {
-          if (!is_pmem || mapped_len != persisted_pending_file_size) {
-            GlobalLogger.Error("Map persisted pending batch file %s failed\n",
-                               pending_batch_file.c_str());
-            return Status::IOError;
-          }
-          if (pending_batch->Unfinished()) {
-            uint64_t* invalid_offsets = pending_batch->record_offsets;
-            for (uint32_t i = 0; i < pending_batch->num_kv; i++) {
-              DataEntry* data_entry =
-                  pmem_allocator_->offset2addr<DataEntry>(invalid_offsets[i]);
-              if (data_entry->meta.timestamp == pending_batch->timestamp) {
-                data_entry->meta.type = Padding;
-                pmem_persist(&data_entry->meta.type, 8);
-              }
-            }
-            pending_batch->PersistFinish();
-          }
-
-          if (id < configs_.max_access_threads) {
-            engine_thread_cache_[id].persisted_pending_batch = pending_batch;
-          } else {
-            remove(pending_batch_file.c_str());
-          }
-        }
-      }
-    }
-    closedir(dir);
-  } else {
-    GlobalLogger.Error("Open persisted pending batch dir %s failed\n",
-                       pending_batch_dir_.c_str());
-    return Status::IOError;
-  }
-
-  return Status::Ok;
-}
-
 Status KVEngine::restoreDataFromBackup(const std::string& backup_log) {
   // Todo: make this multi-thread
   Status s = MaybeInitAccessThread();
@@ -601,58 +536,6 @@
   defer(ReleaseAccessThread());
   BackupLog backup;
   s = backup.Open(backup_log);
-=======
-Status KVEngine::MaybeRestoreBackup() {
-  size_t mapped_len;
-  int is_pmem;
-  BackupMark* backup_mark = static_cast<BackupMark*>(
-      pmem_map_file(backup_mark_file().c_str(), sizeof(BackupMark),
-                    PMEM_FILE_CREATE, 0666, &mapped_len, &is_pmem));
-  if (backup_mark != nullptr) {
-    if (!is_pmem || mapped_len != sizeof(BackupMark)) {
-      GlobalLogger.Error("Map persisted backup mark file %s failed\n",
-                         backup_mark_file().c_str());
-      return Status::IOError;
-    }
-
-    switch (backup_mark->stage) {
-      case BackupMark::Stage::Init: {
-        break;
-      }
-      case BackupMark::Stage::Processing: {
-        GlobalLogger.Error("Recover from a unfinished backup instance\n");
-        return Status::Abort;
-      }
-      case BackupMark::Stage::Finish: {
-        GlobalLogger.Info("Recover from a backup KVDK instance\n");
-        kvdk_assert(persist_checkpoint_->Valid(),
-                    "No valid checkpoint for a backup instance");
-        configs_.recover_to_checkpoint = true;
-        break;
-      }
-      default:
-        GlobalLogger.Error(
-            "Recover from a backup instance with wrong backup stage\n");
-        return Status::Abort;
-    }
-    pmem_unmap(backup_mark, sizeof(BackupMark));
-  }
-  return Status::Ok;
-}
-
-Status KVEngine::Recovery() {
-  Status s = RestoreCheckpoint();
-  if (s != Status::Ok) {
-    return s;
-  }
-
-  s = batchWriteRollbackLogs();
-  if (s != Status::Ok) {
-    return s;
-  }
-
-  s = MaybeRestoreBackup();
->>>>>>> f8db30ac
   if (s != Status::Ok) {
     return s;
   }
