/* SPDX-License-Identifier: BSD-3-Clause
 * Copyright(c) 2021 Intel Corporation
 */

#pragma once

#include <atomic>
#include <cassert>
#include <condition_variable>
#include <cstdint>
#include <ctime>
#include <deque>
#include <iostream>
#include <list>
#include <memory>
#include <mutex>
#include <queue>
#include <thread>
#include <unordered_map>
#include <vector>

#include "data_record.hpp"
#include "dram_allocator.hpp"
#include "hash_table.hpp"
#include "kvdk/engine.hpp"
#include "logger.hpp"
#include "pmem_allocator/pmem_allocator.hpp"
#include "simple_list.hpp"
#include "skiplist.hpp"
#include "structures.hpp"
#include "thread_manager.hpp"
#include "unordered_collection.hpp"
#include "utils/utils.hpp"
#include "version/old_records_cleaner.hpp"
#include "version/version_controller.hpp"

namespace KVDK_NAMESPACE {
class KVEngine : public Engine {
  friend class SortedCollectionRebuilder;

 public:
  ~KVEngine();

  static Status Open(const std::string& name, Engine** engine_ptr,
                     const Configs& configs);

  Snapshot* GetSnapshot(bool make_checkpoint) override;

  Status Backup(const pmem::obj::string_view backup_path,
                const Snapshot* snapshot) override;

  void ReleaseSnapshot(const Snapshot* snapshot) override {
    {
      std::lock_guard<std::mutex> lg(checkpoint_lock_);
      persist_checkpoint_->MaybeRelease(
          static_cast<const SnapshotImpl*>(snapshot));
    }
    version_controller_.ReleaseSnapshot(
        static_cast<const SnapshotImpl*>(snapshot));
  }
  void ReportPMemUsage();

  Status GetTTL(const StringView str, TTLTimeType* ttl_time) override;

  Status Expire(const StringView str, TTLTimeType ttl_time) override;

  // Global Anonymous Collection
  Status Get(const StringView key, std::string* value) override;
  Status Set(const StringView key, const StringView value,
             const WriteOptions& write_options) override;
  Status Delete(const StringView key) override;
  Status BatchWrite(const WriteBatch& write_batch) override;

  // Sorted Collection
  Status SGet(const StringView collection, const StringView user_key,
              std::string* value) override;
  Status SSet(const StringView collection, const StringView user_key,
              const StringView value) override;
  Status SDelete(const StringView collection,
                 const StringView user_key) override;
  Iterator* NewSortedIterator(const StringView collection,
                              Snapshot* snapshot) override;
  void ReleaseSortedIterator(Iterator* sorted_iterator) override;

  // Unordered Collection
  virtual Status HGet(StringView const collection_name, StringView const key,
                      std::string* value) override;
  virtual Status HSet(StringView const collection_name, StringView const key,
                      StringView const value) override;
  virtual Status HDelete(StringView const collection_name,
                         StringView const key) override;
  std::shared_ptr<Iterator> NewUnorderedIterator(
      StringView const collection_name) override;

  void ReleaseAccessThread() override { access_thread.Release(); }

  const std::unordered_map<uint64_t, std::shared_ptr<Skiplist>>&
  GetSkiplists() {
    return skiplists_;
  };

  // Used by test case.
  const std::shared_ptr<HashTable>& GetHashTable() { return hash_table_; }

 private:
  friend OldRecordsCleaner;

  KVEngine(const Configs& configs)
      : engine_thread_cache_(configs.max_access_threads),
        version_controller_(configs.max_access_threads),
        old_records_cleaner_(this, configs.max_access_threads),
        comparators_(configs.comparator){};

  struct BatchWriteHint {
    TimeStampType timestamp{0};
    SpaceEntry allocated_space{};
    HashTable::KeyHashHint hash_hint{};
    HashEntry* hash_entry_ptr = nullptr;
    void* data_record_to_free = nullptr;
    void* delete_record_to_free = nullptr;
    bool space_not_used{false};
  };

  struct EngineThreadCache {
    EngineThreadCache() = default;

    PendingBatch* persisted_pending_batch = nullptr;
    // This thread is doing batch write
    bool batch_writing = false;

    // Info used in recovery
    uint64_t newest_restored_ts = 0;
    std::unordered_map<uint64_t, int> visited_skiplist_ids{};
  };

  bool CheckKeySize(const StringView& key) { return key.size() <= UINT16_MAX; }

  bool CheckValueSize(const StringView& value) {
    return value.size() <= UINT32_MAX;
  }

  bool CheckTTLOverFlow(TTLTimeType ttl_time, int64_t base_time) {
    // check overflow
    if (ttl_time > INT64_MAX - base_time) {
      return false;
    }
    return true;
  }

  Status Init(const std::string& name, const Configs& configs);

  Status HashGetImpl(const StringView& key, std::string* value,
                     uint16_t type_mask);

  inline Status MaybeInitAccessThread();

  bool RegisterComparator(const StringView& collection_name,
                          Comparator comp_func) {
    return comparators_.RegisterComparator(collection_name, comp_func);
  }

  Status CreateSortedCollection(
      const StringView collection_name, Collection** collection_ptr,
      const SortedCollectionConfigs& configs) override;

  // List
  Status ListLock(StringView key) final;
  Status ListTryLock(StringView key) final;
  Status ListUnlock(StringView key) final;
  Status ListLength(StringView key, size_t* sz) final;
  Status ListPos(StringView key, StringView elem, std::vector<size_t>* indices,
                 IndexType rank = 1, size_t count = 1,
                 size_t max_len = 0) final;
  Status ListPos(StringView key, StringView elem, size_t* index,
                 IndexType rank = 1, size_t max_len = 0) final;
  Status ListRange(StringView key, IndexType start, IndexType stop,
                   GetterCallBack cb, void* cb_args) final;
  Status ListIndex(StringView key, IndexType index, GetterCallBack cb,
                   void* cb_args) final;
  Status ListIndex(StringView key, IndexType index, std::string* elem) final;
  Status ListPush(StringView key, ListPosition pos, StringView elem) final;
  Status ListPop(StringView key, ListPosition pos, GetterCallBack cb,
                 void* cb_args, size_t cnt = 1) final;
  Status ListPop(StringView key, ListPosition pos, std::string* elem) final;
  Status ListInsert(StringView key, ListPosition pos, IndexType pivot,
                    StringView elem) final;
  Status ListInsert(StringView key, ListPosition pos, StringView pivot,
                    StringView elem, IndexType rank = 1) final;
  Status ListRemove(StringView key, IndexType cnt, StringView elem) final;
  Status ListSet(StringView key, IndexType index, StringView elem) final;

 private:
  std::shared_ptr<UnorderedCollection> createUnorderedCollection(
      StringView const collection_name);

  template <typename CollectionType>
  static constexpr RecordType collectionType() {
    static_assert(std::is_same<CollectionType, UnorderedCollection>::value ||
                      std::is_same<CollectionType, Skiplist>::value ||
                      std::is_same<CollectionType, List>::value,
                  "Invalid type!");
    return std::is_same<CollectionType, UnorderedCollection>::value
               ? RecordType::DlistRecord
               : std::is_same<CollectionType, Skiplist>::value
                     ? RecordType::SortedHeaderRecord
                     : std::is_same<CollectionType, List>::value
                           ? RecordType::ListRecord
                           : RecordType::Empty;
  }

  static HashIndexType pointerType(RecordType rtype) {
    switch (rtype) {
      case RecordType::Empty: {
        return HashIndexType::Empty;
      }
      case RecordType::StringDataRecord:
      case RecordType::StringDeleteRecord: {
        return HashIndexType::StringRecord;
      }
      case RecordType::SortedDataRecord:
      case RecordType::SortedDeleteRecord: {
        kvdk_assert(false, "Not supported!");
        return HashIndexType::Invalid;
      }
      case RecordType::SortedHeaderRecord: {
        return HashIndexType::Skiplist;
      }
      case RecordType::DlistDataRecord: {
        return HashIndexType::UnorderedCollectionElement;
      }
      case RecordType::DlistRecord: {
        return HashIndexType::UnorderedCollection;
      }
      case RecordType::ListRecord: {
        return HashIndexType::List;
      }
      case RecordType::DlistHeadRecord:
      case RecordType::ListElem:
      default: {
        /// TODO: Remove Expire Flag
        kvdk_assert(false, "Invalid type!");
        return HashIndexType::Invalid;
      }
    }
  }

  template <typename CollectionType>
  Status FindCollection(const StringView collection_name,
                        CollectionType** collection_ptr, uint64_t record_type) {
    kvdk_assert(collectionType<CollectionType>() == record_type,
                "Type Mismatch!");
    HashTable::KeyHashHint hint = hash_table_->GetHint(collection_name);
    HashEntry hash_entry;
    HashEntry* entry_ptr = nullptr;
    Status s = hash_table_->SearchForRead(hint, collection_name, record_type,
                                          &entry_ptr, &hash_entry, nullptr);

    *collection_ptr = nullptr;
    if (s != Status::Ok) {
      return s;
    }
    *collection_ptr = (CollectionType*)hash_entry.GetIndex().ptr;

    // check collection is expired.
    if (TimeUtils::CheckIsExpired((*collection_ptr)->GetExpiredTime())) {
      hash_table_->Erase(entry_ptr);
      // TODO(Zhichen): add background cleaner.
      return Status::NotFound;
    }
    return s;
  }

  // Lockless. It's up to caller to lock the HashTable
  template <typename CollectionType>
  Status registerCollection(CollectionType* coll) {
    RecordType type = collectionType<CollectionType>();
    HashTable::KeyHashHint hint = hash_table_->GetHint(coll->Name());
    HashEntry hash_entry;
    HashEntry* entry_ptr = nullptr;
    Status s = hash_table_->SearchForWrite(hint, coll->Name(), type, &entry_ptr,
                                           &hash_entry, nullptr);
    if (s != Status::NotFound) {
      kvdk_assert(s != Status::Ok, "Collection already registered!");
      return s;
    }
    HashIndexType ptype = pointerType(type);
    kvdk_assert(ptype != HashIndexType::Invalid, "Invalid pointer type!");
    hash_table_->Insert(hint, entry_ptr, type, coll, ptype);
    return Status::Ok;
  }

  template <typename CollectionType>
  Status unregisterCollection(const StringView key) {
    RecordType type = collectionType<CollectionType>();
    HashTable::KeyHashHint hint = hash_table_->GetHint(key);
    HashEntry hash_entry;
    HashEntry* entry_ptr = nullptr;
    Status s = hash_table_->SearchForWrite(hint, key, type, &entry_ptr,
                                           &hash_entry, nullptr);
    if (s == Status::NotFound) {
      kvdk_assert(s != Status::Ok, "Collection not found!");
      return s;
    }
    HashIndexType ptype = pointerType(type);
    kvdk_assert(ptype != HashIndexType::Invalid, "Invalid pointer type!");
    hash_table_->Erase(entry_ptr);
    return Status::Ok;
  }

  Status MaybeInitPendingBatchFile();

  Status StringSetImpl(const StringView& key, const StringView& value,
                       const WriteOptions& write_options);

  Status StringDeleteImpl(const StringView& key);

  Status StringBatchWriteImpl(const WriteBatch::KV& kv,
                              BatchWriteHint& batch_hint);

  Status SSetImpl(Skiplist* skiplist, const StringView& collection_key,
                  const StringView& value);

  Status UpdateHeadWithExpiredTime(Skiplist* skiplist,
                                   ExpiredTimeType expired_time);

  Status InplaceUpdatedExpiredTime(const StringView& str,
                                   ExpiredTimeType expired_time,
                                   RecordType record_type);

  Status SDeleteImpl(Skiplist* skiplist, const StringView& user_key);

  Status Recovery();

  Status RestoreData();

  Status RestoreSkiplistHead(DLRecord* pmem_record,
                             const DataEntry& cached_entry);

  Status RestoreStringRecord(StringRecord* pmem_record,
                             const DataEntry& cached_entry);

  Status RestoreSkiplistRecord(DLRecord* pmem_record,
                               const DataEntry& cached_data_entry);

  // Check if a doubly linked record has been successfully inserted, and try
  // repair un-finished prev pointer
  bool CheckAndRepairDLRecord(DLRecord* record);

  bool ValidateRecord(void* data_record);

  bool ValidateRecordAndGetValue(void* data_record, uint32_t expected_checksum,
                                 std::string* value);

  Status RestorePendingBatch();

  Status MaybeRestoreBackup();

  Status RestoreCheckpoint();

  Status PersistOrRecoverImmutableConfigs();

  Status RestoreDlistRecords(DLRecord* pmp_record);

  List* listCreate(StringView key);

  // Find and lock the list. Initialize non-existing if required.
  // Guarantees always return a valid List and lockes it if returns Status::Ok
  Status listFind(StringView key, List** list, bool init_nx,
                  std::unique_lock<std::recursive_mutex>& guard);

  Status listRestoreElem(DLRecord* pmp_record);

  Status listRestoreList(DLRecord* pmp_record);

  Status listRegisterRecovered();

  Status listDestroy(List* list);

  Status CheckConfigs(const Configs& configs);

  void FreeSkiplistDramNodes();

  inline void delayFree(const OldDeleteRecord&);

  inline void delayFree(const OldDataRecord&);

  inline std::string data_file() { return data_file(dir_); }

  inline static std::string data_file(const std::string& instance_path) {
    return format_dir_path(instance_path) + "data";
  }

  inline std::string persisted_pending_block_file(int thread_id) {
    return pending_batch_dir_ + std::to_string(thread_id);
  }

  inline std::string backup_mark_file() { return backup_mark_file(dir_); }

  inline std::string checkpoint_file() { return checkpoint_file(dir_); }

  inline static std::string checkpoint_file(const std::string& instance_path) {
    return format_dir_path(instance_path) + "checkpoint";
  }

  inline static std::string backup_mark_file(const std::string& instance_path) {
    return format_dir_path(instance_path) + "backup_mark";
  }

  inline std::string config_file() { return config_file(dir_); }

  inline static std::string config_file(const std::string& instance_path) {
    return format_dir_path(instance_path) + "configs";
  }

  inline bool checkDLRecordLinkageLeft(DLRecord* pmp_record) {
    uint64_t offset = pmem_allocator_->addr2offset_checked(pmp_record);
    DLRecord* pmem_record_prev =
        pmem_allocator_->offset2addr_checked<DLRecord>(pmp_record->prev);
    return pmem_record_prev->next == offset;
  }

  inline bool checkDLRecordLinkageRight(DLRecord* pmp_record) {
    uint64_t offset = pmem_allocator_->addr2offset_checked(pmp_record);
    DLRecord* pmp_next =
        pmem_allocator_->offset2addr_checked<DLRecord>(pmp_record->next);
    return pmp_next->prev == offset;
  }

  // If this instance is a backup of another kvdk instance
  bool RecoverToCheckpoint() {
    return configs_.recover_to_checkpoint && persist_checkpoint_->Valid();
  }

  bool checkLinkage(DLRecord* pmp_record) {
    uint64_t offset = pmem_allocator_->addr2offset_checked(pmp_record);
    DLRecord* pmp_prev =
        pmem_allocator_->offset2addr_checked<DLRecord>(pmp_record->prev);
    DLRecord* pmp_next =
        pmem_allocator_->offset2addr_checked<DLRecord>(pmp_record->next);
    bool is_linked_left = (pmp_prev->next == offset);
    bool is_linked_right = (pmp_next->prev == offset);

    if (is_linked_left && is_linked_right) {
      return true;
    } else if (!is_linked_left && !is_linked_right) {
      return false;
    } else if (is_linked_left && !is_linked_right) {
      /// TODO: Repair this situation
      GlobalLogger.Error(
          "Broken DLDataEntry linkage: prev<=>curr->right, abort...\n");
      std::abort();
    } else {
      GlobalLogger.Error(
          "Broken DLDataEntry linkage: prev<-curr<=>right, "
          "which is logically impossible! Abort...\n");
      std::abort();
    }
  }

  inline void purgeAndFree(void* pmem_record) {
    DataEntry* data_entry = static_cast<DataEntry*>(pmem_record);
    data_entry->Destroy();
    pmem_allocator_->Free(
        SpaceEntry(pmem_allocator_->addr2offset_checked(pmem_record),
                   data_entry->header.record_size));
  }

  // Run in background to clean old records regularly
  void backgroundOldRecordCleaner();

  // Run in background to report PMem usage regularly
  void backgroundPMemUsageReporter();

  // Run in background to merge and balance free space of PMem Allocator
  void backgroundPMemAllocatorOrgnizer();

  // Run in background to free obsolete DRAM space
  void backgroundDramCleaner();

  // void backgroundWorkCoordinator();

  void startBackgroundWorks();

  void terminateBackgroundWorks();

  Array<EngineThreadCache> engine_thread_cache_;

  // restored kvs in reopen
  std::atomic<uint64_t> restored_{0};
  std::atomic<CollectionIDType> list_id_{0};

  std::shared_ptr<HashTable> hash_table_;

<<<<<<< HEAD
  std::vector<std::shared_ptr<Skiplist>> skiplists_;

=======
  std::unordered_map<uint64_t, std::shared_ptr<Skiplist>> skiplists_;
>>>>>>> 6c15694d
  std::vector<std::shared_ptr<UnorderedCollection>>
      vec_sp_unordered_collections_;

  std::vector<std::unique_ptr<List>> lists_;
  std::unique_ptr<ListBuilder> list_builder_;

  std::mutex list_mu_;

  std::string dir_;
  std::string pending_batch_dir_;
  std::string db_file_;
  std::shared_ptr<ThreadManager> thread_manager_;
  std::shared_ptr<PMEMAllocator> pmem_allocator_;
  Configs configs_;
  bool closing_{false};
  std::vector<std::thread> bg_threads_;
  std::unique_ptr<SortedCollectionRebuilder> sorted_rebuilder_;
  VersionController version_controller_;
  OldRecordsCleaner old_records_cleaner_;

  bool bg_cleaner_processing_;

  ComparatorTable comparators_;

  struct BackgroundWorkSignals {
    BackgroundWorkSignals() = default;
    BackgroundWorkSignals(const BackgroundWorkSignals&) = delete;

    std::condition_variable_any old_records_cleaner_cv;
    std::condition_variable_any pmem_usage_reporter_cv;
    std::condition_variable_any pmem_allocator_organizer_cv;
    std::condition_variable_any dram_cleaner_cv;

    SpinMutex terminating_lock;
    bool terminating = false;
  };

  CheckPoint* persist_checkpoint_;
  std::mutex checkpoint_lock_;

  BackgroundWorkSignals bg_work_signals_;
};

}  // namespace KVDK_NAMESPACE<|MERGE_RESOLUTION|>--- conflicted
+++ resolved
@@ -491,12 +491,7 @@
 
   std::shared_ptr<HashTable> hash_table_;
 
-<<<<<<< HEAD
-  std::vector<std::shared_ptr<Skiplist>> skiplists_;
-
-=======
   std::unordered_map<uint64_t, std::shared_ptr<Skiplist>> skiplists_;
->>>>>>> 6c15694d
   std::vector<std::shared_ptr<UnorderedCollection>>
       vec_sp_unordered_collections_;
 
