--- conflicted
+++ resolved
@@ -23,17 +23,6 @@
 // This is the abstraction of a persistent KVDK instance
 class Engine {
  public:
-<<<<<<< HEAD
-  using IndexType = std::int64_t;
-  using StringView = pmem::obj::string_view;
-=======
-  using GetterCallBack = void (*)(StringView, void*);
-  // Default GetterCallBack
-  static void CopyToString(StringView src, void* dst) {
-    static_cast<std::string*>(dst)->assign(src.data(), src.size());
-  }
->>>>>>> 24085343
-
   // Open a new KVDK instance or restore a existing KVDK instance with the
   // specified "name". The "name" indicates the dir path that persist the
   // instance.
