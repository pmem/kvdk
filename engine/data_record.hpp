--- conflicted
+++ resolved
@@ -118,21 +118,11 @@
   }
 
   // Construct and persist a string record at pmem address "addr"
-<<<<<<< HEAD
-  static StringRecord* PersistStringRecord(void* addr, uint32_t record_size,
-                                           TimeStampType timestamp,
-                                           RecordType type,
-                                           PMemOffsetType older_version_record,
-                                           const StringView& key,
-                                           const StringView& value,
-                                           ExpiredTimeType expired_time = -1);
-=======
   static StringRecord* PersistStringRecord(
       void* addr, uint32_t record_size, TimeStampType timestamp,
       RecordType type, PMemOffsetType older_version_record,
       const StringView& key, const StringView& value,
       ExpiredTimeType expired_time = kPersistTime);
->>>>>>> 4fd48240
 
   void Destroy() { entry.Destroy(); }
 
@@ -251,11 +241,7 @@
                                    PMemOffsetType prev, PMemOffsetType next,
                                    const StringView& key,
                                    const StringView& value,
-<<<<<<< HEAD
-                                   ExpiredTimeType expired_time = -1);
-=======
                                    ExpiredTimeType expired_time = kPersistTime);
->>>>>>> 4fd48240
 
  private:
   DLRecord(uint32_t _record_size, TimeStampType _timestamp,
