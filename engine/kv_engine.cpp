--- conflicted
+++ resolved
@@ -959,13 +959,7 @@
   if (s != Status::Ok) {
     return s;
   }
-<<<<<<< HEAD
-
-  GlobalLogger.Info("RestorePendingBatch done: iterated %lu records\n",
-                    restored_.load());
-=======
   GlobalLogger.Info("RestorePendingBatch done.\n");
->>>>>>> c6b45ce1
 
   std::vector<std::future<Status>> fs;
   GlobalLogger.Info("Start restore data\n");
@@ -986,12 +980,6 @@
   GlobalLogger.Info("RestoreData done: iterated %lu records\n",
                     restored_.load());
 
-  for (auto &ts : thread_res_) {
-    if (ts.newest_restored_ts > newest_version_on_startup_) {
-      newest_version_on_startup_ = ts.newest_restored_ts;
-    }
-  }
-
   // restore skiplist by two optimization strategy
   s = sorted_rebuilder_.Rebuild(this);
   if (s != Status::Ok) {
@@ -1000,7 +988,6 @@
 
   GlobalLogger.Info("Rebuild skiplist done\n");
 
-<<<<<<< HEAD
   uint64_t latest_version_ts = 0;
   if (restored_.load() > 0) {
     for (size_t i = 0; i < thread_cache_.size(); i++) {
@@ -1015,8 +1002,6 @@
   version_controller_.Init(latest_version_ts);
   old_records_cleaner_.TryGlobalClean();
 
-=======
->>>>>>> c6b45ce1
   return Status::Ok;
 }
 
@@ -1660,7 +1645,8 @@
 
     void *block_base = pmem_allocator_->offset2addr(sized_space_entry.offset);
 
-<<<<<<< HEAD
+    kvdk_assert(!found || new_ts > data_entry.meta.timestamp,
+                "old record has newer timestamp!");
     // Persist key-value pair to PMem
     StringRecord::PersistStringRecord(
         block_base, sized_space_entry.size, new_ts, StringDataRecord,
@@ -1673,18 +1659,6 @@
     auto updated_type = hash_entry_ptr->header.data_type;
     // Write hash index
     hash_table_->Insert(hint, hash_entry_ptr, StringDataRecord, block_base,
-=======
-    uint64_t new_ts = get_timestamp();
-
-    kvdk_assert(!found || new_ts > data_entry.meta.timestamp,
-                "old record has newer timestamp!");
-
-    StringRecord::PersistStringRecord(block_base, sized_space_entry.size,
-                                      new_ts, StringDataRecord, key, value);
-
-    auto entry_base_status = entry_ptr->header.status;
-    hash_table_->Insert(hint, entry_ptr, StringDataRecord, block_base,
->>>>>>> c6b45ce1
                         HashOffsetType::StringRecord);
     if (entry_base_status == HashEntryStatus::Updating &&
         updated_type == StringDataRecord) {
