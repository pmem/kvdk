--- conflicted
+++ resolved
@@ -17,16 +17,11 @@
 #include "structures.hpp"
 
 namespace KVDK_NAMESPACE {
-enum class KeyStatus : uint8_t {
-  Persist = 0,
-  Volatile = 1 << 0,  // expirable
-  Expired = 1 << 1,
-};
+
 struct HashHeader {
   uint32_t key_prefix;
   RecordType record_type;
   PointerType index_type;
-  KeyStatus entry_status;
 };
 
 class Skiplist;
@@ -60,9 +55,9 @@
   HashEntry() = default;
 
   HashEntry(uint32_t key_hash_prefix, RecordType record_type, void* _index,
-            PointerType index_type, KeyStatus entry_status)
+            PointerType index_type)
       : index_(_index),
-        header_({key_hash_prefix, record_type, index_type, entry_status}) {}
+        header_({key_hash_prefix, record_type, index_type}) {}
 
   bool Empty() { return header_.index_type == PointerType::Empty; }
 
@@ -71,10 +66,6 @@
   PointerType GetIndexType() const { return header_.index_type; }
 
   RecordType GetRecordType() const { return header_.record_type; }
-
-  bool IsExpiredStatus() { return header_.entry_status == KeyStatus::Expired; }
-
-  bool IsTTLStatus() { return header_.entry_status == KeyStatus::Volatile; }
 
   // Check if "key" of data type "target_type" is indexed by "this". If
   // matches, copy data entry of data record of "key" to "data_entry_metadata"
@@ -85,10 +76,6 @@
  private:
   // Make this hash entry empty while its content been deleted
   void clear() { header_.index_type = PointerType::Empty; }
-
-  void updateEntryStatus(KeyStatus entry_status) {
-    header_.entry_status = entry_status;
-  }
 
  private:
   Index index_;
@@ -194,8 +181,7 @@
   // * insert_position: indicate the the postion to insert new entry, it should
   // be return of Lookup of the inserting key
   void Insert(const LookupResult& insert_position, RecordType type, void* index,
-              PointerType index_type,
-              KeyStatus entry_status = KeyStatus::Persist);
+              PointerType index_type);
 
   // Erase a hash entry so it can be reused in future
   void Erase(HashEntry* entry_ptr) {
@@ -203,20 +189,14 @@
     entry_ptr->clear();
   }
 
-  void UpdateEntryStatus(HashEntry* entry_ptr, KeyStatus entry_status) {
-    assert(entry_ptr != nullptr);
-    entry_ptr->updateEntryStatus(entry_status);
-  }
-
   std::unique_lock<SpinMutex> AcquireLock(StringView const& key) {
     return std::unique_lock<SpinMutex>{*GetHint(key).spin};
   }
 
-<<<<<<< HEAD
   HashTableIterator GetIterator(uint64_t start_slot_idx, uint64_t end_slot_idx);
 
   size_t GetSlotSize() { return slots_.size(); }
-=======
+
   std::vector<std::unique_lock<SpinMutex>> RangeLock(
       std::vector<StringView> const& keys) {
     std::vector<SpinMutex*> spins;
@@ -232,9 +212,6 @@
     }
     return guard;
   }
-
-  HashTableIterator GetIterator();
->>>>>>> 9b759891
 
  private:
   HashTable(uint64_t hash_bucket_num, uint32_t num_buckets_per_slot,
