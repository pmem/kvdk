--- conflicted
+++ resolved
@@ -27,13 +27,8 @@
     return static_cast<T *>(offset);
   }
   inline uint64_t addr2offset(void *addr) { return (uint64_t)addr; }
-<<<<<<< HEAD
-  ChunkBasedAllocator(uint32_t access_threads)
-      : thread_cache_(access_threads) {}
-=======
-  ChunkBasedAllocator(uint32_t write_threads)
-      : dalloc_thread_cache_(write_threads) {}
->>>>>>> 1c350497
+  ChunkBasedAllocator(uint32_t max_access_threads)
+      : dalloc_thread_cache_(max_access_threads) {}
   ChunkBasedAllocator(ChunkBasedAllocator const &) = delete;
   ChunkBasedAllocator(ChunkBasedAllocator &&) = delete;
   ~ChunkBasedAllocator() {
