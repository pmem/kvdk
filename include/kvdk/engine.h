/* SPDX-License-Identifier: BSD-3-Clause
 * Copyright(c) 2021 Intel Corporation
 */
#pragma once

#ifdef __cplusplus
extern "C" {
#endif

#include <stdarg.h>
#include <stddef.h>
#include <stdint.h>
#include <stdio.h>

#include "status.h"

typedef struct KVDKEngine KVDKEngine;
typedef struct KVDKConfigs KVDKConfigs;
typedef struct KVDKWriteOptions KVDKWriteOptions;
typedef struct KVDKWriteBatch KVDKWriteBatch;
typedef struct KVDKIterator KVDKIterator;
typedef struct KVDKListIterator KVDKListIterator;
typedef struct KVDKSnapshot KVDKSnapshot;
typedef struct KVDKSortedCollectionConfigs KVDKSortedCollectionConfigs;

KVDKConfigs* KVDKCreateConfigs(void);
extern void KVDKSetConfigs(KVDKConfigs* kv_config, uint64_t max_access_threads,
                           uint64_t pmem_file_size,
                           unsigned char populate_pmem_space,
                           uint32_t pmem_block_size,
                           uint64_t pmem_segment_blocks,
                           uint32_t hash_bucket_size, uint64_t hash_bucket_num,
                           uint32_t num_buckets_per_slot);
extern void KVDKDestroyConfigs(KVDKConfigs* kv_config);

extern KVDKWriteOptions* KVDKCreateWriteOptions(void);
extern void KVDKDestroyWriteOptions(KVDKWriteOptions*);
extern void KVDKWriteOptionsSetTTLTime(KVDKWriteOptions*, int64_t);
extern void KVDKWriteOptionsSetKeyExist(KVDKWriteOptions*, unsigned char);

extern KVDKSortedCollectionConfigs* KVDKCreateSortedCollectionConfigs();
extern void KVDKSetSortedCollectionConfigs(KVDKSortedCollectionConfigs* configs,
                                           const char* comp_func_name,
                                           size_t comp_func_len);
extern void KVDKDestroySortedCollectionConfigs(
    KVDKSortedCollectionConfigs* configs);

extern KVDKStatus KVDKOpen(const char* name, const KVDKConfigs* config,
                           FILE* log_file, KVDKEngine** engine);
extern void KVDKReleaseAccessThread(KVDKEngine* engine);
extern void KVDKCloseEngine(KVDKEngine* engine);
extern void KVDKRemovePMemContents(const char* name);
extern KVDKSnapshot* KVDKGetSnapshot(KVDKEngine* engine, int make_checkpoint);
extern void KVDKReleaseSnapshot(KVDKEngine* engine, KVDKSnapshot* snapshot);

extern int KVDKRegisterCompFunc(KVDKEngine* engine, const char* compara_name,
                                size_t compara_len,
                                int (*compare)(const char* src, size_t src_len,
                                               const char* target,
                                               size_t target_len));

// Create Sorted Collection
extern KVDKStatus KVDKCreateSortedCollection(
    KVDKEngine* engine, const char* collection_name, size_t collection_len,
    KVDKSortedCollectionConfigs* configs);

// For BatchWrite
extern KVDKWriteBatch* KVDKWriteBatchCreate(void);
extern void KVDKWriteBatchDestory(KVDKWriteBatch*);
extern void KVDKWriteBatchDelete(KVDKWriteBatch*, const char* key,
                                 size_t key_len);
extern void KVDKWriteBatchPut(KVDKWriteBatch*, const char* key, size_t key_len,
                              const char* value, size_t value_len);
extern KVDKStatus KVDKWrite(KVDKEngine* engine, const KVDKWriteBatch* batch);

// For Anonymous Global Collection
<<<<<<< HEAD
extern KVDKStatus KVDKGet(KVDKEngine* engine, const char* key, size_t key_len,
                          size_t* val_len, char** val);
extern KVDKStatus KVDKSet(KVDKEngine* engine, const char* key, size_t key_len,
                          const char* val, size_t val_len,
                          const KVDKWriteOptions* write_option);
extern KVDKStatus KVDKDelete(KVDKEngine* engine, const char* key,
                             size_t key_len);
=======
extern KVDK_LIBRARY_API KVDKStatus KVDKGet(KVDKEngine* engine, const char* key,
                                           size_t key_len, size_t* val_len,
                                           char** val);
extern KVDK_LIBRARY_API KVDKStatus
KVDKSet(KVDKEngine* engine, const char* key, size_t key_len, const char* val,
        size_t val_len, const KVDKWriteOptions* write_option);
extern KVDK_LIBRARY_API KVDKStatus KVDKDelete(KVDKEngine* engine,
                                              const char* key, size_t key_len);
>>>>>>> 35e882bf
// Modify value of existing "key" according to modify function, and update
// existing value with modify result
//
// modify: a function to modify existing value. old_val is existing value, store
// modify result in new_val
//
// Return Ok if key exists and update old_val to new_value successful
<<<<<<< HEAD
extern KVDKStatus KVDKModify(KVDKEngine* engine, const char* key,
                             size_t key_len, char* new_value,
                             size_t* new_value_len,
                             void (*modify)(const char* old_val,
                                            size_t old_val_len, char* new_val,
                                            size_t* new_val_len),
                             const KVDKWriteOptions* write_option);
=======
extern KVDK_LIBRARY_API KVDKStatus
KVDKModify(KVDKEngine* engine, const char* key, size_t key_len, char* new_value,
           size_t* new_value_len,
           void (*modify)(const char* old_val, size_t old_val_len,
                          char* new_val, size_t* new_val_len),
           const KVDKWriteOptions* write_option);
>>>>>>> 35e882bf

// For Named Global Collection
extern KVDKStatus KVDKSortedSet(KVDKEngine* engine, const char* collection,
                                size_t collection_len, const char* key,
                                size_t key_len, const char* val,
                                size_t val_len);
extern KVDKStatus KVDKSortedDelete(KVDKEngine* engine, const char* collection,
                                   size_t collection_len, const char* key,
                                   size_t key_len);
extern KVDKStatus KVDKSortedGet(KVDKEngine* engine, const char* collection,
                                size_t collection_len, const char* key,
                                size_t key_len, size_t* val_len, char** val);

// For Hash Collection
extern KVDKStatus KVDKHashSet(KVDKEngine* engine, const char* collection,
                              size_t collection_len, const char* key,
                              size_t key_len, const char* val, size_t val_len);
extern KVDKStatus KVDKHashDelete(KVDKEngine* engine, const char* collection,
                                 size_t collection_len, const char* key,
                                 size_t key_len);
extern KVDKStatus KVDKHashGet(KVDKEngine* engine, const char* collection,
                              size_t collection_len, const char* key,
                              size_t key_len, size_t* val_len, char** val);

/// List //////////////////////////////////////////////////////////////////////

extern KVDKStatus KVDKListLength(KVDKEngine* engine, char const* key_data,
                                 size_t key_len, size_t* sz);
extern KVDKStatus KVDKListPushFront(KVDKEngine* engine, char const* key_data,
                                    size_t key_len, char const* elem_data,
                                    size_t elem_len);
extern KVDKStatus KVDKListPushBack(KVDKEngine* engine, char const* key_data,
                                   size_t key_len, char const* elem_data,
                                   size_t elem_len);
extern KVDKStatus KVDKListPopFront(KVDKEngine* engine, char const* key_data,
                                   size_t key_len, char** elem_data,
                                   size_t* elem_len);
extern KVDKStatus KVDKListPopBack(KVDKEngine* engine, char const* key_data,
                                  size_t key_len, char** elem_data,
                                  size_t* elem_len);
extern KVDKStatus KVDKListInsert(KVDKEngine* engine, KVDKListIterator* pos,
                                 char const* elem_data, size_t elem_len);
extern KVDKStatus KVDKListErase(KVDKEngine* engine, KVDKListIterator* pos);
extern KVDKStatus KVDKListSet(KVDKEngine* engine, KVDKListIterator* pos,
                              char const* elem_data, size_t elem_len);
/// ListIterator //////////////////////////////////////////////////////////////
extern KVDKListIterator* KVDKListIteratorCreate(KVDKEngine* engine,
                                                char const* key_data,
                                                size_t key_len);
extern void KVDKListIteratorDestroy(KVDKListIterator* iter);
extern void KVDKListIteratorPrev(KVDKListIterator* iter);
extern void KVDKListIteratorNext(KVDKListIterator* iter);
extern void KVDKListIteratorSeekToFirst(KVDKListIterator* iter);
extern void KVDKListIteratorSeekToLast(KVDKListIterator* iter);
extern void KVDKListIteratorSeekPos(KVDKListIterator* iter, long pos);
extern void KVDKListIteratorSeekElem(KVDKListIterator* iter,
                                     char const* elem_data, size_t elem_len);
extern int KVDKListIteratorIsValid(KVDKListIterator* iter);
extern void KVDKListIteratorGetValue(KVDKListIterator* iter, char** elem_data,
                                     size_t* elem_len);

extern KVDKIterator* KVDKCreateUnorderedIterator(KVDKEngine* engine,
                                                 const char* collection,
                                                 size_t collection_len);
extern KVDKIterator* KVDKCreateSortedIterator(KVDKEngine* engine,
                                              const char* collection,
                                              size_t collection_len,
                                              KVDKSnapshot* snapshot);
extern void KVDKDestroyIterator(KVDKEngine* engine, KVDKIterator* iterator);
extern void KVDKIterSeekToFirst(KVDKIterator* iter);
extern void KVDKIterSeekToLast(KVDKIterator* iter);
extern void KVDKIterSeek(KVDKIterator* iter, const char* str, size_t str_len);
extern void KVDKIterNext(KVDKIterator* iter);
extern void KVDKIterPre(KVDKIterator* iter);
extern unsigned char KVDKIterValid(KVDKIterator* iter);
extern const char* KVDKIterKey(KVDKIterator* iter, size_t* key_len);
extern const char* KVDKIterValue(KVDKIterator* iter, size_t* val_len);

// For Expire
extern KVDKStatus KVDKExpire(KVDKEngine* engine, const char* str,
                             size_t str_len, int64_t ttl_time);
extern KVDKStatus KVDKGetTTL(KVDKEngine* engine, const char* str,
                             size_t str_len, int64_t* ttl_time);

#ifdef __cplusplus
} /* end extern "C" */
#endif<|MERGE_RESOLUTION|>--- conflicted
+++ resolved
@@ -74,7 +74,6 @@
 extern KVDKStatus KVDKWrite(KVDKEngine* engine, const KVDKWriteBatch* batch);
 
 // For Anonymous Global Collection
-<<<<<<< HEAD
 extern KVDKStatus KVDKGet(KVDKEngine* engine, const char* key, size_t key_len,
                           size_t* val_len, char** val);
 extern KVDKStatus KVDKSet(KVDKEngine* engine, const char* key, size_t key_len,
@@ -82,16 +81,7 @@
                           const KVDKWriteOptions* write_option);
 extern KVDKStatus KVDKDelete(KVDKEngine* engine, const char* key,
                              size_t key_len);
-=======
-extern KVDK_LIBRARY_API KVDKStatus KVDKGet(KVDKEngine* engine, const char* key,
-                                           size_t key_len, size_t* val_len,
-                                           char** val);
-extern KVDK_LIBRARY_API KVDKStatus
-KVDKSet(KVDKEngine* engine, const char* key, size_t key_len, const char* val,
-        size_t val_len, const KVDKWriteOptions* write_option);
-extern KVDK_LIBRARY_API KVDKStatus KVDKDelete(KVDKEngine* engine,
-                                              const char* key, size_t key_len);
->>>>>>> 35e882bf
+
 // Modify value of existing "key" according to modify function, and update
 // existing value with modify result
 //
@@ -99,7 +89,6 @@
 // modify result in new_val
 //
 // Return Ok if key exists and update old_val to new_value successful
-<<<<<<< HEAD
 extern KVDKStatus KVDKModify(KVDKEngine* engine, const char* key,
                              size_t key_len, char* new_value,
                              size_t* new_value_len,
@@ -107,14 +96,6 @@
                                             size_t old_val_len, char* new_val,
                                             size_t* new_val_len),
                              const KVDKWriteOptions* write_option);
-=======
-extern KVDK_LIBRARY_API KVDKStatus
-KVDKModify(KVDKEngine* engine, const char* key, size_t key_len, char* new_value,
-           size_t* new_value_len,
-           void (*modify)(const char* old_val, size_t old_val_len,
-                          char* new_val, size_t* new_val_len),
-           const KVDKWriteOptions* write_option);
->>>>>>> 35e882bf
 
 // For Named Global Collection
 extern KVDKStatus KVDKSortedSet(KVDKEngine* engine, const char* collection,
