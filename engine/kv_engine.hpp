/* SPDX-License-Identifier: BSD-3-Clause
 * Copyright(c) 2021 Intel Corporation
 */

#pragma once

#include <atomic>
#include <cassert>
#include <condition_variable>
#include <cstdint>
#include <ctime>
#include <deque>
#include <iostream>
#include <list>
#include <memory>
#include <mutex>
#include <queue>
#include <thread>
#include <unordered_map>
#include <vector>

#include "alias.hpp"
#include "data_record.hpp"
#include "dram_allocator.hpp"
#include "hash_table.hpp"
#include "kvdk/engine.hpp"
#include "logger.hpp"
#include "pmem_allocator/pmem_allocator.hpp"
#include "simple_list.hpp"
#include "sorted_collection/rebuilder.hpp"
#include "sorted_collection/skiplist.hpp"
#include "structures.hpp"
#include "thread_manager.hpp"
#include "unordered_collection.hpp"
#include "utils/utils.hpp"
#include "version/old_records_cleaner.hpp"
#include "version/version_controller.hpp"

namespace KVDK_NAMESPACE {
class KVEngine : public Engine {
  friend class SortedCollectionRebuilder;

 public:
  ~KVEngine();

  static Status Open(const std::string& name, Engine** engine_ptr,
                     const Configs& configs);

  Snapshot* GetSnapshot(bool make_checkpoint) override;

  Status Backup(const pmem::obj::string_view backup_path,
                const Snapshot* snapshot) override;

  void ReleaseSnapshot(const Snapshot* snapshot) override {
    {
      std::lock_guard<std::mutex> lg(checkpoint_lock_);
      persist_checkpoint_->MaybeRelease(
          static_cast<const SnapshotImpl*>(snapshot));
    }
    version_controller_.ReleaseSnapshot(
        static_cast<const SnapshotImpl*>(snapshot));
  }
  void ReportPMemUsage();

  // Expire str after ttl_time
  //
  // Notice:
  // 1. Expire assumes that str is not duplicated among all types, which is not
  // implemented yet
  // 2. Expire is not compatible with checkpoint for now
  Status Expire(const StringView str, TTLType ttl_time) override;
  // Get time to expire of str
  //
  // Notice:
  // Expire assumes that str is not duplicated among all types, which is not
  // implemented yet
  Status GetTTL(const StringView str, TTLType* ttl_time) override;

  // Global Anonymous Collection
  Status Get(const StringView key, std::string* value) override;
  Status Set(const StringView key, const StringView value,
             const WriteOptions& write_options) override;
  Status Delete(const StringView key) override;
  Status BatchWrite(const WriteBatch& write_batch) override;
  virtual Status Modify(const StringView key, std::string* new_value,
                        ModifyFunction modify_func,
                        const WriteOptions& options) override;

  // Sorted Collection
  Status SGet(const StringView collection, const StringView user_key,
              std::string* value) override;
  Status SSet(const StringView collection, const StringView user_key,
              const StringView value) override;
  Status SDelete(const StringView collection,
                 const StringView user_key) override;
  Iterator* NewSortedIterator(const StringView collection,
                              Snapshot* snapshot) override;
  void ReleaseSortedIterator(Iterator* sorted_iterator) override;

  // Unordered Collection
  virtual Status HGet(StringView const collection_name, StringView const key,
                      std::string* value) override;
  virtual Status HSet(StringView const collection_name, StringView const key,
                      StringView const value) override;
  virtual Status HDelete(StringView const collection_name,
                         StringView const key) override;
  std::shared_ptr<Iterator> NewUnorderedIterator(
      StringView const collection_name) override;

  void ReleaseAccessThread() override { access_thread.Release(); }

  const std::unordered_map<CollectionIDType, std::shared_ptr<Skiplist>>&
  GetSkiplists() {
    return skiplists_;
  };

  // Used by test case.
  const std::shared_ptr<HashTable>& GetHashTable() { return hash_table_; }

  void CleanExpired();

 private:
  friend OldRecordsCleaner;

  KVEngine(const Configs& configs)
      : engine_thread_cache_(configs.max_access_threads),
        version_controller_(configs.max_access_threads),
        old_records_cleaner_(this, configs.max_access_threads),
        comparators_(configs.comparator){};

  struct BatchWriteHint {
    TimeStampType timestamp{0};
    SpaceEntry allocated_space{};
    HashTable::KeyHashHint hash_hint{};
    HashEntry* hash_entry_ptr = nullptr;
    void* data_record_to_free = nullptr;
    void* delete_record_to_free = nullptr;
    bool space_not_used{false};
  };

  struct EngineThreadCache {
    EngineThreadCache() = default;

    PendingBatch* persisted_pending_batch = nullptr;
    // This thread is doing batch write
    bool batch_writing = false;

    // Info used in recovery
    uint64_t newest_restored_ts = 0;
    std::unordered_map<uint64_t, int> visited_skiplist_ids{};
  };

  bool CheckKeySize(const StringView& key) { return key.size() <= UINT16_MAX; }

  bool CheckValueSize(const StringView& value) {
    return value.size() <= UINT32_MAX;
  }

<<<<<<< HEAD
  /// TODO: TTL2ExpireTime() and ExpireTime2TTL() to perform conversion
  bool CheckTTL(TTLTimeType ttl_time, int64_t base_time) {
    if (ttl_time < 0 && ttl_time != kPersistTTL) {
      return false;
    }
    // check overflow
    if (ttl_time > INT64_MAX - base_time) {
      return false;
    }
    return true;
  }

=======
>>>>>>> 2da358c4
  Status Init(const std::string& name, const Configs& configs);

  Status HashGetImpl(const StringView& key, std::string* value,
                     uint16_t type_mask);

  inline Status MaybeInitAccessThread() {
    return thread_manager_->MaybeInitThread(access_thread);
  }

  bool RegisterComparator(const StringView& collection_name,
                          Comparator comp_func) {
    return comparators_.RegisterComparator(collection_name, comp_func);
  }

  Status CreateSortedCollection(
      const StringView collection_name,
      const SortedCollectionConfigs& configs) override;

  // List
  Status ListLock(StringView key) final;
  Status ListTryLock(StringView key) final;
  Status ListUnlock(StringView key) final;
  Status ListLength(StringView key, size_t* sz) final;
  Status ListPos(StringView key, StringView elem, std::vector<size_t>* indices,
                 IndexType rank = 1, size_t count = 1,
                 size_t max_len = 0) final;
  Status ListPos(StringView key, StringView elem, size_t* index,
                 IndexType rank = 1, size_t max_len = 0) final;
  Status ListRange(StringView key, IndexType start, IndexType stop,
                   GetterCallBack cb, void* cb_args) final;
  Status ListIndex(StringView key, IndexType index, GetterCallBack cb,
                   void* cb_args) final;
  Status ListIndex(StringView key, IndexType index, std::string* elem) final;
  Status ListPush(StringView key, ListPosition pos, StringView elem) final;
  Status ListPop(StringView key, ListPosition pos, GetterCallBack cb,
                 void* cb_args, size_t cnt = 1) final;
  Status ListPop(StringView key, ListPosition pos, std::string* elem) final;
  Status ListInsert(StringView key, ListPosition pos, IndexType pivot,
                    StringView elem) final;
  Status ListInsert(StringView key, ListPosition pos, StringView pivot,
                    StringView elem, IndexType rank = 1) final;
  Status ListRemove(StringView key, IndexType cnt, StringView elem) final;
  Status ListSet(StringView key, IndexType index, StringView elem) final;

 private:
  struct LookupResult {
    Status s{Status::NotSupported};
    HashEntry entry{};
    HashEntry* entry_ptr{nullptr};
  };

  // Look up the key,
  // return Status::NotFound is key is not found or has expired.
  // return Status::WrongType if type_mask does not match.
  // return Status::Ok otherwise.
  LookupResult lookupKey(StringView key, uint16_t type_mask);

  std::shared_ptr<UnorderedCollection> createUnorderedCollection(
      StringView const collection_name);

  template <typename CollectionType>
  static constexpr RecordType collectionType() {
    static_assert(std::is_same<CollectionType, UnorderedCollection>::value ||
                      std::is_same<CollectionType, Skiplist>::value ||
                      std::is_same<CollectionType, List>::value ||
                      std::is_same<CollectionType, StringRecord>::value,
                  "Invalid type!");
    return std::is_same<CollectionType, UnorderedCollection>::value
               ? RecordType::DlistRecord
               : std::is_same<CollectionType, Skiplist>::value
                     ? RecordType::SortedHeaderRecord
                     : std::is_same<CollectionType, List>::value
                           ? RecordType::ListRecord
                           : RecordType::Empty;
  }

  static PointerType pointerType(RecordType rtype) {
    switch (rtype) {
      case RecordType::Empty: {
        return PointerType::Empty;
      }
      case RecordType::StringDataRecord:
      case RecordType::StringDeleteRecord: {
        return PointerType::StringRecord;
      }
      case RecordType::SortedDataRecord:
      case RecordType::SortedDeleteRecord: {
        kvdk_assert(false, "Not supported!");
        return PointerType::Invalid;
      }
      case RecordType::SortedHeaderRecord: {
        return PointerType::Skiplist;
      }
      case RecordType::DlistDataRecord: {
        return PointerType::UnorderedCollectionElement;
      }
      case RecordType::DlistRecord: {
        return PointerType::UnorderedCollection;
      }
      case RecordType::ListRecord: {
        return PointerType::List;
      }
      case RecordType::DlistHeadRecord:
      case RecordType::ListElem:
      default: {
        /// TODO: Remove Expire Flag
        kvdk_assert(false, "Invalid type!");
        return PointerType::Invalid;
      }
    }
  }

  // May lock HashTable internally, caller must call this without lock
  // HashTable!
  //
  // TODO (jiayu): replace this with lookupKey
  template <typename CollectionType>
  Status FindCollection(const StringView collection_name,
                        CollectionType** collection_ptr, uint64_t record_type) {
    LookupResult res = lookupKey(collection_name, record_type);
    if (res.s == Status::Expired) {
      // TODO(zhichen): will open the following code when completing collection
      // deletion.
      // delayFree(OldDeleteRecord{res.entry_ptr->GetIndex().ptr,
      //                           version_controller_.GetCurrentTimestamp(),
      //                           res.entry_ptr, hint.spin});
      return Status::NotFound;
    }
    *collection_ptr =
        res.s == Status::Ok
            ? static_cast<CollectionType*>(res.entry_ptr->GetIndex().ptr)
            : nullptr;
    return res.s;
  }

  enum class QueueOpPosition { Left, Right };
  Status xPush(StringView const collection_name, StringView const value,
               QueueOpPosition push_pos);

  // Lockless. It's up to caller to lock the HashTable
  template <typename CollectionType>
  Status registerCollection(CollectionType* coll) {
    RecordType type = collectionType<CollectionType>();
    HashTable::KeyHashHint hint = hash_table_->GetHint(coll->Name());
    HashEntry hash_entry;
    HashEntry* entry_ptr = nullptr;
    Status s =
        hash_table_->SearchForWrite(hint, coll->Name(), PrimaryRecordType,
                                    &entry_ptr, &hash_entry, nullptr);
    if (s != Status::NotFound) {
      if (hash_entry.GetRecordType() != type) {
        return Status::WrongType;
      }
      kvdk_assert(false, "Collection already registered!");
      return Status::Abort;
    }

    PointerType ptype = pointerType(type);
    kvdk_assert(ptype != PointerType::Invalid, "Invalid pointer type!");
    hash_table_->Insert(hint, entry_ptr, type, coll, ptype);
    return Status::Ok;
  }

  struct RemoveResult {
    Status s{Status::NotSupported};
    HashEntry entry{};
  };

  // Lockless, caller should lock the key aforehand.
  // Remove key from HashTable. It's up to caller to handle the erased key
  RemoveResult removeKey(const StringView key) {
    RemoveResult result;
    HashTable::KeyHashHint hint = hash_table_->GetHint(key);
    HashEntry* entry_ptr = nullptr;
    result.s = hash_table_->SearchForWrite(hint, key, PrimaryRecordType,
                                           &entry_ptr, &result.entry, nullptr);
    if (result.s != Status::Ok) {
      return result;
    }
    hash_table_->Erase(entry_ptr);
    return result;
  }

  Status MaybeInitPendingBatchFile();

  Status StringSetImpl(const StringView& key, const StringView& value,
                       const WriteOptions& write_options);

  Status StringDeleteImpl(const StringView& key);

  Status StringBatchWriteImpl(const WriteBatch::KV& kv,
                              BatchWriteHint& batch_hint);

  Status SSetImpl(Skiplist* skiplist, const StringView& collection_key,
                  const StringView& value);

  Status SDeleteImpl(Skiplist* skiplist, const StringView& user_key);

  Status Recovery();

  Status RestoreData();

  Status RestoreSkiplistHeader(DLRecord* pmem_record);

  Status RestoreStringRecord(StringRecord* pmem_record,
                             const DataEntry& cached_entry);

  Status RestoreSkiplistRecord(DLRecord* pmem_record);

  // Check if a doubly linked record has been successfully inserted, and try
  // repair un-finished prev pointer
  bool CheckAndRepairDLRecord(DLRecord* record);

  bool ValidateRecord(void* data_record);

  bool ValidateRecordAndGetValue(void* data_record, uint32_t expected_checksum,
                                 std::string* value);

  Status RestorePendingBatch();

  Status MaybeRestoreBackup();

  Status RestoreCheckpoint();

  Status PersistOrRecoverImmutableConfigs();

  Status RestoreDlistRecords(DLRecord* pmp_record);

  List* listCreate(StringView key);

  // Find and lock the list. Initialize non-existing if required.
  // Guarantees always return a valid List and lockes it if returns Status::Ok
  Status listFind(StringView key, List** list, bool init_nx,
                  std::unique_lock<std::recursive_mutex>& guard);

  Status listRestoreElem(DLRecord* pmp_record);

  Status listRestoreList(DLRecord* pmp_record);

  Status listRegisterRecovered();

  Status listDestroy(List* list);

  Status CheckConfigs(const Configs& configs);

  void FreeSkiplistDramNodes();

  inline void delayFree(const OldDeleteRecord&);

  inline void delayFree(const OldDataRecord&);

  inline std::string data_file() { return data_file(dir_); }

  inline static std::string data_file(const std::string& instance_path) {
    return format_dir_path(instance_path) + "data";
  }

  inline std::string persisted_pending_block_file(int thread_id) {
    return pending_batch_dir_ + std::to_string(thread_id);
  }

  inline std::string backup_mark_file() { return backup_mark_file(dir_); }

  inline std::string checkpoint_file() { return checkpoint_file(dir_); }

  inline static std::string checkpoint_file(const std::string& instance_path) {
    return format_dir_path(instance_path) + "checkpoint";
  }

  inline static std::string backup_mark_file(const std::string& instance_path) {
    return format_dir_path(instance_path) + "backup_mark";
  }

  inline std::string config_file() { return config_file(dir_); }

  inline static std::string config_file(const std::string& instance_path) {
    return format_dir_path(instance_path) + "configs";
  }

  inline bool checkDLRecordLinkageLeft(DLRecord* pmp_record) {
    uint64_t offset = pmem_allocator_->addr2offset_checked(pmp_record);
    DLRecord* pmem_record_prev =
        pmem_allocator_->offset2addr_checked<DLRecord>(pmp_record->prev);
    return pmem_record_prev->next == offset;
  }

  inline bool checkDLRecordLinkageRight(DLRecord* pmp_record) {
    uint64_t offset = pmem_allocator_->addr2offset_checked(pmp_record);
    DLRecord* pmp_next =
        pmem_allocator_->offset2addr_checked<DLRecord>(pmp_record->next);
    return pmp_next->prev == offset;
  }

  // If this instance is a backup of another kvdk instance
  bool RecoverToCheckpoint() {
    return configs_.recover_to_checkpoint && persist_checkpoint_->Valid();
  }

  bool checkLinkage(DLRecord* pmp_record) {
    uint64_t offset = pmem_allocator_->addr2offset_checked(pmp_record);
    DLRecord* pmp_prev =
        pmem_allocator_->offset2addr_checked<DLRecord>(pmp_record->prev);
    DLRecord* pmp_next =
        pmem_allocator_->offset2addr_checked<DLRecord>(pmp_record->next);
    bool is_linked_left = (pmp_prev->next == offset);
    bool is_linked_right = (pmp_next->prev == offset);

    if (is_linked_left && is_linked_right) {
      return true;
    } else if (!is_linked_left && !is_linked_right) {
      return false;
    } else if (is_linked_left && !is_linked_right) {
      /// TODO: Repair this situation
      GlobalLogger.Error(
          "Broken DLDataEntry linkage: prev<=>curr->right, abort...\n");
      std::abort();
    } else {
      GlobalLogger.Error(
          "Broken DLDataEntry linkage: prev<-curr<=>right, "
          "which is logically impossible! Abort...\n");
      std::abort();
    }
  }

  inline void purgeAndFree(void* pmem_record) {
    DataEntry* data_entry = static_cast<DataEntry*>(pmem_record);
    data_entry->Destroy();
    pmem_allocator_->Free(
        SpaceEntry(pmem_allocator_->addr2offset_checked(pmem_record),
                   data_entry->header.record_size));
  }

  // Run in background to clean old records regularly
  void backgroundOldRecordCleaner();

  // Run in background to report PMem usage regularly
  void backgroundPMemUsageReporter();

  // Run in background to merge and balance free space of PMem Allocator
  void backgroundPMemAllocatorOrgnizer();

  // Run in background to free obsolete DRAM space
  void backgroundDramCleaner();

  // void backgroundWorkCoordinator();

  void startBackgroundWorks();

  void terminateBackgroundWorks();

  Array<EngineThreadCache> engine_thread_cache_;

  // restored kvs in reopen
  std::atomic<uint64_t> restored_{0};
  std::atomic<CollectionIDType> list_id_{0};

  std::shared_ptr<HashTable> hash_table_;

  std::unordered_map<CollectionIDType, std::shared_ptr<Skiplist>> skiplists_;
  std::vector<std::shared_ptr<UnorderedCollection>>
      vec_sp_unordered_collections_;

  std::vector<std::unique_ptr<List>> lists_;
  std::unique_ptr<ListBuilder> list_builder_;

  std::mutex list_mu_;

  std::string dir_;
  std::string pending_batch_dir_;
  std::string db_file_;
  std::shared_ptr<ThreadManager> thread_manager_;
  std::shared_ptr<PMEMAllocator> pmem_allocator_;
  Configs configs_;
  bool closing_{false};
  std::vector<std::thread> bg_threads_;
  std::unique_ptr<SortedCollectionRebuilder> sorted_rebuilder_;
  VersionController version_controller_;
  OldRecordsCleaner old_records_cleaner_;

  bool bg_cleaner_processing_;

  ComparatorTable comparators_;

  struct BackgroundWorkSignals {
    BackgroundWorkSignals() = default;
    BackgroundWorkSignals(const BackgroundWorkSignals&) = delete;

    std::condition_variable_any old_records_cleaner_cv;
    std::condition_variable_any pmem_usage_reporter_cv;
    std::condition_variable_any pmem_allocator_organizer_cv;
    std::condition_variable_any dram_cleaner_cv;

    SpinMutex terminating_lock;
    bool terminating = false;
  };

  CheckPoint* persist_checkpoint_;
  std::mutex checkpoint_lock_;

  BackgroundWorkSignals bg_work_signals_;
};

}  // namespace KVDK_NAMESPACE<|MERGE_RESOLUTION|>--- conflicted
+++ resolved
@@ -156,21 +156,6 @@
     return value.size() <= UINT32_MAX;
   }
 
-<<<<<<< HEAD
-  /// TODO: TTL2ExpireTime() and ExpireTime2TTL() to perform conversion
-  bool CheckTTL(TTLTimeType ttl_time, int64_t base_time) {
-    if (ttl_time < 0 && ttl_time != kPersistTTL) {
-      return false;
-    }
-    // check overflow
-    if (ttl_time > INT64_MAX - base_time) {
-      return false;
-    }
-    return true;
-  }
-
-=======
->>>>>>> 2da358c4
   Status Init(const std::string& name, const Configs& configs);
 
   Status HashGetImpl(const StringView& key, std::string* value,
