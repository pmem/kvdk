/* SPDX-License-Identifier: BSD-3-Clause
 * Copyright(c) 2021 Intel Corporation
 */

#include "old_records_cleaner.hpp"

#include "../kv_engine.hpp"
#include "../sorted_collection/skiplist.hpp"

namespace KVDK_NAMESPACE {

<<<<<<< HEAD
void OldRecordsCleaner::PushToPendingFree(void* addr, TimeStampType ts) {
  kvdk_assert((static_cast<DLRecord*>(addr)->GetRecordType() &
               (RecordType::ListHeader | RecordType::ListElem |
                RecordType::HashHeader | RecordType::HashElem)) &&
                  (static_cast<DLRecord*>(addr)->GetRecordStatus() ==
                   RecordStatus::Dirty),
              "");
  kvdk_assert(access_thread.id >= 0, "");
  auto& tc = cleaner_thread_cache_[access_thread.id];
  std::lock_guard<SpinMutex> guard{tc.old_records_lock};
  DataEntry* data_entry = static_cast<DataEntry*>(addr);
  SpaceEntry entry{kv_engine_->pmem_allocator_->addr2offset_checked(addr),
                   data_entry->header.record_size};
  tc.pending_free_space_entries.push_back(PendingFreeSpaceEntry{entry, ts});

  /// TODO: a thread may quit before all pending free entries are Free()d
  /// GlobalClean() should collect those entries and Free() them.
  maybeUpdateOldestSnapshot();
  TimeStampType earliest_ts =
      kv_engine_->version_controller_.LocalOldestSnapshotTS();
  constexpr size_t kMaxFreePending = 16;
  for (size_t i = 0; i < kMaxFreePending; i++) {
    if (tc.pending_free_space_entries.empty()) {
      break;
    }
    if (tc.pending_free_space_entries.front().release_time >= earliest_ts) {
      break;
    }
    kv_engine_->pmem_allocator_->Free(
        tc.pending_free_space_entries.front().entry);
    tc.pending_free_space_entries.pop_front();
  }
}

void OldRecordsCleaner::RegisterDelayDeleter(IDeleter& deleter) {
  size_t idx = global_queues_.size();
  delay_deleters_[&deleter] = idx;
  global_queues_.emplace_back();
  for (size_t i = 0; i < cleaner_thread_cache_.size(); i++)
    cleaner_thread_cache_[i].local_queues_.emplace_back();
}

void OldRecordsCleaner::DelayDelete(IDeleter& deleter, void* obj) {
  kvdk_assert(access_thread.id >= 0, "");
  auto& tc = cleaner_thread_cache_[access_thread.id];
  std::lock_guard<SpinMutex> guard{tc.old_records_lock};

  TimeStampType ts = kv_engine_->version_controller_.GetCurrentTimestamp();

  size_t idx = delay_deleters_.at(&deleter);
  tc.local_queues_[idx].emplace_back(ts, obj);

  constexpr size_t kMaxFreePending = 16;
  tryPurge(deleter, tc.local_queues_[idx], kMaxFreePending);
}

void OldRecordsCleaner::tryPurge(IDeleter& deleter, PendingQueue& pending_kvs,
                                 size_t lim) {
  maybeUpdateOldestSnapshot();
  TimeStampType acc_ts =
      kv_engine_->version_controller_.LocalOldestSnapshotTS();
  for (size_t i = 0; i < lim && !pending_kvs.empty(); i++) {
    auto const& pair = pending_kvs.front();
    if (pair.first >= acc_ts) break;
    deleter.Delete(pair.second);
    pending_kvs.pop_front();
  }
}

=======
>>>>>>> 31c22025
void OldRecordsCleaner::TryGlobalClean() {
  std::vector<SpaceEntry> space_to_free;
  // Update recorded oldest snapshot up to state so we can know which records
  // can be freed
  kv_engine_->version_controller_.UpdateLocalOldestSnapshot();
  TimestampType oldest_snapshot_ts =
      kv_engine_->version_controller_.LocalOldestSnapshotTS();

  std::vector<SpaceEntry> free_entries;
  for (size_t i = 0; i < cleaner_thread_cache_.size(); i++) {
    auto& cleaner_thread_cache = cleaner_thread_cache_[i];
    if (cleaner_thread_cache.pending_free_space_entries.size() > 0) {
      std::lock_guard<SpinMutex> lg(cleaner_thread_cache.old_records_lock);
      for (auto& space_entry :
           cleaner_thread_cache.pending_free_space_entries) {
        if (space_entry.release_time < oldest_snapshot_ts) {
          free_entries.emplace_back(space_entry.entry);
        } else {
          global_pending_free_space_entries_.emplace_back(space_entry);
        }
      }
      cleaner_thread_cache.pending_free_space_entries.clear();
    }

    std::lock_guard<SpinMutex> lg(cleaner_thread_cache.old_records_lock);
    for (auto const& del_idx : delay_deleters_)
      tryPurge(*del_idx.first,
               cleaner_thread_cache.local_queues_[del_idx.second], -1U);
  }

  auto iter = global_pending_free_space_entries_.begin();
  while (iter != global_pending_free_space_entries_.end()) {
    if (iter->release_time < oldest_snapshot_ts) {
      free_entries.emplace_back(iter->entry);
      iter++;
    } else {
      break;
    }
  }
  global_pending_free_space_entries_.erase(
      global_pending_free_space_entries_.begin(), iter);

  if (free_entries.size() > 0) {
    kv_engine_->pmem_allocator_->BatchFree(space_to_free);
  }
}

void OldRecordsCleaner::maybeUpdateOldestSnapshot() {
  // To avoid too many records pending free, we upadte global smallest
  // snapshot regularly. We update it every kUpdateSnapshotRound to mitigate
  // the overhead
  constexpr size_t kUpdateSnapshotRound = 10000;
  thread_local size_t round = 0;
  if ((++round) % kUpdateSnapshotRound == 0) {
    kv_engine_->version_controller_.UpdateLocalOldestSnapshot();
  }
}

}  // namespace KVDK_NAMESPACE<|MERGE_RESOLUTION|>--- conflicted
+++ resolved
@@ -8,41 +8,6 @@
 #include "../sorted_collection/skiplist.hpp"
 
 namespace KVDK_NAMESPACE {
-
-<<<<<<< HEAD
-void OldRecordsCleaner::PushToPendingFree(void* addr, TimeStampType ts) {
-  kvdk_assert((static_cast<DLRecord*>(addr)->GetRecordType() &
-               (RecordType::ListHeader | RecordType::ListElem |
-                RecordType::HashHeader | RecordType::HashElem)) &&
-                  (static_cast<DLRecord*>(addr)->GetRecordStatus() ==
-                   RecordStatus::Dirty),
-              "");
-  kvdk_assert(access_thread.id >= 0, "");
-  auto& tc = cleaner_thread_cache_[access_thread.id];
-  std::lock_guard<SpinMutex> guard{tc.old_records_lock};
-  DataEntry* data_entry = static_cast<DataEntry*>(addr);
-  SpaceEntry entry{kv_engine_->pmem_allocator_->addr2offset_checked(addr),
-                   data_entry->header.record_size};
-  tc.pending_free_space_entries.push_back(PendingFreeSpaceEntry{entry, ts});
-
-  /// TODO: a thread may quit before all pending free entries are Free()d
-  /// GlobalClean() should collect those entries and Free() them.
-  maybeUpdateOldestSnapshot();
-  TimeStampType earliest_ts =
-      kv_engine_->version_controller_.LocalOldestSnapshotTS();
-  constexpr size_t kMaxFreePending = 16;
-  for (size_t i = 0; i < kMaxFreePending; i++) {
-    if (tc.pending_free_space_entries.empty()) {
-      break;
-    }
-    if (tc.pending_free_space_entries.front().release_time >= earliest_ts) {
-      break;
-    }
-    kv_engine_->pmem_allocator_->Free(
-        tc.pending_free_space_entries.front().entry);
-    tc.pending_free_space_entries.pop_front();
-  }
-}
 
 void OldRecordsCleaner::RegisterDelayDeleter(IDeleter& deleter) {
   size_t idx = global_queues_.size();
@@ -79,8 +44,6 @@
   }
 }
 
-=======
->>>>>>> 31c22025
 void OldRecordsCleaner::TryGlobalClean() {
   std::vector<SpaceEntry> space_to_free;
   // Update recorded oldest snapshot up to state so we can know which records
