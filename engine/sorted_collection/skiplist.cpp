--- conflicted
+++ resolved
@@ -863,15 +863,11 @@
 
         to_destroy->Destroy();
         to_free.emplace_back(pmem_allocator_->addr2offset_checked(to_destroy),
-<<<<<<< HEAD
                              to_destroy->GetRecordSize());
-=======
-                             to_destroy->entry.header.record_size);
         if (to_free.size() > kMaxCachedOldRecords) {
           pmem_allocator_->BatchFree(to_free);
           to_free.clear();
         }
->>>>>>> cd9b756c
       }
     } while (to_destroy !=
              header_record /* header record should be the last detroyed one */);
