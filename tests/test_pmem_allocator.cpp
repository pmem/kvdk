/* SPDX-License-Identifier: BSD-3-Clause
 * Copyright(c) 2021 Intel Corporation
 */

#include <sys/time.h>

#include <chrono>
#include <ctime>
#include <deque>
#include <future>
#include <string>
#include <thread>
#include <vector>

#include "../engine/kv_engine.hpp"
#include "../engine/logger.hpp"
#include "../engine/thread_manager.hpp"
#include "gtest/gtest.h"
#include "kvdk/engine.hpp"
#include "pmem_allocator/free_list.hpp"
#include "pmem_allocator/pmem_allocator.hpp"
#include "test_util.h"

using namespace KVDK_NAMESPACE;

class EnginePMemAllocatorTest : public testing::Test {
 protected:
  Engine* engine = nullptr;
  Configs configs;
  std::shared_ptr<ThreadManager> thread_manager_;
  std::string pmem_path;

  virtual void SetUp() override {
    pmem_path = "/mnt/pmem0/kvdk_pmem_allocator";
    GlobalLogger.Init(stdout, LogLevel::All);
    char cmd[1024];
    sprintf(cmd, "rm -rf %s\n", pmem_path.c_str());
    int res __attribute__((unused)) = system(cmd);
  }

  virtual void TearDown() {  // delete db_path
    char cmd[1024];
    sprintf(cmd, "rm -rf %s\n", pmem_path.c_str());
    int res __attribute__((unused)) = system(cmd);
  }
};

TEST_F(EnginePMemAllocatorTest, TestBasicAlloc) {
  uint64_t pmem_size = 128ULL << 20;  // 128MB
  uint64_t alloc_size = 8;

  // params config
  std::vector<uint64_t> num_segment_blocks{1024, 2 * 1024, 2 * 1024 * 1024};
<<<<<<< HEAD
  std::vector<uint32_t> block_sizes{32, 64, 128};
  std::vector<uint32_t> num_threads{1, 16};
  for (auto num_segment_block : num_segment_blocks) {
    for (auto block_size : block_sizes) {
      for (auto num_thread : num_threads) {
        // a thread holds a segment;
        // init pmem allocator and thread_manager.
        thread_manager_.reset(new ThreadManager(num_thread));
        PMEMAllocator* pmem_alloc = PMEMAllocator::NewPMEMAllocator(
            pmem_path, pmem_size, num_segment_block, block_size, num_thread,
            true, false, nullptr);
        if (block_size * num_segment_block * num_thread > pmem_size) {
          ASSERT_EQ(pmem_alloc, nullptr);
          continue;
        } else {
          ASSERT_NE(pmem_alloc, nullptr);
=======
  std::vector<uint32_t> block_sizes{32, 64};
  uint32_t num_thread = 1;

  for (auto num_segment_block : num_segment_blocks) {
    for (auto block_size : block_sizes) {
      thread_manager_.reset(new ThreadManager(num_thread));
      remove(pmem_path.c_str());
      PMEMAllocator* pmem_alloc = PMEMAllocator::NewPMEMAllocator(
          pmem_path, pmem_size, num_segment_block, block_size, num_thread, true,
          false, nullptr);
      ASSERT_NE(pmem_alloc, nullptr);
      // Test function.
      auto TestPmemAlloc = [&](size_t) {
        thread_manager_->MaybeInitThread(access_thread);
        std::vector<SpaceEntry> records;
        uint64_t kvpairs = pmem_size / block_size;
        for (uint64_t j = 0; j < kvpairs; ++j) {
          auto space_entry = pmem_alloc->Allocate(alloc_size);
          records.push_back(space_entry);
>>>>>>> 8f622627
        }

        // Test function: allocate all pmem, and free all under multi-threaded
        // scenario.
        auto TestPmemAlloc = [&](size_t) {
          thread_manager_->MaybeInitThread(access_thread);
          std::vector<SpaceEntry> records;
          for (uint64_t j = 0; j < num_segment_block; ++j) {
            auto space_entry = pmem_alloc->Allocate(alloc_size);
            records.push_back(space_entry);
          }
          for (uint64_t j = 0; j < records.size(); ++j) {
            pmem_alloc->Free(records[j]);
          }
        };
        LaunchNThreads(num_thread, TestPmemAlloc);

        ASSERT_EQ(pmem_alloc->PMemUsageInBytes(), 0LL);
        pmem_alloc->BackgroundWork();
        access_thread.Release();

        // Then allocate all pmem.
        thread_manager_->MaybeInitThread(access_thread);
        int alloc_cnt = 0;
        while (true) {
<<<<<<< HEAD
          SpaceEntry space_entry;
          space_entry = pmem_alloc->Allocate(alloc_size);
=======
          auto space_entry = pmem_alloc->Allocate(alloc_size);
          ASSERT_NE(space_entry.size, 0);
          if (pmem_alloc->PMemUsageInBytes() == alloc_bytes) break;
>>>>>>> 8f622627
          alloc_cnt++;

          if ((uint64_t)pmem_alloc->PMemUsageInBytes() >= pmem_size) break;
          ASSERT_EQ(space_entry.size != 0, true);
        }
<<<<<<< HEAD
        ASSERT_EQ(pmem_size / block_size, alloc_cnt);
        delete pmem_alloc;
        TearDown();
      }
=======
        ASSERT_EQ(kvpairs, alloc_cnt);
      };

      LaunchNThreads(num_thread, TestPmemAlloc);
      delete pmem_alloc;
>>>>>>> 8f622627
    }
  }
}

TEST_F(EnginePMemAllocatorTest, TestPMemFragmentation) {
  uint32_t num_thread = 16;
  uint64_t pmem_size = 1ULL << 20;
  uint64_t num_segment_block = 1024;
  uint64_t block_size = 64;
  std::vector<uint64_t> alloc_size{8 * 64, 8 * 64, 16 * 64, 32 * 64};
  thread_manager_.reset(new ThreadManager(num_thread));
  PMEMAllocator* pmem_alloc = PMEMAllocator::NewPMEMAllocator(
      pmem_path, pmem_size, num_segment_block, block_size, num_thread, true,
      false, nullptr);
  ASSERT_NE(pmem_alloc, nullptr);

  /* Allocated pmem status (block nums):
   * | 8 | 8 | 16 | 32 | 8 | 8 | 16 | 32 | 8 | 8 | 16 | 32 | 8 | 8 | 16 | 32 |
   */
  std::vector<SpaceEntry> records(num_thread);
  thread_manager_->MaybeInitThread(access_thread);
  for (uint32_t i = 0; i < records.size(); ++i) {
    SpaceEntry space_entry = pmem_alloc->Allocate(alloc_size[i % 4]);
    records[i] = space_entry;
    ASSERT_NE(space_entry.size, 0);
  }
  access_thread.Release();

  /* Allocated pmem status:
   * | null | null | null | 32 | null | null | null | 32 | null | null | null
   * | 32 | null | null | null | 32 |
   */
  // Notice threads (more than one) may share the same list of space pool.
  auto TestPmemFree = [&](uint64_t id) {
    thread_manager_->MaybeInitThread(access_thread);
    if ((id + 1) % 4 != 0) {
      pmem_alloc->Free(records[id]);
    }
  };
  access_thread.Release();

  LaunchNThreads(num_thread, TestPmemFree);
  pmem_alloc->BackgroundWork();
  // Test merge free memory
  thread_manager_->MaybeInitThread(access_thread);
  for (uint32_t id = 0; id < num_thread / 4; ++id) {
    SpaceEntry space_entry = pmem_alloc->Allocate(alloc_size[3]);
    ASSERT_NE(space_entry.size, 0);
  }

  delete pmem_alloc;
}

// TODO: Add more cases
TEST_F(EnginePMemAllocatorTest, TestPMemAllocFreeList) {
  uint32_t num_thread = 1;
  uint64_t num_segment_block = 32;
  uint64_t block_size = 64;
  uint64_t pmem_size = num_segment_block * block_size;
  std::deque<SpaceEntry> records;
  thread_manager_.reset(new ThreadManager(num_thread));
  PMEMAllocator* pmem_alloc = PMEMAllocator::NewPMEMAllocator(
      pmem_path, pmem_size, num_segment_block, block_size, num_thread, true,
      false, nullptr);
  ASSERT_NE(pmem_alloc, nullptr);

  thread_manager_->MaybeInitThread(access_thread);
  // allocate 1024 bytes
  records.push_back(pmem_alloc->Allocate(1024ULL));
  ASSERT_EQ(pmem_alloc->PMemUsageInBytes(), 1024LL);
  //  allocate 512 bytes
  records.push_back(pmem_alloc->Allocate(512ULL));
  ASSERT_EQ(pmem_alloc->PMemUsageInBytes(), 1536LL);
  //  allocate 512 bytes
  records.push_back(pmem_alloc->Allocate(512ULL));
  ASSERT_EQ(pmem_alloc->PMemUsageInBytes(), pmem_size);

  // free 1024 bytes
  pmem_alloc->Free(records.front());
  ASSERT_EQ(pmem_alloc->PMemUsageInBytes(), 1024LL);
  records.pop_front();

  // allocate 512 bytes, reuse freed 1024 bytes space
  records.push_back(pmem_alloc->Allocate(512ULL));
  ASSERT_EQ(pmem_alloc->PMemUsageInBytes(), 1536LL);
  // allocate 512 bytes
  records.push_back(pmem_alloc->Allocate(512ULL));
  ASSERT_EQ(pmem_alloc->PMemUsageInBytes(), pmem_size);

  pmem_alloc->Free(records.back());
  records.pop_back();
  pmem_alloc->Free(records.front());
  records.pop_front();

  // need to merge
  pmem_alloc->BackgroundWork();

  // allocate 1024 bytes
  records.push_back(pmem_alloc->Allocate(1024ULL));
  ASSERT_EQ(pmem_alloc->PMemUsageInBytes(), pmem_size);
  delete pmem_alloc;
}<|MERGE_RESOLUTION|>--- conflicted
+++ resolved
@@ -39,6 +39,7 @@
   }
 
   virtual void TearDown() {  // delete db_path
+    access_thread.Release();
     char cmd[1024];
     sprintf(cmd, "rm -rf %s\n", pmem_path.c_str());
     int res __attribute__((unused)) = system(cmd);
@@ -51,13 +52,11 @@
 
   // params config
   std::vector<uint64_t> num_segment_blocks{1024, 2 * 1024, 2 * 1024 * 1024};
-<<<<<<< HEAD
   std::vector<uint32_t> block_sizes{32, 64, 128};
   std::vector<uint32_t> num_threads{1, 16};
   for (auto num_segment_block : num_segment_blocks) {
     for (auto block_size : block_sizes) {
       for (auto num_thread : num_threads) {
-        // a thread holds a segment;
         // init pmem allocator and thread_manager.
         thread_manager_.reset(new ThreadManager(num_thread));
         PMEMAllocator* pmem_alloc = PMEMAllocator::NewPMEMAllocator(
@@ -68,27 +67,6 @@
           continue;
         } else {
           ASSERT_NE(pmem_alloc, nullptr);
-=======
-  std::vector<uint32_t> block_sizes{32, 64};
-  uint32_t num_thread = 1;
-
-  for (auto num_segment_block : num_segment_blocks) {
-    for (auto block_size : block_sizes) {
-      thread_manager_.reset(new ThreadManager(num_thread));
-      remove(pmem_path.c_str());
-      PMEMAllocator* pmem_alloc = PMEMAllocator::NewPMEMAllocator(
-          pmem_path, pmem_size, num_segment_block, block_size, num_thread, true,
-          false, nullptr);
-      ASSERT_NE(pmem_alloc, nullptr);
-      // Test function.
-      auto TestPmemAlloc = [&](size_t) {
-        thread_manager_->MaybeInitThread(access_thread);
-        std::vector<SpaceEntry> records;
-        uint64_t kvpairs = pmem_size / block_size;
-        for (uint64_t j = 0; j < kvpairs; ++j) {
-          auto space_entry = pmem_alloc->Allocate(alloc_size);
-          records.push_back(space_entry);
->>>>>>> 8f622627
         }
 
         // Test function: allocate all pmem, and free all under multi-threaded
@@ -114,31 +92,15 @@
         thread_manager_->MaybeInitThread(access_thread);
         int alloc_cnt = 0;
         while (true) {
-<<<<<<< HEAD
-          SpaceEntry space_entry;
-          space_entry = pmem_alloc->Allocate(alloc_size);
-=======
-          auto space_entry = pmem_alloc->Allocate(alloc_size);
-          ASSERT_NE(space_entry.size, 0);
-          if (pmem_alloc->PMemUsageInBytes() == alloc_bytes) break;
->>>>>>> 8f622627
+          SpaceEntry space_entry = pmem_alloc->Allocate(alloc_size);
           alloc_cnt++;
-
           if ((uint64_t)pmem_alloc->PMemUsageInBytes() >= pmem_size) break;
           ASSERT_EQ(space_entry.size != 0, true);
         }
-<<<<<<< HEAD
         ASSERT_EQ(pmem_size / block_size, alloc_cnt);
         delete pmem_alloc;
         TearDown();
       }
-=======
-        ASSERT_EQ(kvpairs, alloc_cnt);
-      };
-
-      LaunchNThreads(num_thread, TestPmemAlloc);
-      delete pmem_alloc;
->>>>>>> 8f622627
     }
   }
 }
@@ -188,7 +150,6 @@
     SpaceEntry space_entry = pmem_alloc->Allocate(alloc_size[3]);
     ASSERT_NE(space_entry.size, 0);
   }
-
   delete pmem_alloc;
 }
 
@@ -197,7 +158,7 @@
   uint32_t num_thread = 1;
   uint64_t num_segment_block = 32;
   uint64_t block_size = 64;
-  uint64_t pmem_size = num_segment_block * block_size;
+  uint64_t pmem_size = num_segment_block * block_size * num_thread;
   std::deque<SpaceEntry> records;
   thread_manager_.reset(new ThreadManager(num_thread));
   PMEMAllocator* pmem_alloc = PMEMAllocator::NewPMEMAllocator(
