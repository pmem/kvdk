--- conflicted
+++ resolved
@@ -304,11 +304,7 @@
   KVDKIterator* result = new KVDKIterator;
   result->rep = (engine->rep->NewUnorderedIterator(
                      StringView{collection, collection_len}))
-<<<<<<< HEAD
                     .release();
-=======
-                    .get();
->>>>>>> dc2c0eee
   if (!result->rep) {
     delete result;
     return nullptr;
