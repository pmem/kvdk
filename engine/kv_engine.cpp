--- conflicted
+++ resolved
@@ -89,7 +89,7 @@
   bg_threads_.emplace_back(&KVEngine::backgroundOldRecordCleaner, this);
   bg_threads_.emplace_back(&KVEngine::backgroundDramCleaner, this);
   bg_threads_.emplace_back(&KVEngine::backgroundPMemUsageReporter, this);
-  bg_threads_.emplace_back(&KVEngine::backgroundDestroyCollections, this);
+  // bg_threads_.emplace_back(&KVEngine::backgroundDestroyCollections, this);
 }
 
 void KVEngine::terminateBackgroundWorks() {
@@ -673,148 +673,9 @@
   remove(backup_mark_file().c_str());
 
   version_controller_.Init(latest_version_ts);
-  // old_records_cleaner_.TryGlobalClean();
-
-  return Status::Ok;
-}
-
-<<<<<<< HEAD
-Status KVEngine::Get(const StringView key, std::string* value) {
-  Status s = MaybeInitAccessThread();
-
-  if (s != Status::Ok) {
-    return s;
-  }
-
-  if (!CheckKeySize(key)) {
-    return Status::InvalidDataSize;
-  }
-
-  version_controller_.HoldLocalSnapshot();
-  defer(version_controller_.ReleaseLocalSnapshot());
-  auto ret = lookupKey<false>(key, StringDataRecord | StringDeleteRecord);
-  if (ret.s == Status::Ok) {
-    StringRecord* string_record = ret.entry.GetIndex().string_record;
-    kvdk_assert(string_record->GetRecordType() == StringDataRecord,
-                "Got wrong data type in string get");
-    kvdk_assert(string_record->Validate(), "Corrupted data in string get");
-    value->assign(string_record->Value().data(), string_record->Value().size());
-    return Status::Ok;
-  } else {
-    return ret.s == Status::Outdated ? Status::NotFound : ret.s;
-  }
-}
-
-Status KVEngine::Delete(const StringView key) {
-  Status s = MaybeInitAccessThread();
-
-  if (s != Status::Ok) {
-    return s;
-  }
-
-  if (!CheckKeySize(key)) {
-    return Status::InvalidDataSize;
-  }
-
-  return StringDeleteImpl(key);
-}
-
-Status KVEngine::SDeleteImpl(Skiplist* skiplist, const StringView& user_key) {
-  std::string collection_key(skiplist->InternalKey(user_key));
-  if (!CheckKeySize(collection_key)) {
-    return Status::InvalidDataSize;
-  }
-
-  auto hint = hash_table_->GetHint(collection_key);
-
-  while (1) {
-    std::unique_lock<SpinMutex> ul(*hint.spin);
-    version_controller_.HoldLocalSnapshot();
-    defer(version_controller_.ReleaseLocalSnapshot());
-    TimeStampType new_ts =
-        version_controller_.GetLocalSnapshot().GetTimestamp();
-
-    auto ret = skiplist->Delete(user_key, hint, new_ts);
-    switch (ret.s) {
-      case Status::Fail:
-        continue;
-      case Status::PmemOverflow:
-        return ret.s;
-      case Status::Ok:
-        ul.unlock();
-        if (ret.write_record != nullptr) {
-          kvdk_assert(
-              ret.existing_record != nullptr &&
-                  ret.existing_record->entry.meta.type == SortedDataRecord,
-              "Wrong existing record type while insert a delete reocrd for "
-              "sorted collection");
-          delayFree(OldDataRecord{ret.existing_record, new_ts});
-
-          // For delete record, we markde it's hash status as `Expired`.
-          hash_table_->UpdateEntryStatus(ret.hash_entry_ptr,
-                                         KeyStatus::Expired);
-        }
-        return ret.s;
-      default:
-        std::abort();
-    }
-    break;
-  }
-  return Status::Ok;
-}
-
-Status KVEngine::SSetImpl(Skiplist* skiplist, const StringView& user_key,
-                          const StringView& value) {
-  std::string collection_key(skiplist->InternalKey(user_key));
-  if (!CheckKeySize(collection_key) || !CheckValueSize(value)) {
-    return Status::InvalidDataSize;
-  }
-
-  auto hint = hash_table_->GetHint(collection_key);
-  while (1) {
-    std::unique_lock<SpinMutex> ul(*hint.spin);
-    version_controller_.HoldLocalSnapshot();
-    defer(version_controller_.ReleaseLocalSnapshot());
-    TimeStampType new_ts =
-        version_controller_.GetLocalSnapshot().GetTimestamp();
-    auto ret = skiplist->Set(user_key, value, hint, new_ts);
-    switch (ret.s) {
-      case Status::Fail:
-        continue;
-      case Status::PmemOverflow:
-        break;
-      case Status::Ok:
-        if (ret.existing_record &&
-            ret.existing_record->entry.meta.type == SortedDataRecord) {
-          ul.unlock();
-          delayFree(OldDataRecord{ret.existing_record, new_ts});
-        }
-        break;
-      default:
-        std::abort();  // never shoud reach
-    }
-    return ret.s;
-  }
-  return Status::Ok;
-}
-
-Status KVEngine::SSet(const StringView collection, const StringView user_key,
-                      const StringView value) {
-  Status s = MaybeInitAccessThread();
-  if (s != Status::Ok) {
-    return s;
-  }
-
-  Skiplist* skiplist = nullptr;
-  s = FindCollection(collection, &skiplist, RecordType::SortedHeaderRecord);
-  if (s != Status::Ok) {
-    return s;
-  }
-  return SSetImpl(skiplist, user_key, value);
-}
-
-=======
->>>>>>> d90a1cb1
+  return Status::Ok;
+}
+
 Status KVEngine::CheckConfigs(const Configs& configs) {
   auto is_2pown = [](uint64_t n) { return (n > 0) && (n & (n - 1)) == 0; };
 
@@ -997,10 +858,8 @@
       delayFree(OldDataRecord{batch_hints[i].data_record_to_free, ts});
     }
     if (batch_hints[i].delete_record_to_free != nullptr) {
-      // delayFree(OldDeleteRecord(
-      //     batch_hints[i].delete_record_to_free,
-      //     batch_hints[i].hash_entry_ptr, PointerType::HashEntry, ts,
-      //     batch_hints[i].hash_hint.spin));
+      hash_table_->UpdateEntryStatus(batch_hints[i].hash_entry_ptr,
+                                     KeyStatus::Expired);
     }
     if (batch_hints[i].space_not_used) {
       pmem_allocator_->Free(batch_hints[i].allocated_space);
@@ -1009,192 +868,6 @@
   return Status::Ok;
 }
 
-<<<<<<< HEAD
-Status KVEngine::Modify(const StringView key, ModifyFunc modify_func,
-                        void* modify_args, const WriteOptions& write_options) {
-  int64_t base_time = TimeUtils::millisecond_time();
-  if (write_options.ttl_time <= 0 ||
-      !TimeUtils::CheckTTL(write_options.ttl_time, base_time)) {
-    return Status::InvalidArgument;
-  }
-
-  ExpireTimeType expired_time = write_options.ttl_time == kPersistTime
-                                    ? kPersistTime
-                                    : write_options.ttl_time + base_time;
-
-  Status s = MaybeInitAccessThread();
-  if (s != Status::Ok) {
-    return s;
-  }
-
-  auto hint = hash_table_->GetHint(key);
-  std::unique_lock<SpinMutex> ul(*hint.spin);
-  version_controller_.HoldLocalSnapshot();
-  defer(version_controller_.ReleaseLocalSnapshot());
-  TimeStampType new_ts = version_controller_.GetLocalSnapshot().GetTimestamp();
-  auto ret = lookupKey<true>(key, static_cast<RecordType>(StringRecordType));
-
-  StringRecord* existing_record = nullptr;
-  std::string existing_value;
-  std::string new_value;
-  // push it into cleaner
-  if (ret.s == Status::Ok) {
-    existing_record = ret.entry.GetIndex().string_record;
-    existing_value.assign(existing_record->Value().data(),
-                          existing_record->Value().size());
-  } else if (ret.s == Status::Outdated) {
-    existing_record = ret.entry.GetIndex().string_record;
-  } else if (ret.s == Status::NotFound) {
-    // nothing todo
-  } else {
-    return ret.s;
-  }
-
-  auto modify_operation = modify_func(
-      ret.s == Status::Ok ? &existing_value : nullptr, &new_value, modify_args);
-  switch (modify_operation) {
-    case ModifyOperation::Write: {
-      if (!CheckValueSize(new_value)) {
-        return Status::InvalidDataSize;
-      }
-      SpaceEntry space_entry =
-          pmem_allocator_->Allocate(StringRecord::RecordSize(key, new_value));
-      if (space_entry.size == 0) {
-        return Status::PmemOverflow;
-      }
-
-      StringRecord* new_record =
-          pmem_allocator_->offset2addr_checked<StringRecord>(
-              space_entry.offset);
-      StringRecord::PersistStringRecord(
-          new_record, space_entry.size, new_ts, StringDataRecord,
-          existing_record == nullptr
-              ? kNullPMemOffset
-              : pmem_allocator_->addr2offset_checked(existing_record),
-          key, new_value, expired_time);
-      hash_table_->Insert(hint, ret.entry_ptr, StringDataRecord, new_record,
-                          PointerType::StringRecord);
-      if (ret.s == Status::Ok) {
-        ul.unlock();
-        delayFree(OldDataRecord{existing_record, new_ts});
-      }
-      break;
-    }
-    case ModifyOperation::Delete: {
-      if (ret.s == Status::Ok) {
-        SpaceEntry space_entry =
-            pmem_allocator_->Allocate(StringRecord::RecordSize(key, ""));
-        if (space_entry.size == 0) {
-          return Status::PmemOverflow;
-        }
-
-        void* pmem_ptr =
-            pmem_allocator_->offset2addr_checked(space_entry.offset);
-        StringRecord::PersistStringRecord(
-            pmem_ptr, space_entry.size, new_ts, StringDeleteRecord,
-            pmem_allocator_->addr2offset_checked(existing_record), key, "");
-        hash_table_->Insert(hint, ret.entry_ptr, StringDeleteRecord, pmem_ptr,
-                            PointerType::StringRecord);
-        ul.unlock();
-        delayFree(OldDataRecord{ret.entry.GetIndex().string_record, new_ts});
-        // delayFree(OldDeleteRecord(pmem_ptr, ret.entry_ptr,
-        //                           PointerType::HashEntry, new_ts,
-        //                           hint.spin));
-      }
-      break;
-    }
-    case ModifyOperation::Abort: {
-      return Status::Abort;
-    }
-    case ModifyOperation::Noop: {
-      return Status::Ok;
-    }
-  }
-
-  return Status::Ok;
-}
-
-Status KVEngine::StringBatchWriteImpl(const WriteBatch::KV& kv,
-                                      BatchWriteHint& batch_hint) {
-  DataEntry data_entry;
-  HashEntry hash_entry;
-  HashEntry* entry_ptr = nullptr;
-
-  {
-    auto& hash_hint = batch_hint.hash_hint;
-    // hash table for the hint should be alread locked, so we do not lock it
-    // here
-    Status s =
-        hash_table_->SearchForWrite(hash_hint, kv.key, StringRecordType,
-                                    &entry_ptr, &hash_entry, &data_entry);
-    if (s == Status::MemoryOverflow) {
-      return s;
-    }
-    batch_hint.hash_entry_ptr = entry_ptr;
-    bool found = s == Status::Ok;
-
-    // Deleting kv is not existing
-    if (kv.type == StringDeleteRecord && !found) {
-      batch_hint.space_not_used = true;
-      return Status::Ok;
-    }
-
-    kvdk_assert(!found || batch_hint.timestamp >= data_entry.meta.timestamp,
-                "ts of new data smaller than existing data in batch write");
-
-    void* block_base =
-        pmem_allocator_->offset2addr(batch_hint.allocated_space.offset);
-
-    TEST_SYNC_POINT(
-        "KVEngine::BatchWrite::StringBatchWriteImpl::Pesistent::Before");
-
-    StringRecord::PersistStringRecord(
-        block_base, batch_hint.allocated_space.size, batch_hint.timestamp,
-        static_cast<RecordType>(kv.type),
-        found ? pmem_allocator_->addr2offset_checked(
-                    hash_entry.GetIndex().string_record)
-              : kNullPMemOffset,
-        kv.key, kv.type == StringDataRecord ? kv.value : "");
-
-    hash_table_->Insert(hash_hint, entry_ptr, (RecordType)kv.type, block_base,
-                        PointerType::StringRecord);
-
-    if (found) {
-      if (kv.type == StringDeleteRecord) {
-        batch_hint.delete_record_to_free = block_base;
-      }
-      if (hash_entry.GetRecordType() == StringDataRecord) {
-        batch_hint.data_record_to_free = hash_entry.GetIndex().string_record;
-      }
-    }
-  }
-
-  return Status::Ok;
-}
-
-Status KVEngine::SGet(const StringView collection, const StringView user_key,
-                      std::string* value) {
-  Status s = MaybeInitAccessThread();
-
-  if (s != Status::Ok) {
-    return s;
-  }
-  Skiplist* skiplist = nullptr;
-  s = FindCollection(collection, &skiplist, RecordType::SortedHeaderRecord);
-
-  if (s != Status::Ok) {
-    return s;
-  }
-
-  assert(skiplist);
-  // Set current snapshot to this thread
-  version_controller_.HoldLocalSnapshot();
-  defer(version_controller_.ReleaseLocalSnapshot());
-  return skiplist->Get(user_key, value);
-}
-
-=======
->>>>>>> d90a1cb1
 Status KVEngine::GetTTL(const StringView str, TTLType* ttl_time) {
   *ttl_time = kInvalidTTL;
   HashTable::KeyHashHint hint = hash_table_->GetHint(str);
@@ -1252,17 +925,7 @@
     if (res.entry_ptr->IsTTLStatus()) {
       // Push the expired record into cleaner and update hash entry status
       // with KeyStatus::Expired.
-      // TODO(zhichen): This `if` will be removed when completing collection
-      // deletion.
-      if (res.entry_ptr->GetIndexType() == PointerType::StringRecord) {
-        hash_table_->UpdateEntryStatus(res.entry_ptr, KeyStatus::Expired);
-        // ul.unlock();
-        // delayFree(OldDeleteRecord{res.entry_ptr->GetIndex().ptr,
-        // res.entry_ptr,
-        //                           PointerType::HashEntry,
-        //                           version_controller_.GetCurrentTimestamp(),
-        //                           hint.spin});
-      }
+      hash_table_->UpdateEntryStatus(res.entry_ptr, KeyStatus::Expired);
     }
     return Status::NotFound;
   }
@@ -1325,129 +988,6 @@
   }
   return res.s;
 }
-<<<<<<< HEAD
-
-Status KVEngine::StringDeleteImpl(const StringView& key) {
-  auto hint = hash_table_->GetHint(key);
-  std::unique_lock<SpinMutex> ul(*hint.spin);
-  version_controller_.HoldLocalSnapshot();
-  defer(version_controller_.ReleaseLocalSnapshot());
-  TimeStampType new_ts = version_controller_.GetLocalSnapshot().GetTimestamp();
-
-  auto ret = lookupKey<false>(key, StringDeleteRecord | StringDataRecord);
-  if (ret.s == Status::Ok) {
-    // We only write delete record if key exist
-    auto request_size = key.size() + sizeof(StringRecord);
-    SpaceEntry space_entry = pmem_allocator_->Allocate(request_size);
-    if (space_entry.size == 0) {
-      return Status::PmemOverflow;
-    }
-
-    void* pmem_ptr = pmem_allocator_->offset2addr_checked(space_entry.offset);
-    StringRecord::PersistStringRecord(pmem_ptr, space_entry.size, new_ts,
-                                      StringDeleteRecord,
-                                      pmem_allocator_->addr2offset_checked(
-                                          ret.entry.GetIndex().string_record),
-                                      key, "");
-    hash_table_->Insert(hint, ret.entry_ptr, StringDeleteRecord, pmem_ptr,
-                        PointerType::StringRecord);
-
-    // For delete record, we marked it's hash entry as expired.
-    hash_table_->UpdateEntryStatus(ret.entry_ptr, KeyStatus::Expired);
-
-    ul.unlock();
-
-    delayFree(OldDataRecord{ret.entry.GetIndex().string_record, new_ts});
-
-    // Free this delete record to recycle PMem and DRAM space
-    // delayFree(OldDeleteRecord(pmem_ptr, ret.entry_ptr,
-    // PointerType::HashEntry,
-    //                           new_ts, hint.spin));
-  }
-
-  return (ret.s == Status::NotFound || ret.s == Status::Outdated) ? Status::Ok
-                                                                  : ret.s;
-}
-
-Status KVEngine::StringSetImpl(const StringView& key, const StringView& value,
-                               const WriteOptions& write_options) {
-  int64_t base_time = TimeUtils::millisecond_time();
-  if (write_options.ttl_time <= 0 ||
-      !TimeUtils::CheckTTL(write_options.ttl_time, base_time)) {
-    return Status::InvalidArgument;
-  }
-
-  ExpireTimeType expired_time =
-      TimeUtils::TTLToExpireTime(write_options.ttl_time, base_time);
-
-  KeyStatus entry_status =
-      expired_time != kPersistTime ? KeyStatus::Volatile : KeyStatus::Persist;
-
-  auto hint = hash_table_->GetHint(key);
-  TEST_SYNC_POINT("KVEngine::StringSetImpl::BeforeLock");
-  std::unique_lock<SpinMutex> ul(*hint.spin);
-  version_controller_.HoldLocalSnapshot();
-  defer(version_controller_.ReleaseLocalSnapshot());
-  TimeStampType new_ts = version_controller_.GetLocalSnapshot().GetTimestamp();
-
-  // Lookup key in hashtable
-  auto ret = lookupKey<true>(key, StringDataRecord | StringDeleteRecord);
-  if (ret.s == Status::MemoryOverflow || ret.s == Status::WrongType) {
-    return ret.s;
-  }
-
-  kvdk_assert(ret.s == Status::NotFound || ret.s == Status::Ok ||
-                  ret.s == Status::Outdated,
-              "Wrong return status in lookupKey in StringSetImpl");
-  StringRecord* existing_record =
-      ret.s == Status::NotFound ? nullptr : ret.entry.GetIndex().string_record;
-  kvdk_assert(!existing_record || new_ts > existing_record->GetTimestamp(),
-              "existing record has newer timestamp or wrong return status in "
-              "string set");
-
-  // Persist key-value pair to PMem
-  uint32_t requested_size = value.size() + key.size() + sizeof(StringRecord);
-  SpaceEntry space_entry = pmem_allocator_->Allocate(requested_size);
-  if (space_entry.size == 0) {
-    return Status::PmemOverflow;
-  }
-  StringRecord* new_record =
-      pmem_allocator_->offset2addr_checked<StringRecord>(space_entry.offset);
-  StringRecord::PersistStringRecord(
-      new_record, space_entry.size, new_ts, StringDataRecord,
-      pmem_allocator_->addr2offset(existing_record), key, value, expired_time);
-
-  hash_table_->Insert(hint, ret.entry_ptr, StringDataRecord, new_record,
-                      PointerType::StringRecord, entry_status);
-  // Free existing record
-  bool need_free =
-      existing_record && ret.entry.GetRecordType() != StringDeleteRecord &&
-      !ret.entry.IsExpiredStatus() /*Check if expired_key already handled by
-                                       background cleaner*/
-      ;
-
-  if (need_free) {
-    ul.unlock();
-    delayFree(OldDataRecord{ret.entry.GetIndex().string_record, new_ts});
-  }
-
-  return Status::Ok;
-}
-
-Status KVEngine::Set(const StringView key, const StringView value,
-                     const WriteOptions& options) {
-  Status s = MaybeInitAccessThread();
-  if (s != Status::Ok) {
-    return s;
-  }
-
-  if (!CheckKeySize(key) || !CheckValueSize(value)) {
-    return Status::InvalidDataSize;
-  }
-
-  return StringSetImpl(key, value, options);
-=======
->>>>>>> d90a1cb1
 }
 }  // namespace KVDK_NAMESPACE
 
@@ -1543,20 +1083,6 @@
         kLimitForegroundCleanOldRecords);
   }
 }
-
-// void KVEngine::delayFree(const OldDeleteRecord& old_delete_record) {
-//   old_records_cleaner_.PushToCache(old_delete_record);
-//   // To avoid too many cached old records pending clean, we try to clean
-//   cached
-//   // records while pushing new one
-//   if (!need_clean_records_ &&
-//       old_records_cleaner_.NumCachedOldRecords() > kMaxCachedOldRecords) {
-//     need_clean_records_ = true;
-//   } else {
-//     old_records_cleaner_.TryCleanCachedOldRecords(
-//         kLimitForegroundCleanOldRecords);
-//   }
-// }
 
 void KVEngine::delayFree(const OutdatedCollection& outdated_collection) {
   old_records_cleaner_.PushToCache(outdated_collection);
@@ -1658,11 +1184,7 @@
     delete *hash_it;
     hash_it = hash_lists_.erase(hash_it);
   }
-<<<<<<< HEAD
-}
-=======
-};
->>>>>>> d90a1cb1
+}
 
 void KVEngine::backgroundDestroyCollections() {
   std::deque<PendingFreeSpaceEntries> list_space_entries, hash_space_entries,
@@ -1746,6 +1268,14 @@
       return !hash_entry.IsExpiredStatus() &&
              hash_entry.GetIndex().skiplist->HasExpired();
     }
+    case PointerType::List: {
+      return !hash_entry.IsExpiredStatus() &&
+             hash_entry.GetIndex().list->HasExpired();
+    }
+    case PointerType::HashList: {
+      return !hash_entry.IsExpiredStatus() &&
+             hash_entry.GetIndex().hlist->HasExpired();
+    }
     default:
       return false;
   }
@@ -1753,99 +1283,59 @@
 
 // Producer: Similar with `Producer-Cosumer` thread model.
 void KVEngine::CleanOutDated() {
-  int64_t interval = static_cast<int64_t>(configs_.background_work_interval);
-<<<<<<< HEAD
-  version_controller_.UpdatedOldestSnapshot();
-  TimeStampType oldest_snapshot_ts = version_controller_.OldestSnapshotTS();
-
-  // clean all old records
-  old_records_cleaner_.TryGlobalCleanDataRecords(oldest_snapshot_ts);
-
-=======
-  std::deque<OldDeleteRecord> expired_record_queue;
-  std::deque<OutdatedCollection> expired_collection_queue;
->>>>>>> d90a1cb1
   // Iterate hash table
-  auto start_ts = std::chrono::system_clock::now();
   auto slot_iter = hash_table_->GetSlotIterator();
+
+  std::vector<std::pair<void*, PointerType>> outdated_records;
+  std::deque<OutdatedCollection> outdated_collections;
+
   while (slot_iter.Valid()) {
+    // clean all old records
+    old_records_cleaner_.TryCleanDataRecords();
+
     {  // Slot lock section
       auto slot_lock(slot_iter.AcquireSlotLock());
       auto bucket_iter = slot_iter.Begin();
       auto end_bucket_iter = slot_iter.End();
       // auto new_ts = version_controller_.GetCurrentTimestamp();
       while (bucket_iter != end_bucket_iter) {
-<<<<<<< HEAD
-        // Check expired.
         if (CheckExpired(*bucket_iter)) {
           hash_table_->UpdateEntryStatus(&(*bucket_iter), KeyStatus::Expired);
         }
 
         // If no snapshot holds the record, we erased it from hash table.
         if (bucket_iter->IsExpiredStatus() &&
-            bucket_iter->GetTimeStamp() < oldest_snapshot_ts) {
+            bucket_iter->GetTimeStamp() <
+                version_controller_.OldestSnapshotTS()) {
+          // for collections
+          if (bucket_iter->GetRecordType() & CollectionRecordType) {
+            outdated_collections.emplace_back(
+                (Collection*)bucket_iter->GetIndex().ptr,
+                bucket_iter->GetIndexType(),
+                version_controller_.GetCurrentTimestamp());
+          } else {  // for records
+            outdated_records.emplace_back(std::make_pair(
+                bucket_iter->GetIndex().ptr, bucket_iter->GetIndexType()));
+          }
           hash_table_->Erase(&(*bucket_iter));
-          thread_pool_.commit();
-=======
-        switch (bucket_iter->GetIndexType()) {
-          case PointerType::StringRecord: {
-            if (bucket_iter->IsTTLStatus() &&
-                bucket_iter->GetIndex().string_record->HasExpired()) {
-              hash_table_->UpdateEntryStatus(&(*bucket_iter),
-                                             KeyStatus::Expired);
-              // push expired cleaner
-              expired_record_queue.push_back(OldDeleteRecord{
-                  bucket_iter->GetIndex().ptr, &(*bucket_iter),
-                  PointerType::HashEntry, new_ts, slot_iter.GetSlotLock()});
-            }
-            break;
-          }
-          case PointerType::Skiplist: {
-            if (bucket_iter->IsTTLStatus() &&
-                bucket_iter->GetIndex().skiplist->HasExpired()) {
-              // push expired to cleaner and clear hash entry
-              expired_collection_queue.emplace_back(
-                  bucket_iter->GetIndex().skiplist,
-                  version_controller_.GetCurrentTimestamp());
-              hash_table_->Erase(&(*bucket_iter));
-            }
-          }
-          default:
-            break;
->>>>>>> d90a1cb1
         }
         bucket_iter++;
       }
       slot_iter.Next();
     }
-<<<<<<< HEAD
-=======
-
-    if (!expired_record_queue.empty() &&
-        (expired_record_queue.size() >= kMaxCachedOldRecords)) {
-      old_records_cleaner_.PushToGlobal(expired_record_queue);
-      expired_record_queue.clear();
-    }
-
-    if (!expired_collection_queue.empty()) {
-      old_records_cleaner_.PushToGlobal(std::move(expired_collection_queue));
-      expired_collection_queue.clear();
-    }
-
-    if (std::chrono::duration_cast<std::chrono::seconds>(
-            std::chrono::system_clock::now() - start_ts)
-                .count() > interval ||
-        need_clean_records_) {
-      need_clean_records_ = true;
-      old_records_cleaner_.TryGlobalClean();
-      need_clean_records_ = false;
-      start_ts = std::chrono::system_clock::now();
-    }
-  }
-  if (!expired_record_queue.empty()) {
-    old_records_cleaner_.PushToGlobal(expired_record_queue);
-    expired_record_queue.clear();
->>>>>>> d90a1cb1
+
+    if (outdated_records.size() >= kMaxCachedOldRecords) {
+      std::vector<std::pair<void*, PointerType>> tmp_records;
+      outdated_records.swap(tmp_records);
+      // Could purge for expired records.
+      old_records_cleaner_.PushToTaskQueue(tmp_records);
+    }
+
+    if (!outdated_collections.empty()) {
+      std::deque<OutdatedCollection> tmp_collections;
+      outdated_collections.swap(tmp_collections);
+      old_records_cleaner_.PushToGlobal(std::move(tmp_collections));
+    }
   }
 }
 
