--- conflicted
+++ resolved
@@ -502,22 +502,6 @@
     }
   }
 
-<<<<<<< HEAD
-  Configs configs;
-  configs.populate_pmem_space = FLAGS_populate;
-  configs.max_write_threads = FLAGS_max_write_threads;
-  configs.pmem_file_size = FLAGS_space;
-  configs.opt_large_sorted_collection_restore =
-      FLAGS_opt_large_sorted_collection_restore;
-  configs.use_devdax_mode = FLAGS_use_devdax_mode;
-  configs.use_experimental_hashmap = FLAGS_use_experimental_hashmap;
-
-  Status s = Engine::Open(FLAGS_path, &engine, configs, stdout);
-
-  if (s != Status::Ok) {
-    printf("open KVDK instance %s error\n", FLAGS_path.c_str());
-    std::abort();
-=======
   {
     value_pool.clear();
     value_pool.reserve(FLAGS_value_size);
@@ -525,7 +509,6 @@
     for (size_t i = 0; i < FLAGS_value_size; i++) {
       value_pool.push_back('a' + rand_engine() % 26);
     }
->>>>>>> 0babe1f5
   }
 
   int write_threads =
