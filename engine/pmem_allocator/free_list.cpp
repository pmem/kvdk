--- conflicted
+++ resolved
@@ -153,11 +153,7 @@
             large_entries_.emplace(offset, merged_blocks * block_size_);
             // move merged entries to merging pool to avoid redundant merging
           } else {
-<<<<<<< HEAD
-            merged_entry_list[merged_blocks].emplace_back(std::move(offset));
-=======
             merged_entry_list[merged_blocks].emplace_back(offset);
->>>>>>> 1c350497
             if (merged_entry_list[merged_blocks].size() >= kMinMovableEntries) {
               merged_pool_.MoveEntryList(merged_entry_list[merged_blocks],
                                          merged_blocks);
@@ -187,8 +183,7 @@
   auto b_size = entry.size / block_size_;
   auto b_offset = entry.offset / block_size_;
   space_map_.Set(b_offset, b_size);
-<<<<<<< HEAD
-  auto &thread_cache = thread_cache_[access_thread.id];
+  auto &thread_cache = flist_thread_cache_[access_thread.id];
   if (b_size >= thread_cache.active_entry_offsets.size()) {
     std::lock_guard<SpinMutex> lg(large_entries_spin_);
     large_entries_.emplace(entry);
@@ -227,7 +222,7 @@
 bool Freelist::Get(uint32_t size, SpaceEntry *space_entry) {
   assert(size % block_size_ == 0);
   auto b_size = size / block_size_;
-  auto &thread_cache = thread_cache_[access_thread.id];
+  auto &thread_cache = flist_thread_cache_[access_thread.id];
   for (uint32_t i = b_size; i < thread_cache.active_entry_offsets.size(); i++) {
     bool found = false;
   search_entry : {
@@ -237,46 +232,14 @@
                                           i) &&
           !merged_pool_.TryFetchEntryList(thread_cache.active_entry_offsets[i],
                                           i)) {
-=======
-  auto &flist_thread_cache = flist_thread_cache_[write_thread.id];
-  if (b_size >= flist_thread_cache.active_entry_offsets.size()) {
-    std::lock_guard<SpinMutex> lg(large_entries_spin_);
-    large_entries_.emplace(entry);
-  } else {
-    std::lock_guard<SpinMutex> lg(flist_thread_cache.spins[b_size]);
-    flist_thread_cache.active_entry_offsets[b_size].emplace_back(entry.offset);
-  }
-}
-
-bool Freelist::Get(uint32_t size, SpaceEntry *space_entry) {
-  assert(size % block_size_ == 0);
-  auto b_size = size / block_size_;
-  auto &flist_thread_cache = flist_thread_cache_[write_thread.id];
-  for (uint32_t i = b_size; i < flist_thread_cache.active_entry_offsets.size();
-       i++) {
-    bool found = false;
-  search_entry : {
-    std::lock_guard<SpinMutex> lg(flist_thread_cache.spins[i]);
-    if (flist_thread_cache.active_entry_offsets[i].size() == 0) {
-      if (!active_pool_.TryFetchEntryList(
-              flist_thread_cache.active_entry_offsets[i], i) &&
-          !merged_pool_.TryFetchEntryList(
-              flist_thread_cache.active_entry_offsets[i], i)) {
->>>>>>> 1c350497
         // no usable b_size free space entry
         continue;
       }
     }
 
-<<<<<<< HEAD
     if (thread_cache.active_entry_offsets[i].size() != 0) {
       space_entry->offset = thread_cache.active_entry_offsets[i].back();
       thread_cache.active_entry_offsets[i].pop_back();
-=======
-    if (flist_thread_cache.active_entry_offsets[i].size() != 0) {
-      space_entry->offset = flist_thread_cache.active_entry_offsets[i].back();
-      flist_thread_cache.active_entry_offsets[i].pop_back();
->>>>>>> 1c350497
       found = true;
     }
   }
@@ -320,13 +283,8 @@
 
 void Freelist::MoveCachedListsToPool() {
   std::vector<PMemOffsetType> moving_list;
-<<<<<<< HEAD
-  for (uint64_t i = 0; i < thread_cache_.size(); i++) {
-    auto &tc = thread_cache_[i];
-=======
   for (uint64_t i = 0; i < flist_thread_cache_.size(); i++) {
     auto &tc = flist_thread_cache_[i];
->>>>>>> 1c350497
 
     for (size_t b_size = 1; b_size < tc.active_entry_offsets.size(); b_size++) {
       moving_list.clear();
@@ -347,11 +305,7 @@
 bool Freelist::MergeGet(uint32_t size, SpaceEntry *space_entry) {
   assert(size % block_size_ == 0);
   auto b_size = size / block_size_;
-<<<<<<< HEAD
-  auto &cache_list = thread_cache_[access_thread.id].active_entry_offsets;
-=======
-  auto &cache_list = flist_thread_cache_[write_thread.id].active_entry_offsets;
->>>>>>> 1c350497
+  auto &cache_list = flist_thread_cache_[access_thread.id].active_entry_offsets;
   for (uint32_t i = 1; i < max_classified_b_size_; i++) {
     size_t j = 0;
     while (j < cache_list[i].size()) {
