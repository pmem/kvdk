/* SPDX-License-Identifier: BSD-3-Clause
 * Copyright(c) 2021 Intel Corporation
 */

#include "kv_engine.hpp"

#include <dirent.h>
#include <libpmem.h>
#include <sys/mman.h>

#include <algorithm>
#include <atomic>
#include <cmath>
#include <cstdint>
#include <future>
#include <limits>
#include <mutex>
#include <thread>

#include "configs.hpp"
#include "dram_allocator.hpp"
#include "kvdk/engine.hpp"
#include "structures.hpp"
#include "utils/sync_point.hpp"
#include "utils/utils.hpp"

namespace KVDK_NAMESPACE {
void PendingBatch::PersistFinish() {
  num_kv = 0;
  stage = Stage::Finish;
  pmem_persist(this, sizeof(PendingBatch));
}

void PendingBatch::PersistProcessing(const std::vector<PMemOffsetType>& records,
                                     TimeStampType ts) {
  pmem_memcpy_persist(record_offsets, records.data(), records.size() * 8);
  timestamp = ts;
  num_kv = records.size();
  stage = Stage::Processing;
  pmem_persist(this, sizeof(PendingBatch));
}

KVEngine::~KVEngine() {
  GlobalLogger.Info("Closing instance ... \n");
  GlobalLogger.Info("Waiting bg threads exit ... \n");
  closing_ = true;
  terminateBackgroundWorks();
  deleteCollections();
  ReportPMemUsage();
  GlobalLogger.Info("Instance closed\n");
}

Status KVEngine::Open(const std::string& name, Engine** engine_ptr,
                      const Configs& configs) {
  KVEngine* engine = new KVEngine(configs);
  Status s = engine->Init(name, configs);
  if (s == Status::Ok) {
    *engine_ptr = engine;
  } else {
    GlobalLogger.Error("Init kvdk instance failed: %d\n", s);
    delete engine;
  }
  return s;
}

void KVEngine::FreeSkiplistDramNodes() {
  for (auto& skiplist : skiplists_) {
    skiplist.second->CleanObsoletedNodes();
  }
}

void KVEngine::ReportPMemUsage() {
  // Check pmem allocator is initialized before use it.
  // It may not be successfully initialized due to file operation errors.
  if (pmem_allocator_ == nullptr) {
    return;
  }

  auto total = pmem_allocator_->PMemUsageInBytes();
  GlobalLogger.Info("PMem Usage: %ld B, %ld KB, %ld MB, %ld GB\n", total,
                    (total / (1LL << 10)), (total / (1LL << 20)),
                    (total / (1LL << 30)));
}

void KVEngine::startBackgroundWorks() {
  std::unique_lock<SpinMutex> ul(bg_work_signals_.terminating_lock);
  bg_work_signals_.terminating = false;
  bg_threads_.emplace_back(&KVEngine::backgroundPMemAllocatorOrgnizer, this);
  bg_threads_.emplace_back(&KVEngine::backgroundOldRecordCleaner, this);
  bg_threads_.emplace_back(&KVEngine::backgroundDramCleaner, this);
  bg_threads_.emplace_back(&KVEngine::backgroundPMemUsageReporter, this);
  bg_threads_.emplace_back(&KVEngine::backgroundDestroyCollections, this);
}

void KVEngine::terminateBackgroundWorks() {
  {
    std::unique_lock<SpinMutex> ul(bg_work_signals_.terminating_lock);
    bg_work_signals_.terminating = true;
    bg_work_signals_.dram_cleaner_cv.notify_all();
    bg_work_signals_.pmem_allocator_organizer_cv.notify_all();
    bg_work_signals_.pmem_usage_reporter_cv.notify_all();
  }
  for (auto& t : bg_threads_) {
    t.join();
  }
}

Status KVEngine::Init(const std::string& name, const Configs& configs) {
  access_thread.id = 0;
  defer(access_thread.id = -1);
  Status s;
  if (!configs.use_devdax_mode) {
    dir_ = format_dir_path(name);
    pending_batch_dir_ = dir_ + "pending_batch_files/";
    int res = create_dir_if_missing(dir_);
    if (res != 0) {
      GlobalLogger.Error("Create engine dir %s error\n", dir_.c_str());
      return Status::IOError;
    }

    res = create_dir_if_missing(pending_batch_dir_);
    if (res != 0) {
      GlobalLogger.Error("Create pending batch files dir %s error\n",
                         pending_batch_dir_.c_str());
      return Status::IOError;
    }

    db_file_ = data_file();
    configs_ = configs;

  } else {
    configs_ = configs;
    db_file_ = name;

    // The devdax mode need to execute the shell scripts/init_devdax.sh,
    // then a fsdax model namespace will be created and the
    // configs_.devdax_meta_dir will be created on a xfs file system with a
    // fsdax namespace
    dir_ = format_dir_path(configs_.devdax_meta_dir);
    pending_batch_dir_ = dir_ + "pending_batch_files/";

    int res = create_dir_if_missing(pending_batch_dir_);
    if (res != 0) {
      GlobalLogger.Error("Create pending batch files dir %s error\n",
                         pending_batch_dir_.c_str());
      return Status::IOError;
    }
  }

  s = PersistOrRecoverImmutableConfigs();
  if (s != Status::Ok) {
    return s;
  }

  pmem_allocator_.reset(PMEMAllocator::NewPMEMAllocator(
      db_file_, configs_.pmem_file_size, configs_.pmem_segment_blocks,
      configs_.pmem_block_size, configs_.max_access_threads,
      configs_.populate_pmem_space, configs_.use_devdax_mode,
      &version_controller_));
  thread_manager_.reset(new (std::nothrow)
                            ThreadManager(configs_.max_access_threads));
  hash_table_.reset(HashTable::NewHashTable(
      configs_.hash_bucket_num, configs_.num_buckets_per_slot,
      pmem_allocator_.get(), configs_.max_access_threads));
  if (pmem_allocator_ == nullptr || hash_table_ == nullptr ||
      thread_manager_ == nullptr) {
    GlobalLogger.Error("Init kvdk basic components error\n");
    return Status::Abort;
  }

  RegisterComparator("default", compare_string_view);
  s = Recovery();
  startBackgroundWorks();

  ReportPMemUsage();
  kvdk_assert(pmem_allocator_->PMemUsageInBytes() >= 0, "Invalid PMem Usage");
  return s;
}

Status KVEngine::RestoreData() {
  Status s = MaybeInitAccessThread();
  if (s != Status::Ok) {
    return s;
  }
  EngineThreadCache& engine_thread_cache =
      engine_thread_cache_[access_thread.id];

  SpaceEntry segment_recovering;
  DataEntry data_entry_cached;
  uint64_t cnt = 0;
  while (true) {
    if (segment_recovering.size == 0) {
      if (!pmem_allocator_->FetchSegment(&segment_recovering)) {
        break;
      }
      assert(segment_recovering.size % configs_.pmem_block_size == 0);
    }

    void* recovering_pmem_record =
        pmem_allocator_->offset2addr_checked(segment_recovering.offset);
    memcpy(&data_entry_cached, recovering_pmem_record, sizeof(DataEntry));

    if (data_entry_cached.header.record_size == 0) {
      // Reach end of the segment, mark it as padding
      DataEntry* recovering_pmem_data_entry =
          static_cast<DataEntry*>(recovering_pmem_record);
      uint64_t padding_size = segment_recovering.size;
      recovering_pmem_data_entry->meta.type = RecordType::Padding;
      pmem_persist(&recovering_pmem_data_entry->meta.type, sizeof(RecordType));
      recovering_pmem_data_entry->header.record_size = padding_size;
      pmem_persist(&recovering_pmem_data_entry->header.record_size,
                   sizeof(uint32_t));
      data_entry_cached = *recovering_pmem_data_entry;
    }

    segment_recovering.size -= data_entry_cached.header.record_size;
    segment_recovering.offset += data_entry_cached.header.record_size;

    switch (data_entry_cached.meta.type) {
      case RecordType::SortedElem:
      case RecordType::SortedElemDelete:
      case RecordType::SortedHeader:
      case RecordType::SortedHeaderDelete:
      case RecordType::StringDataRecord:
      case RecordType::StringDeleteRecord:
      case RecordType::HashRecord:
      case RecordType::HashElem:
      case RecordType::ListRecord:
      case RecordType::ListElem: {
        if (!ValidateRecord(recovering_pmem_record)) {
          // Checksum dismatch, mark as padding to be Freed
          // Otherwise the Restore will continue normally
          data_entry_cached.meta.type = RecordType::Padding;
        }
        break;
      }
      case RecordType::ListDirtyElem:
      case RecordType::HashDirtyElem:
      case RecordType::ListDirtyRecord:
      case RecordType::HashDirtyRecord:
      case RecordType::Padding:
      case RecordType::Empty: {
        data_entry_cached.meta.type = RecordType::Padding;
        break;
      }
      default: {
        // Report Corrupted Record, but still release it and continues
        GlobalLogger.Error(
            "Corrupted Record met when recovering. It has invalid "
            "type. Record type: %u, Checksum: %u\n",
            data_entry_cached.meta.type, data_entry_cached.header.checksum);
        kvdk_assert(data_entry_cached.header.checksum == 0, "");
        data_entry_cached.meta.type = RecordType::Padding;
        break;
      }
    }

    // When met records with invalid checksum
    // or the space is padding, empty or with corrupted record
    // Free the space and fetch another
    if (data_entry_cached.meta.type == RecordType::Padding) {
      pmem_allocator_->Free(SpaceEntry(
          pmem_allocator_->addr2offset_checked(recovering_pmem_record),
          data_entry_cached.header.record_size));
      continue;
    }

    // Record has valid type and Checksum is correct
    // Continue to restore the Record
    cnt++;

    engine_thread_cache.newest_restored_ts =
        std::max(data_entry_cached.meta.timestamp,
                 engine_thread_cache.newest_restored_ts);

    switch (data_entry_cached.meta.type) {
      case RecordType::SortedElem:
      case RecordType::SortedElemDelete: {
        s = restoreSortedElem(static_cast<DLRecord*>(recovering_pmem_record));
        break;
      }
      case RecordType::SortedHeaderDelete:
      case RecordType::SortedHeader: {
        s = restoreSortedHeader(static_cast<DLRecord*>(recovering_pmem_record));
        break;
      }
      case RecordType::StringDataRecord:
      case RecordType::StringDeleteRecord: {
        s = restoreStringRecord(
            static_cast<StringRecord*>(recovering_pmem_record),
            data_entry_cached);
        break;
      }
      case RecordType::ListRecord: {
        s = listRestoreList(static_cast<DLRecord*>(recovering_pmem_record));
        break;
      }
      case RecordType::ListElem: {
        s = listRestoreElem(static_cast<DLRecord*>(recovering_pmem_record));
        break;
      }
      case RecordType::HashRecord: {
        s = hashListRestoreList(static_cast<DLRecord*>(recovering_pmem_record));
        break;
      }
      case RecordType::HashElem: {
        s = hashListRestoreElem(static_cast<DLRecord*>(recovering_pmem_record));
        break;
      }
      default: {
        GlobalLogger.Error(
            "Invalid Record type when recovering. Trying "
            "restoring record. Record type: %u\n",
            data_entry_cached.meta.type);
        s = Status::Abort;
      }
    }
    if (s != Status::Ok) {
      break;
    }
  }
  restored_.fetch_add(cnt);
  ReleaseAccessThread();
  return s;
}

bool KVEngine::ValidateRecordAndGetValue(void* data_record,
                                         uint32_t expected_checksum,
                                         std::string* value) {
  assert(data_record);
  assert(value);
  DataEntry* entry = static_cast<DataEntry*>(data_record);
  switch (entry->meta.type) {
    case RecordType::StringDataRecord:
    case RecordType::StringDeleteRecord: {
      StringRecord* string_record = static_cast<StringRecord*>(data_record);
      if (string_record->Validate(expected_checksum)) {
        auto v = string_record->Value();
        value->assign(v.data(), v.size());
        return true;
      }
      return false;
    }
    case RecordType::SortedElem:
    case RecordType::SortedElemDelete:
    case RecordType::SortedHeader: {
      DLRecord* dl_record = static_cast<DLRecord*>(data_record);
      if (dl_record->Validate(expected_checksum)) {
        auto v = dl_record->Value();
        value->assign(v.data(), v.size());
        return true;
      }
      return false;
    }
    case RecordType::Padding: {
      return false;
    }
    default:
      GlobalLogger.Error("Unsupported type in ValidateRecordAndGetValue()!");
      kvdk_assert(false, "Unsupported type in ValidateRecordAndGetValue()!");
      std::abort();
  }
}

bool KVEngine::ValidateRecord(void* data_record) {
  assert(data_record);
  DataEntry* entry = static_cast<DataEntry*>(data_record);
  switch (entry->meta.type) {
    case RecordType::StringDataRecord:
    case RecordType::StringDeleteRecord: {
      return static_cast<StringRecord*>(data_record)->Validate();
    }
    case RecordType::SortedElem:
    case RecordType::SortedHeader:
    case RecordType::SortedHeaderDelete:
    case RecordType::SortedElemDelete:
    case RecordType::HashRecord:
    case RecordType::HashElem:
    case RecordType::ListRecord:
    case RecordType::ListElem: {
      return static_cast<DLRecord*>(data_record)->Validate();
    }
    default:
      kvdk_assert(false, "Unsupported type in ValidateRecord()!");
      return false;
  }
}

Status KVEngine::PersistOrRecoverImmutableConfigs() {
  size_t mapped_len;
  int is_pmem;
  uint64_t len =
      kPMEMMapSizeUnit *
      (size_t)ceil(1.0 * sizeof(ImmutableConfigs) / kPMEMMapSizeUnit);
  ImmutableConfigs* configs = (ImmutableConfigs*)pmem_map_file(
      config_file().c_str(), len, PMEM_FILE_CREATE, 0666, &mapped_len,
      &is_pmem);
  if (configs == nullptr || !is_pmem || mapped_len != len) {
    GlobalLogger.Error(
        "Open immutable configs file error %s\n",
        !is_pmem ? (dir_ + "is not a valid pmem path").c_str() : "");
    return Status::IOError;
  }
  if (configs->Valid()) {
    configs->AssignImmutableConfigs(configs_);
  }

  Status s = CheckConfigs(configs_);
  if (s == Status::Ok) {
    configs->PersistImmutableConfigs(configs_);
  }
  pmem_unmap(configs, len);
  return s;
}

Status KVEngine::Backup(const pmem::obj::string_view backup_path,
                        const Snapshot* snapshot) {
  std::string path = string_view_2_string(backup_path);
  GlobalLogger.Info("Backup to %s\n", path.c_str());
  create_dir_if_missing(path);
  // TODO: make sure backup_path is empty

  size_t mapped_len;
  BackupMark* backup_mark = static_cast<BackupMark*>(
      pmem_map_file(backup_mark_file(path).c_str(), sizeof(BackupMark),
                    PMEM_FILE_CREATE, 0666, &mapped_len,
                    nullptr /* we do not care if backup path is on PMem*/));

  if (backup_mark == nullptr || mapped_len != sizeof(BackupMark)) {
    GlobalLogger.Error("Map backup mark file %s error in Backup\n",
                       backup_mark_file(path).c_str());
    return Status::IOError;
  }

  ImmutableConfigs* imm_configs = static_cast<ImmutableConfigs*>(
      pmem_map_file(config_file(path).c_str(), sizeof(ImmutableConfigs),
                    PMEM_FILE_CREATE, 0666, &mapped_len,
                    nullptr /* we do not care if backup path is on PMem*/));
  if (imm_configs == nullptr || mapped_len != sizeof(ImmutableConfigs)) {
    GlobalLogger.Error("Map persistent config file %s error in Backup\n",
                       config_file(path).c_str());
    return Status::IOError;
  }

  CheckPoint* persistent_checkpoint = static_cast<CheckPoint*>(pmem_map_file(
      checkpoint_file(path).c_str(), sizeof(CheckPoint), PMEM_FILE_CREATE, 0666,
      &mapped_len, nullptr /* we do not care if checkpoint path is on PMem*/));

  backup_mark->stage = BackupMark::Stage::Processing;
  msync(backup_mark, sizeof(BackupMark), MS_SYNC);

  imm_configs->PersistImmutableConfigs(configs_);
  persistent_checkpoint->MakeCheckpoint(snapshot);
  msync(persistent_checkpoint, sizeof(CheckPoint), MS_SYNC);

  Status s = pmem_allocator_->Backup(data_file(path));
  if (s != Status::Ok) {
    return s;
  }

  backup_mark->stage = BackupMark::Stage::Finish;
  msync(backup_mark, sizeof(BackupMark), MS_SYNC);
  GlobalLogger.Info("Backup to %s finished\n", path.c_str());
  return Status::Ok;
}

Status KVEngine::RestoreCheckpoint() {
  size_t mapped_len;
  int is_pmem;
  persist_checkpoint_ = static_cast<CheckPoint*>(
      pmem_map_file(checkpoint_file().c_str(), sizeof(CheckPoint),
                    PMEM_FILE_CREATE, 0666, &mapped_len, &is_pmem));
  if (persist_checkpoint_ == nullptr || !is_pmem ||
      mapped_len != sizeof(CheckPoint)) {
    GlobalLogger.Error("Map persistent checkpoint file %s failed\n",
                       checkpoint_file().c_str());
    return Status::IOError;
  }
  return Status::Ok;
}

Status KVEngine::MaybeRestoreBackup() {
  size_t mapped_len;
  int is_pmem;
  BackupMark* backup_mark = static_cast<BackupMark*>(
      pmem_map_file(backup_mark_file().c_str(), sizeof(BackupMark),
                    PMEM_FILE_CREATE, 0666, &mapped_len, &is_pmem));
  if (backup_mark != nullptr) {
    if (!is_pmem || mapped_len != sizeof(BackupMark)) {
      GlobalLogger.Error("Map persisted backup mark file %s failed\n",
                         backup_mark_file().c_str());
      return Status::IOError;
    }

    switch (backup_mark->stage) {
      case BackupMark::Stage::Init: {
        break;
      }
      case BackupMark::Stage::Processing: {
        GlobalLogger.Error("Recover from a unfinished backup instance\n");
        return Status::Abort;
      }
      case BackupMark::Stage::Finish: {
        GlobalLogger.Info("Recover from a backup KVDK instance\n");
        kvdk_assert(persist_checkpoint_->Valid(),
                    "No valid checkpoint for a backup instance");
        configs_.recover_to_checkpoint = true;
        break;
      }
      default:
        GlobalLogger.Error(
            "Recover from a backup instance with wrong backup stage\n");
        return Status ::Abort;
    }
    pmem_unmap(backup_mark, sizeof(BackupMark));
  }
  return Status::Ok;
}

Status KVEngine::RestorePendingBatch() {
  DIR* dir;
  dirent* ent;
  uint64_t persisted_pending_file_size =
      kMaxWriteBatchSize * 8 /* offsets */ + sizeof(PendingBatch);
  persisted_pending_file_size =
      kPMEMMapSizeUnit *
      (size_t)ceil(1.0 * persisted_pending_file_size / kPMEMMapSizeUnit);
  size_t mapped_len;
  int is_pmem;

  // Iterate all pending batch files and rollback unfinished batch writes
  if ((dir = opendir(pending_batch_dir_.c_str())) != nullptr) {
    while ((ent = readdir(dir)) != nullptr) {
      std::string file_name = std::string(ent->d_name);
      if (file_name != "." && file_name != "..") {
        uint64_t id = std::stoul(file_name);
        std::string pending_batch_file = persisted_pending_block_file(id);

        PendingBatch* pending_batch = (PendingBatch*)pmem_map_file(
            pending_batch_file.c_str(), persisted_pending_file_size,
            PMEM_FILE_CREATE, 0666, &mapped_len, &is_pmem);

        if (pending_batch != nullptr) {
          if (!is_pmem || mapped_len != persisted_pending_file_size) {
            GlobalLogger.Error("Map persisted pending batch file %s failed\n",
                               pending_batch_file.c_str());
            return Status::IOError;
          }
          if (pending_batch->Unfinished()) {
            uint64_t* invalid_offsets = pending_batch->record_offsets;
            for (uint32_t i = 0; i < pending_batch->num_kv; i++) {
              DataEntry* data_entry =
                  pmem_allocator_->offset2addr<DataEntry>(invalid_offsets[i]);
              if (data_entry->meta.timestamp == pending_batch->timestamp) {
                data_entry->meta.type = Padding;
                pmem_persist(&data_entry->meta.type, 8);
              }
            }
            pending_batch->PersistFinish();
          }

          if (id < configs_.max_access_threads) {
            engine_thread_cache_[id].persisted_pending_batch = pending_batch;
          } else {
            remove(pending_batch_file.c_str());
          }
        }
      }
    }
    closedir(dir);
  } else {
    GlobalLogger.Error("Open persisted pending batch dir %s failed\n",
                       pending_batch_dir_.c_str());
    return Status::IOError;
  }

  return Status::Ok;
}

Status KVEngine::Recovery() {
  auto s = RestorePendingBatch();

  if (s == Status::Ok) {
    s = RestoreCheckpoint();
  }

  if (s == Status::Ok) {
    s = MaybeRestoreBackup();
  }

  if (s != Status::Ok) {
    return s;
  }

  skiplist_locks_.reset(new LockTable{1UL << 20});
  sorted_rebuilder_.reset(new SortedCollectionRebuilder(
      this, configs_.opt_large_sorted_collection_recovery,
      configs_.max_access_threads, *persist_checkpoint_));

  list_builder_.reset(new ListBuilder{pmem_allocator_.get(), &lists_,
                                      configs_.max_access_threads, nullptr});

  hash_list_locks_.reset(new LockTable{1UL << 20});
  hash_list_builder_.reset(
      new HashListBuilder{pmem_allocator_.get(), &hash_lists_,
                          configs_.max_access_threads, hash_list_locks_.get()});

  std::vector<std::future<Status>> fs;
  GlobalLogger.Info("Start restore data\n");
  for (uint32_t i = 0; i < configs_.max_access_threads; i++) {
    fs.push_back(std::async(&KVEngine::RestoreData, this));
  }

  for (auto& f : fs) {
    Status s = f.get();
    if (s != Status::Ok) {
      return s;
    }
  }
  fs.clear();

  GlobalLogger.Info("RestoreData done: iterated %lu records\n",
                    restored_.load());

  // restore skiplist by two optimization strategy
  auto ret = sorted_rebuilder_->Rebuild();
  if (ret.s != Status::Ok) {
    return ret.s;
  }
  if (list_id_.load() <= ret.max_id) {
    list_id_.store(ret.max_id + 1);
  }
  skiplists_.swap(ret.rebuild_skiplits);

#if KVDK_DEBUG_LEVEL > 0
  for (auto skiplist : skiplists_) {
    Status s = skiplist.second->CheckIndex();
    if (s != Status::Ok) {
      GlobalLogger.Error("Check skiplist index error\n");
      return s;
    }
  }
#endif
  GlobalLogger.Info("Rebuild skiplist done\n");
  sorted_rebuilder_.reset(nullptr);

  list_builder_->RebuildLists();
  list_builder_->CleanBrokens([&](DLRecord* elem) { directFree(elem); });
  s = listRegisterRecovered();
  if (s != Status::Ok) {
    return s;
  }
  list_builder_.reset(nullptr);
  GlobalLogger.Info("Rebuild Lists done\n");

  hash_list_builder_->RebuildLists();
  hash_list_builder_->CleanBrokens([&](DLRecord* elem) { directFree(elem); });
  s = hashListRegisterRecovered();
  if (s != Status::Ok) {
    return s;
  }
  hash_list_builder_.reset(nullptr);
  GlobalLogger.Info("Rebuild HashLists done\n");

  uint64_t latest_version_ts = 0;
  if (restored_.load() > 0) {
    for (size_t i = 0; i < engine_thread_cache_.size(); i++) {
      auto& engine_thread_cache = engine_thread_cache_[i];
      latest_version_ts =
          std::max(engine_thread_cache.newest_restored_ts, latest_version_ts);
    }
  }

  persist_checkpoint_->Release();
  pmem_persist(persist_checkpoint_, sizeof(CheckPoint));
  remove(backup_mark_file().c_str());

  version_controller_.Init(latest_version_ts);
  old_records_cleaner_.TryGlobalClean();

  return Status::Ok;
}

Status KVEngine::CheckConfigs(const Configs& configs) {
  auto is_2pown = [](uint64_t n) { return (n > 0) && (n & (n - 1)) == 0; };

  if (configs.pmem_block_size < kMinPMemBlockSize) {
    GlobalLogger.Error("pmem block size too small\n");
    return Status::InvalidConfiguration;
  }

  if (configs.pmem_segment_blocks * configs.pmem_block_size < 1024) {
    GlobalLogger.Error("pmem segment size too small\n");
    return Status::InvalidConfiguration;
  }

  if (configs.pmem_file_size % configs.pmem_block_size != 0) {
    GlobalLogger.Error(
        "pmem file size should align to pmem block size (%d bytes)\n",
        configs.pmem_block_size);
    return Status::InvalidConfiguration;
  }

  auto segment_size = configs.pmem_block_size * configs.pmem_segment_blocks;
  if (configs.pmem_file_size % segment_size != 0) {
    GlobalLogger.Error(
        "pmem file size should align to segment "
        "size(pmem_segment_blocks*pmem_block_size) (%d bytes)\n",
        segment_size);
    return Status::InvalidConfiguration;
  }

  if (configs.pmem_segment_blocks * configs.pmem_block_size *
          configs.max_access_threads >
      configs.pmem_file_size) {
    GlobalLogger.Error(
        "pmem file too small, should larger than pmem_segment_blocks * "
        "pmem_block_size * max_access_threads\n");
    return Status::InvalidConfiguration;
  }

  if (!is_2pown(configs.hash_bucket_num) ||
      !is_2pown(configs.num_buckets_per_slot)) {
    GlobalLogger.Error(
        "hash_bucket_num and num_buckets_per_slot should be 2^n\n");
    return Status::InvalidConfiguration;
  }

  if (configs.hash_bucket_num >= ((uint64_t)1 << 32)) {
    GlobalLogger.Error("too many hash buckets\n");
    return Status::InvalidConfiguration;
  }

  if (configs.num_buckets_per_slot > configs.hash_bucket_num) {
    GlobalLogger.Error(
        "num_buckets_per_slot should less than hash_bucket_num\n");
    return Status::InvalidConfiguration;
  }

  return Status::Ok;
}

Status KVEngine::MaybeInitPendingBatchFile() {
  if (engine_thread_cache_[access_thread.id].persisted_pending_batch ==
      nullptr) {
    int is_pmem;
    size_t mapped_len;
    uint64_t persisted_pending_file_size =
        kMaxWriteBatchSize * 8 + sizeof(PendingBatch);
    persisted_pending_file_size =
        kPMEMMapSizeUnit *
        (size_t)ceil(1.0 * persisted_pending_file_size / kPMEMMapSizeUnit);

    if ((engine_thread_cache_[access_thread.id].persisted_pending_batch =
             (PendingBatch*)pmem_map_file(
                 persisted_pending_block_file(access_thread.id).c_str(),
                 persisted_pending_file_size, PMEM_FILE_CREATE, 0666,
                 &mapped_len, &is_pmem)) == nullptr ||
        !is_pmem || mapped_len != persisted_pending_file_size) {
      return Status::PMemMapFileError;
    }
  }
  return Status::Ok;
}

Status KVEngine::BatchWrite(const WriteBatch& write_batch) {
  if (write_batch.Size() > kMaxWriteBatchSize) {
    return Status::BatchOverflow;
  }

  Status s = MaybeInitAccessThread();
  if (s != Status::Ok) {
    return s;
  }

  s = MaybeInitPendingBatchFile();
  if (s != Status::Ok) {
    return s;
  }

  engine_thread_cache_[access_thread.id].batch_writing = true;
  defer(engine_thread_cache_[access_thread.id].batch_writing = false;);

  std::set<SpinMutex*> spins_to_lock;
  std::vector<BatchWriteHint> batch_hints(write_batch.Size());
  std::vector<uint64_t> space_entry_offsets;

  for (size_t i = 0; i < write_batch.Size(); i++) {
    auto& kv = write_batch.kvs[i];
    uint32_t requested_size;
    if (kv.type == StringDataRecord) {
      requested_size = kv.key.size() + kv.value.size() + sizeof(StringRecord);
    } else if (kv.type == StringDeleteRecord) {
      requested_size = kv.key.size() + sizeof(StringRecord);
    } else {
      GlobalLogger.Error("only support string type batch write\n");
      return Status::NotSupported;
    }
    batch_hints[i].allocated_space = pmem_allocator_->Allocate(requested_size);
    // No enough space for batch write
    if (batch_hints[i].allocated_space.size == 0) {
      return Status::PmemOverflow;
    }
    space_entry_offsets.emplace_back(batch_hints[i].allocated_space.offset);

    batch_hints[i].hash_hint = hash_table_->GetHint(kv.key);
    spins_to_lock.emplace(batch_hints[i].hash_hint.spin);
  }

  [[gnu::unused]] size_t batch_size = write_batch.Size();
  TEST_SYNC_POINT_CALLBACK("KVEngine::BatchWrite::AllocateRecord::After",
                           &batch_size);
  // lock spin mutex with order to avoid deadlock
  std::vector<std::unique_lock<SpinMutex>> ul_locks;
  for (const SpinMutex* l : spins_to_lock) {
    ul_locks.emplace_back(const_cast<SpinMutex&>(*l));
  }

  auto holder = version_controller_.GetLocalSnapshotHolder();
  TimeStampType ts = holder.Timestamp();
  for (size_t i = 0; i < write_batch.Size(); i++) {
    batch_hints[i].timestamp = ts;
  }

  // Persist batch write status as processing
  engine_thread_cache_[access_thread.id]
      .persisted_pending_batch->PersistProcessing(space_entry_offsets, ts);

  // Do batch writes
  for (size_t i = 0; i < write_batch.Size(); i++) {
    if (write_batch.kvs[i].type == StringDataRecord ||
        write_batch.kvs[i].type == StringDeleteRecord) {
      s = StringBatchWriteImpl(write_batch.kvs[i], batch_hints[i]);
      TEST_SYNC_POINT_CALLBACK("KVEnigne::BatchWrite::BatchWriteRecord", &i);
    } else {
      return Status::NotSupported;
    }

    // Something wrong
    // TODO: roll back finished writes (hard to roll back hash table now)
    if (s != Status::Ok) {
      assert(s == Status::MemoryOverflow);
      std::abort();
    }
  }

  // Must release all spinlocks before delayFree(),
  // otherwise may deadlock as delayFree() also try to acquire these spinlocks.
  ul_locks.clear();

  engine_thread_cache_[access_thread.id]
      .persisted_pending_batch->PersistFinish();

  // Free outdated kvs
  for (size_t i = 0; i < write_batch.Size(); i++) {
    TEST_SYNC_POINT_CALLBACK("KVEngine::BatchWrite::purgeAndFree::Before", &i);
    if (batch_hints[i].data_record_to_free != nullptr) {
      delayFree(OldDataRecord{batch_hints[i].data_record_to_free, ts});
    }
    if (batch_hints[i].delete_record_to_free != nullptr) {
      delayFree(OldDeleteRecord(
          batch_hints[i].delete_record_to_free, batch_hints[i].hash_entry_ptr,
          PointerType::HashEntry, ts, batch_hints[i].hash_hint.spin));
    }
    if (batch_hints[i].space_not_used) {
      pmem_allocator_->Free(batch_hints[i].allocated_space);
    }
  }
  return Status::Ok;
}

Status KVEngine::GetTTL(const StringView str, TTLType* ttl_time) {
  *ttl_time = kInvalidTTL;
  auto ul = hash_table_->AcquireLock(str);
  auto res = lookupKey<false>(str, ExpirableRecordType);

  if (res.s == Status::Ok) {
    ExpireTimeType expire_time;
    switch (res.entry_ptr->GetIndexType()) {
      case PointerType::Skiplist: {
        expire_time = res.entry_ptr->GetIndex().skiplist->GetExpireTime();
        break;
      }
      case PointerType::List: {
        expire_time = res.entry_ptr->GetIndex().list->GetExpireTime();
        break;
      }
      case PointerType::HashList: {
        expire_time = res.entry_ptr->GetIndex().hlist->GetExpireTime();
        break;
      }
      case PointerType::StringRecord: {
        expire_time = res.entry_ptr->GetIndex().string_record->GetExpireTime();
        break;
      }
      default: {
        return Status::NotSupported;
      }
    }
    // return ttl time
    *ttl_time = TimeUtils::ExpireTimeToTTL(expire_time);
  }
  return res.s == Status::Outdated ? Status::NotFound : res.s;
}

Status KVEngine::Expire(const StringView str, TTLType ttl_time) {
  Status s = MaybeInitAccessThread();
  if (s != Status::Ok) {
    return s;
  }

  int64_t base_time = TimeUtils::millisecond_time();
  if (!TimeUtils::CheckTTL(ttl_time, base_time)) {
    return Status::InvalidArgument;
  }

  ExpireTimeType expired_time = TimeUtils::TTLToExpireTime(ttl_time, base_time);
  auto ul = hash_table_->AcquireLock(str);
  auto snapshot_holder = version_controller_.GetLocalSnapshotHolder();
  // TODO: maybe have a wrapper function(lookupKeyAndMayClean).
  auto res = lookupKey<false>(str, ExpirableRecordType);
  if (res.s == Status::Outdated) {
    if (res.entry_ptr->IsTTLStatus()) {
      // Push the expired record into cleaner and update hash entry status
      // with KeyStatus::Expired.
      // TODO(zhichen): This `if` will be removed when completing collection
      // deletion.
      if (res.entry_ptr->GetIndexType() == PointerType::StringRecord) {
        hash_table_->UpdateEntryStatus(res.entry_ptr, KeyStatus::Expired);
        ul.unlock();
        SpinMutex* hash_lock = ul.release();
        delayFree(OldDeleteRecord{res.entry_ptr->GetIndex().ptr, res.entry_ptr,
                                  PointerType::HashEntry,
                                  version_controller_.GetCurrentTimestamp(),
                                  hash_lock});
      }
    }
    return Status::NotFound;
  }

  if (res.s == Status::Ok) {
    WriteOptions write_option{ttl_time};
    switch (res.entry_ptr->GetIndexType()) {
      case PointerType::StringRecord: {
        ul.unlock();
        version_controller_.ReleaseLocalSnapshot();
        res.s = Modify(
            str,
            [](const std::string* old_val, std::string* new_val, void*) {
              new_val->assign(*old_val);
              return ModifyOperation::Write;
            },
            nullptr, write_option);
        break;
      }
      case PointerType::Skiplist: {
        auto new_ts = snapshot_holder.Timestamp();
        auto ret = res.entry_ptr->GetIndex().skiplist->SetExpireTime(
            expired_time, new_ts);

        if (ret.s == Status::Ok) {
          delayFree(OldDataRecord{ret.existing_record, new_ts});
        }
        res.s = ret.s;
        break;
      }
      case PointerType::HashList: {
        HashList* hlist = res.entry_ptr->GetIndex().hlist;
        res.s = hashListExpire(hlist, expired_time);
        break;
      }
      case PointerType::List: {
        List* list = res.entry_ptr->GetIndex().list;
        res.s = listExpire(list, expired_time);
        break;
      }
      default: {
        return Status::NotSupported;
      }
    }
    // Update hash entry status to TTL
    if (res.s == Status::Ok) {
      hash_table_->UpdateEntryStatus(res.entry_ptr, expired_time == kPersistTime
                                                        ? KeyStatus::Persist
                                                        : KeyStatus::Volatile);
    }
  }
  return res.s;
}
}  // namespace KVDK_NAMESPACE

// lookupKey
namespace KVDK_NAMESPACE {
template <bool may_insert>
HashTable::LookupResult KVEngine::lookupElem(StringView key,
                                             uint16_t type_mask) {
  kvdk_assert(type_mask & (HashElem | SortedElemType), "");
  return hash_table_->Lookup<may_insert>(key, type_mask);
}

template HashTable::LookupResult KVEngine::lookupElem<true>(StringView,
                                                            uint16_t);
template HashTable::LookupResult KVEngine::lookupElem<false>(StringView,
                                                             uint16_t);

template <bool may_insert>
HashTable::LookupResult KVEngine::lookupKey(StringView key,
                                            uint16_t type_mask) {
  auto result = hash_table_->Lookup<may_insert>(key, PrimaryRecordType);

  if (result.s != Status::Ok) {
    kvdk_assert(
        result.s == Status::NotFound || result.s == Status::MemoryOverflow, "");
    return result;
  }

  RecordType record_type = result.entry.GetRecordType();
  bool type_match = type_mask & record_type;
  bool expired;

  switch (record_type) {
    case RecordType::SortedHeaderDelete:
    case RecordType::StringDeleteRecord: {
      result.s = type_match ? Status::Outdated : Status::WrongType;
      return result;
    }
    case RecordType::StringDataRecord: {
      expired = result.entry.GetIndex().string_record->HasExpired();
      break;
    }
    case RecordType::HashRecord:
    case RecordType::ListRecord:
    case RecordType::SortedHeader: {
      expired =
          static_cast<Collection*>(result.entry.GetIndex().ptr)->HasExpired();
      break;
    }
    default: {
      kvdk_assert(false, "Unreachable branch!");
      std::abort();
    }
  }

  if (expired) {
    result.s = type_match ? Status::Outdated : Status::NotFound;
  } else {
    result.s = type_match ? Status::Ok : Status::WrongType;
  }
  return result;
}
template HashTable::LookupResult KVEngine::lookupKey<true>(StringView,
                                                           uint16_t);
template HashTable::LookupResult KVEngine::lookupKey<false>(StringView,
                                                            uint16_t);

}  // namespace KVDK_NAMESPACE

// Snapshot, delayFree and background work
namespace KVDK_NAMESPACE {

/// TODO: move this into VersionController.
Snapshot* KVEngine::GetSnapshot(bool make_checkpoint) {
  Snapshot* ret = version_controller_.NewGlobalSnapshot();
  TimeStampType snapshot_ts = static_cast<SnapshotImpl*>(ret)->GetTimestamp();

  // A snapshot should not contain any ongoing batch write
  for (size_t i = 0; i < configs_.max_access_threads; i++) {
    while (engine_thread_cache_[i].batch_writing &&
           snapshot_ts >=
               version_controller_.GetLocalSnapshot(i).GetTimestamp()) {
      asm volatile("pause");
    }
  }

  if (make_checkpoint) {
    std::lock_guard<std::mutex> lg(checkpoint_lock_);
    persist_checkpoint_->MakeCheckpoint(ret);
    pmem_persist(persist_checkpoint_, sizeof(CheckPoint));
  }

  return ret;
}

void KVEngine::delayFree(const OldDataRecord& old_data_record) {
  old_records_cleaner_.PushToCache(old_data_record);
  // To avoid too many cached old records pending clean, we try to clean cached
  // records while pushing new one
  if (!need_clean_records_ &&
      old_records_cleaner_.NumCachedOldRecords() > kMaxCachedOldRecords) {
    need_clean_records_ = true;
  } else {
    old_records_cleaner_.TryCleanCachedOldRecords(
        kLimitForegroundCleanOldRecords);
  }
}

void KVEngine::delayFree(const OldDeleteRecord& old_delete_record) {
  old_records_cleaner_.PushToCache(old_delete_record);
  // To avoid too many cached old records pending clean, we try to clean cached
  // records while pushing new one
  if (!need_clean_records_ &&
      old_records_cleaner_.NumCachedOldRecords() > kMaxCachedOldRecords) {
    need_clean_records_ = true;
  } else {
    old_records_cleaner_.TryCleanCachedOldRecords(
        kLimitForegroundCleanOldRecords);
  }
}

void KVEngine::delayFree(const OutdatedCollection& outdated_collection) {
  old_records_cleaner_.PushToCache(outdated_collection);
  // To avoid too many cached old records pending clean, we try to clean cached
  // records while pushing new one
  if (!need_clean_records_ &&
      old_records_cleaner_.NumCachedOldRecords() > kMaxCachedOldRecords) {
    need_clean_records_ = true;
  } else {
    old_records_cleaner_.TryCleanCachedOldRecords(
        kLimitForegroundCleanOldRecords);
  }
}

void KVEngine::delayFree(DLRecord* addr) {
  /// TODO: avoid deadlock in cleaner to help Free() deleted records
  old_records_cleaner_.PushToPendingFree(
      addr, version_controller_.GetCurrentTimestamp());
}

void KVEngine::directFree(DLRecord* addr) {
  pmem_allocator_->Free(SpaceEntry{pmem_allocator_->addr2offset_checked(addr),
                                   addr->entry.header.record_size});
}

void KVEngine::backgroundOldRecordCleaner() {
  TEST_SYNC_POINT_CALLBACK("KVEngine::backgroundOldRecordCleaner::NothingToDo",
                           nullptr);
  while (!bg_work_signals_.terminating) {
    CleanOutDated();
  }
}

void KVEngine::backgroundPMemUsageReporter() {
  auto interval = std::chrono::milliseconds{
      static_cast<std::uint64_t>(configs_.report_pmem_usage_interval * 1000)};
  while (!bg_work_signals_.terminating) {
    {
      std::unique_lock<SpinMutex> ul(bg_work_signals_.terminating_lock);
      if (!bg_work_signals_.terminating) {
        bg_work_signals_.pmem_usage_reporter_cv.wait_for(ul, interval);
      }
    }
    ReportPMemUsage();
  }
}

void KVEngine::backgroundPMemAllocatorOrgnizer() {
  auto interval = std::chrono::milliseconds{
      static_cast<std::uint64_t>(configs_.background_work_interval * 1000)};
  while (!bg_work_signals_.terminating) {
    {
      std::unique_lock<SpinMutex> ul(bg_work_signals_.terminating_lock);
      if (!bg_work_signals_.terminating) {
        bg_work_signals_.pmem_allocator_organizer_cv.wait_for(ul, interval);
      }
    }
    pmem_allocator_->BackgroundWork();
  }
}

void KVEngine::backgroundDramCleaner() {
  auto interval = std::chrono::milliseconds{1000};
  while (!bg_work_signals_.terminating) {
    {
      std::unique_lock<SpinMutex> ul(bg_work_signals_.terminating_lock);
      if (!bg_work_signals_.terminating) {
        bg_work_signals_.dram_cleaner_cv.wait_for(ul, interval);
      }
    }
    FreeSkiplistDramNodes();
  }
}

void KVEngine::deleteCollections() {
  std::set<List*>::iterator list_it = lists_.begin();
  while (list_it != lists_.end()) {
    delete *list_it;
    list_it = lists_.erase(list_it);
  }

  std::set<HashList*>::iterator hash_it = hash_lists_.begin();
  while (hash_it != hash_lists_.end()) {
    delete *hash_it;
    hash_it = hash_lists_.erase(hash_it);
  }
};

void KVEngine::backgroundDestroyCollections() {
  std::deque<std::pair<TimeStampType, List*>> outdated_lists_;
  std::deque<std::pair<TimeStampType, HashList*>> outdated_hash_lists_;
  std::vector<std::future<Status>> workers;

  while (!bg_work_signals_.terminating) {
    // Scan for one expired List
    {
      List* expired_list = nullptr;
      {
        std::lock_guard<std::mutex> guard{lists_mu_};
        if (!lists_.empty() && (*lists_.begin())->HasExpired()) {
          expired_list = *lists_.begin();
        }
      }
      if (expired_list != nullptr) {
        auto key = expired_list->Name();
        auto guard = hash_table_->AcquireLock(key);
        auto lookup_result = lookupKey<false>(key, RecordType::ListRecord);
        // Make sure the List has indeed expired, it may have been updated.
        if (lookup_result.s == Status::Outdated) {
          expired_list = lookup_result.entry.GetIndex().list;
          removeKeyOrElem(lookup_result);
          std::lock_guard<std::mutex> guard{lists_mu_};
          lists_.erase(expired_list);
          outdated_lists_.emplace_back(
              version_controller_.GetCurrentTimestamp(), expired_list);
        } else if (lookup_result.s == Status::NotFound) {
          std::lock_guard<std::mutex> guard{lists_mu_};
          lists_.erase(expired_list);
          outdated_lists_.emplace_back(
              version_controller_.GetCurrentTimestamp(), expired_list);
        }
      }
    }

    // Scan for one expired HashList
    {
      HashList* expired_hlist = nullptr;
      {
        std::lock_guard<std::mutex> guard{hlists_mu_};
        if (!hash_lists_.empty() && (*hash_lists_.begin())->HasExpired()) {
          expired_hlist = *hash_lists_.begin();
        }
      }
      if (expired_hlist != nullptr) {
        auto key = expired_hlist->Name();
        auto guard = hash_table_->AcquireLock(key);
        auto lookup_result = lookupKey<false>(key, RecordType::HashRecord);
        // Make sure the HashList has indeed expired
        if (lookup_result.s == Status::Outdated) {
          expired_hlist = lookup_result.entry.GetIndex().hlist;
          removeKeyOrElem(lookup_result);
          std::lock_guard<std::mutex> guard{hlists_mu_};
          hash_lists_.erase(expired_hlist);
          outdated_hash_lists_.emplace_back(
              version_controller_.GetCurrentTimestamp(), expired_hlist);
        } else if (lookup_result.s == Status::NotFound) {
          std::lock_guard<std::mutex> guard{hlists_mu_};
          hash_lists_.erase(expired_hlist);
          outdated_hash_lists_.emplace_back(
              version_controller_.GetCurrentTimestamp(), expired_hlist);
        }
      }
    }

    // Clean expired Lists and HashLists that are alreay removed from HashTable
    // and std::set.
    {
      if (!outdated_hash_lists_.empty() || !outdated_lists_.empty()) {
        version_controller_.UpdatedOldestSnapshot();
      }
      TimeStampType earliest_access = version_controller_.OldestSnapshotTS();

      if (!outdated_lists_.empty()) {
        auto& ts_list = outdated_lists_.front();
        if (ts_list.first < earliest_access) {
          workers.emplace_back(std::async(std::launch::deferred,
                                          &KVEngine::listDestroy, this,
                                          ts_list.second));
          outdated_lists_.pop_front();
        }
      }

      if (!outdated_hash_lists_.empty()) {
        auto& ts_hlist = outdated_hash_lists_.front();
        if (ts_hlist.first < earliest_access) {
          workers.emplace_back(std::async(std::launch::deferred,
                                          &KVEngine::hashListDestroy, this,
                                          ts_hlist.second));
          outdated_hash_lists_.pop_front();
        }
      }

      // TODO: add skiplist
      for (auto& worker : workers) {
        // TODO: use this Status.
        worker.get();
      }
      workers.clear();
    }
  }
}

void KVEngine::CleanOutDated() {
  int64_t interval = static_cast<int64_t>(configs_.background_work_interval);
  std::deque<OldDeleteRecord> expired_record_queue;
  std::deque<OutdatedCollection> expired_collection_queue;
  // Iterate hash table
  auto start_ts = std::chrono::system_clock::now();
  auto hashtable_iter = hash_table_->GetIterator();
  while (hashtable_iter.Valid()) {
    {  // Slot lock section
      auto slot_lock(hashtable_iter.AcquireSlotLock());
      auto slot_iter = hashtable_iter.Slot();
      auto new_ts = version_controller_.GetCurrentTimestamp();
      while (slot_iter.Valid()) {
        switch (slot_iter->GetIndexType()) {
          case PointerType::StringRecord: {
            if (slot_iter->IsTTLStatus() &&
                slot_iter->GetIndex().string_record->HasExpired()) {
              hash_table_->UpdateEntryStatus(&(*slot_iter), KeyStatus::Expired);
              // push expired cleaner
              expired_record_queue.push_back(
                  OldDeleteRecord{slot_iter->GetIndex().ptr, &(*slot_iter),
                                  PointerType::HashEntry, new_ts,
                                  hashtable_iter.GetSlotLock()});
            }
            break;
          }
          case PointerType::Skiplist: {
            if (slot_iter->IsTTLStatus() &&
                slot_iter->GetIndex().skiplist->HasExpired()) {
              // push expired to cleaner and clear hash entry
              expired_collection_queue.emplace_back(
                  slot_iter->GetIndex().skiplist,
                  version_controller_.GetCurrentTimestamp());
              hash_table_->Erase(&(*slot_iter));
            }
          }
          default:
            break;
        }
        slot_iter++;
      }
      hashtable_iter.Next();
    }

    if (!expired_record_queue.empty() &&
        (expired_record_queue.size() >= kMaxCachedOldRecords)) {
      old_records_cleaner_.PushToGlobal(expired_record_queue);
      expired_record_queue.clear();
    }

    if (!expired_collection_queue.empty()) {
      old_records_cleaner_.PushToGlobal(std::move(expired_collection_queue));
      expired_collection_queue.clear();
    }

    if (std::chrono::duration_cast<std::chrono::seconds>(
            std::chrono::system_clock::now() - start_ts)
                .count() > interval ||
        need_clean_records_) {
      need_clean_records_ = true;
      old_records_cleaner_.TryGlobalClean();
      need_clean_records_ = false;
      start_ts = std::chrono::system_clock::now();
    }
  }
  if (!expired_record_queue.empty()) {
    old_records_cleaner_.PushToGlobal(expired_record_queue);
    expired_record_queue.clear();
  }
}
}  // namespace KVDK_NAMESPACE

// List
namespace KVDK_NAMESPACE {
Status KVEngine::ListCreate(StringView key) {
  if (!CheckKeySize(key)) {
    return Status::InvalidDataSize;
  }
  if (MaybeInitAccessThread() != Status::Ok) {
    return Status::TooManyAccessThreads;
  }

  auto guard = hash_table_->AcquireLock(key);
  LookupResult result = lookupKey<true>(key, RecordType::ListRecord);
  if (result.s == Status::Ok) {
    return Status::Existed;
  }
  if (result.s != Status::NotFound && result.s != Status::Outdated) {
    return result.s;
  }
  SpaceEntry space = pmem_allocator_->Allocate(sizeof(DLRecord) + key.size() +
                                               sizeof(CollectionIDType));
  if (space.size == 0) {
    return Status::PmemOverflow;
  }
  List* list = new List{};
  list->Init(pmem_allocator_.get(), space,
             version_controller_.GetCurrentTimestamp(), key,
             list_id_.fetch_add(1), nullptr);
  {
    std::lock_guard<std::mutex> guard2{lists_mu_};
    lists_.emplace(list);
  }
  insertKeyOrElem(result, key, RecordType::ListRecord, list);
  return Status::Ok;
}

Status KVEngine::ListDestroy(StringView key) {
  if (!CheckKeySize(key)) {
    return Status::InvalidDataSize;
  }
  if (MaybeInitAccessThread() != Status::Ok) {
    return Status::TooManyAccessThreads;
  }

  auto token = version_controller_.GetLocalSnapshotHolder();
  auto guard = hash_table_->AcquireLock(key);
  std::unique_lock<std::recursive_mutex> guard2;
  List* list;
  Status s = listFind(key, &list);
  if (s != Status::Ok) {
    return s;
  }
  return listExpire(list, 0);
}

Status KVEngine::ListLength(StringView key, size_t* sz) {
  if (!CheckKeySize(key)) {
    return Status::InvalidDataSize;
  }
  if (MaybeInitAccessThread() != Status::Ok) {
    return Status::TooManyAccessThreads;
  }

  auto token = version_controller_.GetLocalSnapshotHolder();

  List* list;
  Status s = listFind(key, &list);
  if (s != Status::Ok) {
    return s;
  }
  auto guard = list->AcquireLock();
  *sz = list->Size();
  return Status::Ok;
}

Status KVEngine::ListPushFront(StringView key, StringView elem) {
  if (!CheckKeySize(key) || !CheckValueSize(elem)) {
    return Status::InvalidDataSize;
  }
  if (MaybeInitAccessThread() != Status::Ok) {
    return Status::TooManyAccessThreads;
  }

  /// TODO: (Ziyan) use gargage collection mechanism from version controller
  /// to perform these operations lockless.
  auto token = version_controller_.GetLocalSnapshotHolder();
  List* list;
  Status s = listFind(key, &list);
  if (s != Status::Ok) {
    return s;
  }
  auto guard = list->AcquireLock();

  SpaceEntry space = pmem_allocator_->Allocate(
      sizeof(DLRecord) + sizeof(CollectionIDType) + elem.size());
  if (space.size == 0) {
    return Status::PmemOverflow;
  }

  list->PushFront(space, version_controller_.GetCurrentTimestamp(), "", elem);
  return Status::Ok;
}

Status KVEngine::ListPushBack(StringView key, StringView elem) {
  if (!CheckKeySize(key) || !CheckValueSize(elem)) {
    return Status::InvalidDataSize;
  }
  if (MaybeInitAccessThread() != Status::Ok) {
    return Status::TooManyAccessThreads;
  }

  auto token = version_controller_.GetLocalSnapshotHolder();
  List* list;
  Status s = listFind(key, &list);
  if (s != Status::Ok) {
    return s;
  }
  auto guard = list->AcquireLock();

  SpaceEntry space = pmem_allocator_->Allocate(
      sizeof(DLRecord) + sizeof(CollectionIDType) + elem.size());
  if (space.size == 0) {
    return Status::PmemOverflow;
  }

  list->PushBack(space, version_controller_.GetCurrentTimestamp(), "", elem);
  return Status::Ok;
}

Status KVEngine::ListPopFront(StringView key, std::string* elem) {
  if (!CheckKeySize(key)) {
    return Status::InvalidDataSize;
  }
  if (MaybeInitAccessThread() != Status::Ok) {
    return Status::TooManyAccessThreads;
  }

  auto token = version_controller_.GetLocalSnapshotHolder();
  List* list;
  Status s = listFind(key, &list);
  if (s != Status::Ok) {
    return s;
  }
  auto guard = list->AcquireLock();
  if (list->Size() == 0) {
    return Status::NotFound;
  }

  StringView sw = list->Front()->Value();
  elem->assign(sw.data(), sw.size());
  list->PopFront([&](DLRecord* rec) { delayFree(rec); });
  return Status::Ok;
}

Status KVEngine::ListPopBack(StringView key, std::string* elem) {
  if (!CheckKeySize(key)) {
    return Status::InvalidDataSize;
  }
  if (MaybeInitAccessThread() != Status::Ok) {
    return Status::TooManyAccessThreads;
  }

  auto token = version_controller_.GetLocalSnapshotHolder();
  List* list;
  Status s = listFind(key, &list);
  if (s != Status::Ok) {
    return s;
  }
  auto guard = list->AcquireLock();
  if (list->Size() == 0) {
    return Status::NotFound;
  }

  StringView sw = list->Back()->Value();
  elem->assign(sw.data(), sw.size());
  list->PopBack([&](DLRecord* rec) { delayFree(rec); });
  return Status::Ok;
}

Status KVEngine::ListInsertBefore(std::unique_ptr<ListIterator> const& pos,
                                  StringView elem) {
  if (!CheckValueSize(elem)) {
    return Status::InvalidDataSize;
  }
  if (MaybeInitAccessThread() != Status::Ok) {
    return Status::TooManyAccessThreads;
  }

  ListIteratorImpl* iter = dynamic_cast<ListIteratorImpl*>(pos.get());
  kvdk_assert(iter != nullptr, "Invalid iterator!");

  auto token = version_controller_.GetLocalSnapshotHolder();
  List* list;
  Status s = listFind(iter->Owner()->Name(), &list);
  if (s != Status::Ok) {
    return s;
  }
  auto guard = list->AcquireLock();
  kvdk_assert(list == iter->Owner(), "Iterator outdated!");

  SpaceEntry space = pmem_allocator_->Allocate(
      sizeof(DLRecord) + sizeof(CollectionIDType) + elem.size());
  if (space.size == 0) {
    return Status::PmemOverflow;
  }

  iter->Rep() = list->EmplaceBefore(
      space, iter->Rep(), version_controller_.GetCurrentTimestamp(), "", elem);
  return Status::Ok;
}

Status KVEngine::ListInsertAfter(std::unique_ptr<ListIterator> const& pos,
                                 StringView elem) {
  if (!CheckValueSize(elem)) {
    return Status::InvalidDataSize;
  }
  if (MaybeInitAccessThread() != Status::Ok) {
    return Status::TooManyAccessThreads;
  }

  ListIteratorImpl* iter = dynamic_cast<ListIteratorImpl*>(pos.get());
  kvdk_assert(iter != nullptr, "Invalid iterator!");

  auto token = version_controller_.GetLocalSnapshotHolder();
  List* list;
  Status s = listFind(iter->Owner()->Name(), &list);
  if (s != Status::Ok) {
    return s;
  }
  auto guard = list->AcquireLock();
  kvdk_assert(list == iter->Owner(), "Iterator outdated!");

  SpaceEntry space = pmem_allocator_->Allocate(
      sizeof(DLRecord) + sizeof(CollectionIDType) + elem.size());
  if (space.size == 0) {
    return Status::PmemOverflow;
  }

  iter->Rep() = list->EmplaceAfter(
      space, iter->Rep(), version_controller_.GetCurrentTimestamp(), "", elem);
  return Status::Ok;
}

Status KVEngine::ListErase(std::unique_ptr<ListIterator> const& pos) {
  if (MaybeInitAccessThread() != Status::Ok) {
    return Status::TooManyAccessThreads;
  }

  ListIteratorImpl* iter = dynamic_cast<ListIteratorImpl*>(pos.get());
  kvdk_assert(iter != nullptr, "Invalid iterator!");

  auto token = version_controller_.GetLocalSnapshotHolder();
  List* list;
  Status s = listFind(iter->Owner()->Name(), &list);
  if (s != Status::Ok) {
    return s;
  }
  auto guard = list->AcquireLock();
  kvdk_assert(list == iter->Owner(), "Iterator outdated!");
  kvdk_assert(iter->Valid(), "Trying to erase invalid iterator!");

  iter->Rep() =
      list->Erase(iter->Rep(), [&](DLRecord* rec) { delayFree(rec); });
  return Status::Ok;
}

// Replace the element at pos
Status KVEngine::ListSet(std::unique_ptr<ListIterator> const& pos,
                         StringView elem) {
  if (!CheckValueSize(elem)) {
    return Status::InvalidDataSize;
  }
  if (MaybeInitAccessThread() != Status::Ok) {
    return Status::TooManyAccessThreads;
  }

  ListIteratorImpl* iter = dynamic_cast<ListIteratorImpl*>(pos.get());
  kvdk_assert(iter != nullptr, "Invalid iterator!");

  auto token = version_controller_.GetLocalSnapshotHolder();
  List* list;
  Status s = listFind(iter->Owner()->Name(), &list);
  if (s != Status::Ok) {
    return s;
  }
  auto guard = list->AcquireLock();
  kvdk_assert(list == iter->Owner(), "Iterator outdated!");

  SpaceEntry space = pmem_allocator_->Allocate(
      sizeof(DLRecord) + sizeof(CollectionIDType) + elem.size());
  if (space.size == 0) {
    return Status::PmemOverflow;
  }
  iter->Rep() = list->Replace(space, iter->Rep(),
                              version_controller_.GetCurrentTimestamp(), "",
                              elem, [&](DLRecord* rec) { delayFree(rec); });
  return Status::Ok;
}

std::unique_ptr<ListIterator> KVEngine::ListCreateIterator(StringView key) {
  if (!CheckKeySize(key)) {
    return nullptr;
  }
  if (MaybeInitAccessThread() != Status::Ok) {
    return nullptr;
  }

  auto token = version_controller_.GetLocalSnapshotHolder();
  List* list;
  Status s = listFind(key, &list);
  if (s != Status::Ok) {
    return nullptr;
  }
  auto guard = list->AcquireLock();
  return std::unique_ptr<ListIteratorImpl>{new ListIteratorImpl{list}};
}

Status KVEngine::listRestoreElem(DLRecord* pmp_record) {
  list_builder_->AddListElem(pmp_record);
  return Status::Ok;
}

Status KVEngine::listRestoreList(DLRecord* pmp_record) {
  list_builder_->AddListRecord(pmp_record);
  return Status::Ok;
}

Status KVEngine::listRegisterRecovered() {
  CollectionIDType max_id = 0;
  for (List* list : lists_) {
    auto guard = hash_table_->AcquireLock(list->Name());
    Status s = registerCollection(list);
    if (s != Status::Ok) {
      return s;
    }
    max_id = std::max(max_id, list->ID());
  }
  CollectionIDType old = list_id_.load();
  while (max_id >= old && !list_id_.compare_exchange_strong(old, max_id + 1)) {
  }
  return Status::Ok;
}

Status KVEngine::listExpire(List* list, ExpireTimeType t) {
  std::lock_guard<std::mutex> guard(lists_mu_);
  lists_.erase(list);
  Status s = list->SetExpireTime(t);
  lists_.insert(list);
  return s;
}

Status KVEngine::listDestroy(List* list) {
  std::vector<SpaceEntry> entries;
  auto PushPending = [&](DLRecord* rec) {
    SpaceEntry space{pmem_allocator_->addr2offset_checked(rec),
                     rec->entry.header.record_size};
    entries.push_back(space);
  };
  while (list->Size() > 0) {
    list->PopFront(PushPending);
  }
  list->Destroy(PushPending);
  pmem_allocator_->BatchFree(entries);
  delete list;
  return Status::Ok;
}

<<<<<<< HEAD
Status KVEngine::listFind(StringView key, List** list, bool init_nx,
                          std::unique_lock<std::recursive_mutex>& guard) {
  {
    auto result = lookupKey<false>(key, RecordType::ListRecord);
    if (result.s != Status::Ok && result.s != Status::NotFound) {
      return result.s;
    }
    if (result.s == Status::Ok) {
      (*list) = result.entry.GetIndex().list;
      guard = (*list)->AcquireLock();
      return Status::Ok;
    }
    if (!init_nx) {
      // Uninitialized or Deleted
      return Status::NotFound;
    }
  }

  // Uninitialized or Deleted, initialize new one
  {
    auto guard2 = hash_table_->AcquireLock(key);
    auto result = lookupKey<true>(key, RecordType::ListRecord);
    if (result.s != Status::Ok && result.s != Status::NotFound) {
      return result.s;
    }
    if (result.s == Status::Ok) {
      (*list) = result.entry.GetIndex().list;
      guard = (*list)->AcquireLock();
      return Status::Ok;
    }
    // No other thread have created one, create one here.
    std::uint64_t ts = version_controller_.GetCurrentTimestamp();
    CollectionIDType id = list_id_.fetch_add(1);
    SpaceEntry space = pmem_allocator_->Allocate(sizeof(DLRecord) + key.size() +
                                                 sizeof(CollectionIDType));
    if (space.size == 0) {
      return Status::PmemOverflow;
    }
    *list = new List{};
    (*list)->Init(pmem_allocator_.get(), space, ts, key, id, nullptr);
    {
      std::lock_guard<std::mutex> guard2{lists_mu_};
      lists_.emplace(*list);
    }
    guard = (*list)->AcquireLock();
    hash_table_->Insert(result, RecordType::ListRecord, *list,
                        pointerType(RecordType::ListRecord));
=======
Status KVEngine::listFind(StringView key, List** list) {
  LookupResult result = lookupKey<false>(key, RecordType::ListRecord);
  if (result.s == Status::Outdated) {
    return Status::NotFound;
  }
  if (result.s != Status::Ok) {
    return result.s;
>>>>>>> 7e80d75f
  }
  (*list) = result.entry.GetIndex().list;
  return Status::Ok;
}

}  // namespace KVDK_NAMESPACE<|MERGE_RESOLUTION|>--- conflicted
+++ resolved
@@ -1381,7 +1381,7 @@
   }
 
   auto guard = hash_table_->AcquireLock(key);
-  LookupResult result = lookupKey<true>(key, RecordType::ListRecord);
+  auto result = lookupKey<true>(key, RecordType::ListRecord);
   if (result.s == Status::Ok) {
     return Status::Existed;
   }
@@ -1401,7 +1401,8 @@
     std::lock_guard<std::mutex> guard2{lists_mu_};
     lists_.emplace(list);
   }
-  insertKeyOrElem(result, key, RecordType::ListRecord, list);
+  hash_table_->Insert(result, RecordType::ListRecord, list,
+                      pointerType(RecordType::ListRecord));
   return Status::Ok;
 }
 
@@ -1736,63 +1737,13 @@
   return Status::Ok;
 }
 
-<<<<<<< HEAD
-Status KVEngine::listFind(StringView key, List** list, bool init_nx,
-                          std::unique_lock<std::recursive_mutex>& guard) {
-  {
-    auto result = lookupKey<false>(key, RecordType::ListRecord);
-    if (result.s != Status::Ok && result.s != Status::NotFound) {
-      return result.s;
-    }
-    if (result.s == Status::Ok) {
-      (*list) = result.entry.GetIndex().list;
-      guard = (*list)->AcquireLock();
-      return Status::Ok;
-    }
-    if (!init_nx) {
-      // Uninitialized or Deleted
-      return Status::NotFound;
-    }
-  }
-
-  // Uninitialized or Deleted, initialize new one
-  {
-    auto guard2 = hash_table_->AcquireLock(key);
-    auto result = lookupKey<true>(key, RecordType::ListRecord);
-    if (result.s != Status::Ok && result.s != Status::NotFound) {
-      return result.s;
-    }
-    if (result.s == Status::Ok) {
-      (*list) = result.entry.GetIndex().list;
-      guard = (*list)->AcquireLock();
-      return Status::Ok;
-    }
-    // No other thread have created one, create one here.
-    std::uint64_t ts = version_controller_.GetCurrentTimestamp();
-    CollectionIDType id = list_id_.fetch_add(1);
-    SpaceEntry space = pmem_allocator_->Allocate(sizeof(DLRecord) + key.size() +
-                                                 sizeof(CollectionIDType));
-    if (space.size == 0) {
-      return Status::PmemOverflow;
-    }
-    *list = new List{};
-    (*list)->Init(pmem_allocator_.get(), space, ts, key, id, nullptr);
-    {
-      std::lock_guard<std::mutex> guard2{lists_mu_};
-      lists_.emplace(*list);
-    }
-    guard = (*list)->AcquireLock();
-    hash_table_->Insert(result, RecordType::ListRecord, *list,
-                        pointerType(RecordType::ListRecord));
-=======
 Status KVEngine::listFind(StringView key, List** list) {
-  LookupResult result = lookupKey<false>(key, RecordType::ListRecord);
+  auto result = lookupKey<false>(key, RecordType::ListRecord);
   if (result.s == Status::Outdated) {
     return Status::NotFound;
   }
   if (result.s != Status::Ok) {
     return result.s;
->>>>>>> 7e80d75f
   }
   (*list) = result.entry.GetIndex().list;
   return Status::Ok;
