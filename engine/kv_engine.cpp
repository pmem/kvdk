/* SPDX-License-Identifier: BSD-3-Clause
 * Copyright(c) 2021 Intel Corporation
 */

#include "kv_engine.hpp"

#include <dirent.h>
#include <libpmem.h>
#include <sys/mman.h>

#include <algorithm>
#include <atomic>
#include <cmath>
#include <cstdint>
#include <future>
#include <limits>
#include <mutex>
#include <thread>

#include "configs.hpp"
#include "dram_allocator.hpp"
#include "kvdk/engine.hpp"
#include "sorted_collection/iterator.hpp"
#include "sorted_collection/skiplist.hpp"
#include "structures.hpp"
#include "utils/sync_point.hpp"
#include "utils/utils.hpp"

namespace KVDK_NAMESPACE {
constexpr uint64_t kMaxWriteBatchSize = (1 << 20);
// fsdax mode align to 2MB by default.
constexpr uint64_t kPMEMMapSizeUnit = (1 << 21);
constexpr uint64_t kMaxCachedOldRecords = 10000;
constexpr size_t kLimitForegroundCleanOldRecords = 1;
<<<<<<< HEAD
constexpr TTLTimeType kInvalidTTLTime = -2;
constexpr ExpiredTimeType kPersistTime = -1;
=======
>>>>>>> 4fd48240

void PendingBatch::PersistFinish() {
  num_kv = 0;
  stage = Stage::Finish;
  pmem_persist(this, sizeof(PendingBatch));
}

void PendingBatch::PersistProcessing(const std::vector<PMemOffsetType>& records,
                                     TimeStampType ts) {
  pmem_memcpy_persist(record_offsets, records.data(), records.size() * 8);
  timestamp = ts;
  num_kv = records.size();
  stage = Stage::Processing;
  pmem_persist(this, sizeof(PendingBatch));
}

KVEngine::~KVEngine() {
  GlobalLogger.Info("Closing instance ... \n");
  GlobalLogger.Info("Waiting bg threads exit ... \n");
  closing_ = true;
  terminateBackgroundWorks();

  ReportPMemUsage();
  GlobalLogger.Info("Instance closed\n");
}

Status KVEngine::Open(const std::string& name, Engine** engine_ptr,
                      const Configs& configs) {
  KVEngine* engine = new KVEngine(configs);
  Status s = engine->Init(name, configs);
  if (s == Status::Ok) {
    *engine_ptr = engine;
  } else {
    GlobalLogger.Error("Init kvdk instance failed: %d\n", s);
    delete engine;
  }
  return s;
}

void KVEngine::FreeSkiplistDramNodes() {
  for (auto& skiplist : skiplists_) {
    skiplist.second->CleanObsoletedNodes();
  }
}

void KVEngine::ReportPMemUsage() {
  // Check pmem allocator is initialized before use it.
  // It may not be successfully initialized due to file operation errors.
  if (pmem_allocator_ == nullptr) {
    return;
  }

  auto total = pmem_allocator_->PMemUsageInBytes();
  GlobalLogger.Info("PMem Usage: %ld B, %ld KB, %ld MB, %ld GB\n", total,
                    (total / (1LL << 10)), (total / (1LL << 20)),
                    (total / (1LL << 30)));
}

void KVEngine::startBackgroundWorks() {
  std::unique_lock<SpinMutex> ul(bg_work_signals_.terminating_lock);
  bg_work_signals_.terminating = false;
  bg_threads_.emplace_back(&KVEngine::backgroundPMemAllocatorOrgnizer, this);
  bg_threads_.emplace_back(&KVEngine::backgroundOldRecordCleaner, this);
  bg_threads_.emplace_back(&KVEngine::backgroundDramCleaner, this);
  bg_threads_.emplace_back(&KVEngine::backgroundPMemUsageReporter, this);
}

void KVEngine::terminateBackgroundWorks() {
  {
    std::unique_lock<SpinMutex> ul(bg_work_signals_.terminating_lock);
    bg_work_signals_.terminating = true;
    bg_work_signals_.old_records_cleaner_cv.notify_all();
    bg_work_signals_.dram_cleaner_cv.notify_all();
    bg_work_signals_.pmem_allocator_organizer_cv.notify_all();
    bg_work_signals_.pmem_usage_reporter_cv.notify_all();
  }
  for (auto& t : bg_threads_) {
    t.join();
  }
}

Status KVEngine::Init(const std::string& name, const Configs& configs) {
  access_thread.id = 0;
  defer(access_thread.id = -1);
  Status s;
  if (!configs.use_devdax_mode) {
    dir_ = format_dir_path(name);
    pending_batch_dir_ = dir_ + "pending_batch_files/";
    int res = create_dir_if_missing(dir_);
    if (res != 0) {
      GlobalLogger.Error("Create engine dir %s error\n", dir_.c_str());
      return Status::IOError;
    }

    res = create_dir_if_missing(pending_batch_dir_);
    if (res != 0) {
      GlobalLogger.Error("Create pending batch files dir %s error\n",
                         pending_batch_dir_.c_str());
      return Status::IOError;
    }

    db_file_ = data_file();
    configs_ = configs;

  } else {
    configs_ = configs;
    db_file_ = name;

    // The devdax mode need to execute the shell scripts/init_devdax.sh,
    // then a fsdax model namespace will be created and the
    // configs_.devdax_meta_dir will be created on a xfs file system with a
    // fsdax namespace
    dir_ = format_dir_path(configs_.devdax_meta_dir);
    pending_batch_dir_ = dir_ + "pending_batch_files/";

    int res = create_dir_if_missing(pending_batch_dir_);
    if (res != 0) {
      GlobalLogger.Error("Create pending batch files dir %s error\n",
                         pending_batch_dir_.c_str());
      return Status::IOError;
    }
  }

  s = PersistOrRecoverImmutableConfigs();
  if (s != Status::Ok) {
    return s;
  }

  pmem_allocator_.reset(PMEMAllocator::NewPMEMAllocator(
      db_file_, configs_.pmem_file_size, configs_.pmem_segment_blocks,
      configs_.pmem_block_size, configs_.max_access_threads,
      configs_.populate_pmem_space, configs_.use_devdax_mode,
      &version_controller_));
  thread_manager_.reset(new (std::nothrow)
                            ThreadManager(configs_.max_access_threads));
  hash_table_.reset(HashTable::NewHashTable(
      configs_.hash_bucket_num, configs_.hash_bucket_size,
      configs_.num_buckets_per_slot, pmem_allocator_,
      configs_.max_access_threads));
  if (pmem_allocator_ == nullptr || hash_table_ == nullptr ||
      thread_manager_ == nullptr) {
    GlobalLogger.Error("Init kvdk basic components error\n");
    return Status::Abort;
  }

  RegisterComparator("default", compare_string_view);
  s = Recovery();
  startBackgroundWorks();

  ReportPMemUsage();
  kvdk_assert(pmem_allocator_->PMemUsageInBytes() >= 0, "Invalid PMem Usage");
  return s;
}

Status KVEngine::CreateSortedCollection(
    const StringView collection_name, Collection** collection_ptr,
    const SortedCollectionConfigs& s_configs) {
  *collection_ptr = nullptr;
  Status s = MaybeInitAccessThread();
  defer(ReleaseAccessThread());
  if (s != Status::Ok) {
    return s;
  }

  if (!CheckKeySize(collection_name)) {
    return Status::InvalidDataSize;
  }

  auto hint = hash_table_->GetHint(collection_name);
  HashEntry hash_entry;
  HashEntry* entry_ptr = nullptr;
  DataEntry existing_data_entry;
  std::lock_guard<SpinMutex> lg(*hint.spin);
  entry_ptr = nullptr;
  s = hash_table_->SearchForWrite(hint, collection_name, SortedHeaderRecord,
                                  &entry_ptr, &hash_entry,
                                  &existing_data_entry);
  if (s == Status::Ok) {
    *collection_ptr = static_cast<Collection*>(hash_entry.GetIndex().ptr);
  } else if (s == Status::NotFound) {
    auto comparator = comparators_.GetComparator(s_configs.comparator_name);
    if (comparator == nullptr) {
      GlobalLogger.Error("Compare function %s is not registered\n",
                         s_configs.comparator_name);
      return Status::Abort;
    }
    CollectionIDType id = list_id_.fetch_add(1);
    std::string value_str =
        Skiplist::EncodeSortedCollectionValue(id, s_configs);
    uint32_t request_size =
        sizeof(DLRecord) + collection_name.size() + value_str.size();
    SpaceEntry space_entry = pmem_allocator_->Allocate(request_size);
    if (space_entry.size == 0) {
      return Status::PmemOverflow;
    }
    // PMem level of skiplist is circular, so the next and prev pointers of
    // header point to itself
    DLRecord* pmem_record = DLRecord::PersistDLRecord(
        pmem_allocator_->offset2addr(space_entry.offset), space_entry.size,
        version_controller_.GetCurrentTimestamp(), SortedHeaderRecord,
        kNullPMemOffset, space_entry.offset, space_entry.offset,
        collection_name, value_str);

    auto skiplist = std::make_shared<Skiplist>(
        pmem_record, string_view_2_string(collection_name), id, comparator,
        pmem_allocator_, hash_table_, s_configs.index_with_hashtable);
    {
      std::lock_guard<std::mutex> lg(list_mu_);
      skiplists_.insert({id, skiplist});
      *collection_ptr = skiplist.get();
    }
    hash_table_->Insert(hint, entry_ptr, SortedHeaderRecord, *collection_ptr,
                        HashIndexType::Skiplist);
  } else {
    return s;
  }
  return Status::Ok;
}

Iterator* KVEngine::NewSortedIterator(const StringView collection,
                                      Snapshot* snapshot) {
  Skiplist* skiplist;
  Status s =
      FindCollection(collection, &skiplist, RecordType::SortedHeaderRecord);
  bool create_snapshot = snapshot == nullptr;
  if (create_snapshot) {
    snapshot = GetSnapshot(false);
  }

  return s == Status::Ok
             ? new SortedIterator(skiplist, pmem_allocator_,
                                  static_cast<SnapshotImpl*>(snapshot),
                                  create_snapshot)
             : nullptr;
}

void KVEngine::ReleaseSortedIterator(Iterator* sorted_iterator) {
  if (sorted_iterator == nullptr) {
    GlobalLogger.Info("pass a nullptr in KVEngine::ReleaseSortedIterator!\n");
    return;
  }
  SortedIterator* iter = static_cast<SortedIterator*>(sorted_iterator);
  if (iter->own_snapshot_) {
    ReleaseSnapshot(iter->snapshot_);
  }
  delete iter;
}

Status KVEngine::RestoreData() {
  Status s = MaybeInitAccessThread();
  if (s != Status::Ok) {
    return s;
  }
  EngineThreadCache& engine_thread_cache =
      engine_thread_cache_[access_thread.id];

  SpaceEntry segment_recovering;
  DataEntry data_entry_cached;
  bool fetch = false;
  uint64_t cnt = 0;
  while (true) {
    if (segment_recovering.size == 0) {
      if (!pmem_allocator_->FetchSegment(&segment_recovering)) {
        break;
      }
      assert(segment_recovering.size % configs_.pmem_block_size == 0);
    }

    void* recovering_pmem_record =
        pmem_allocator_->offset2addr_checked(segment_recovering.offset);
    memcpy(&data_entry_cached, recovering_pmem_record, sizeof(DataEntry));

    if (data_entry_cached.header.record_size == 0) {
      // Iter through data blocks until find a valid size space entry or reach
      // end of the segment
      PMemOffsetType offset =
          segment_recovering.offset + configs_.pmem_block_size;
      uint64_t size = segment_recovering.size - configs_.pmem_block_size;
      while (size > 0 &&
             pmem_allocator_->offset2addr_checked<DataHeader>(offset)
                     ->record_size == 0) {
        size -= configs_.pmem_block_size;
        offset += configs_.pmem_block_size;
      }
      uint64_t padding_size = offset - segment_recovering.offset;
      DataEntry* recovering_pmem_data_entry =
          static_cast<DataEntry*>(recovering_pmem_record);
      recovering_pmem_data_entry->header.record_size = padding_size;
      recovering_pmem_data_entry->meta.type = RecordType::Padding;
      data_entry_cached = *recovering_pmem_data_entry;
    }

    segment_recovering.size -= data_entry_cached.header.record_size;
    segment_recovering.offset += data_entry_cached.header.record_size;

    switch (data_entry_cached.meta.type) {
      case RecordType::SortedDataRecord:
      case RecordType::SortedDeleteRecord:
      case RecordType::SortedHeaderRecord:
      case RecordType::StringDataRecord:
      case RecordType::StringDeleteRecord:
      case RecordType::DlistRecord:
      case RecordType::DlistHeadRecord:
      case RecordType::DlistTailRecord:
      case RecordType::DlistDataRecord:
      case RecordType::ListRecord:
      case RecordType::ListElem: {
        if (!ValidateRecord(recovering_pmem_record)) {
          // Checksum dismatch, mark as padding to be Freed
          // Otherwise the Restore will continue normally
          data_entry_cached.meta.type = RecordType::Padding;
        }
        break;
      }
      case RecordType::Padding:
      case RecordType::Empty: {
        data_entry_cached.meta.type = RecordType::Padding;
        break;
      }
      default: {
        // Report Corrupted Record, but still release it and continues
        GlobalLogger.Error(
            "Corrupted Record met when recovering. It has invalid "
            "type. Record type: %u, Checksum: %u\n",
            data_entry_cached.meta.type, data_entry_cached.header.checksum);
        kvdk_assert(data_entry_cached.header.checksum == 0, "");
        data_entry_cached.meta.type = RecordType::Padding;
        break;
      }
    }

    // When met records with invalid checksum
    // or the space is padding, empty or with corrupted record
    // Free the space and fetch another
    if (data_entry_cached.meta.type == RecordType::Padding) {
      pmem_allocator_->Free(SpaceEntry(
          pmem_allocator_->addr2offset_checked(recovering_pmem_record),
          data_entry_cached.header.record_size));
      continue;
    }

    // Record has valid type and Checksum is correct
    // Continue to restore the Record
    cnt++;

    engine_thread_cache.newest_restored_ts =
        std::max(data_entry_cached.meta.timestamp,
                 engine_thread_cache.newest_restored_ts);

    switch (data_entry_cached.meta.type) {
      case RecordType::SortedDataRecord:
      case RecordType::SortedDeleteRecord: {
        s = RestoreSkiplistRecord(
            static_cast<DLRecord*>(recovering_pmem_record));
        break;
      }
      case RecordType::SortedHeaderRecord: {
        s = RestoreSkiplistHeader(
            static_cast<DLRecord*>(recovering_pmem_record));
        break;
      }
      case RecordType::StringDataRecord:
      case RecordType::StringDeleteRecord: {
        s = RestoreStringRecord(
            static_cast<StringRecord*>(recovering_pmem_record),
            data_entry_cached);
        break;
      }
      case RecordType::DlistRecord:
      case RecordType::DlistHeadRecord:
      case RecordType::DlistTailRecord:
      case RecordType::DlistDataRecord: {
        s = RestoreDlistRecords(static_cast<DLRecord*>(recovering_pmem_record));
        break;
      }
      case RecordType::ListRecord: {
        s = listRestoreList(static_cast<DLRecord*>(recovering_pmem_record));
        break;
      }
      case RecordType::ListElem: {
        s = listRestoreElem(static_cast<DLRecord*>(recovering_pmem_record));
        break;
      }
      default: {
        GlobalLogger.Error(
            "Invalid Record type when recovering. Trying "
            "restoring record. Record type: %u\n",
            data_entry_cached.meta.type);
        s = Status::Abort;
      }
    }
    if (s != Status::Ok) {
      break;
    }
  }
  restored_.fetch_add(cnt);
  ReleaseAccessThread();
  return s;
}

bool KVEngine::ValidateRecordAndGetValue(void* data_record,
                                         uint32_t expected_checksum,
                                         std::string* value) {
  assert(data_record);
  assert(value);
  DataEntry* entry = static_cast<DataEntry*>(data_record);
  switch (entry->meta.type) {
    case RecordType::StringDataRecord:
    case RecordType::StringDeleteRecord: {
      StringRecord* string_record = static_cast<StringRecord*>(data_record);
      if (string_record->Validate(expected_checksum)) {
        auto v = string_record->Value();
        value->assign(v.data(), v.size());
        return true;
      }
      return false;
    }
    case RecordType::SortedDataRecord:
    case RecordType::SortedDeleteRecord:
    case RecordType::SortedHeaderRecord:
    case RecordType::DlistDataRecord:
    case RecordType::DlistRecord: {
      DLRecord* dl_record = static_cast<DLRecord*>(data_record);
      if (dl_record->Validate(expected_checksum)) {
        auto v = dl_record->Value();
        value->assign(v.data(), v.size());
        return true;
      }
      return false;
    }
    case RecordType::Padding: {
      return false;
    }
    default:
      GlobalLogger.Error("Unsupported type in ValidateRecordAndGetValue()!");
      kvdk_assert(false, "Unsupported type in ValidateRecordAndGetValue()!");
      std::abort();
  }
}

bool KVEngine::ValidateRecord(void* data_record) {
  assert(data_record);
  DataEntry* entry = static_cast<DataEntry*>(data_record);
  switch (entry->meta.type) {
    case RecordType::StringDataRecord:
    case RecordType::StringDeleteRecord: {
      return static_cast<StringRecord*>(data_record)->Validate();
    }
    case RecordType::SortedDataRecord:
    case RecordType::SortedHeaderRecord:
    case RecordType::SortedDeleteRecord:
    case RecordType::DlistDataRecord:
    case RecordType::DlistRecord:
    case RecordType::DlistHeadRecord:
    case RecordType::DlistTailRecord:
    case RecordType::ListRecord:
    case RecordType::ListElem: {
      return static_cast<DLRecord*>(data_record)->Validate();
    }
    default:
      kvdk_assert(false, "Unsupported type in ValidateRecord()!");
      return false;
  }
}

Status KVEngine::RestoreSkiplistHeader(DLRecord* header_record) {
  return sorted_rebuilder_->AddHeader(header_record);
}

Status KVEngine::RestoreStringRecord(StringRecord* pmem_record,
                                     const DataEntry& cached_entry) {
  assert(pmem_record->entry.meta.type & StringRecordType);
  if (RecoverToCheckpoint() &&
      cached_entry.meta.timestamp > persist_checkpoint_->CheckpointTS()) {
    purgeAndFree(pmem_record);
    return Status::Ok;
  }
  std::string key(pmem_record->Key());
  DataEntry existing_data_entry;
  HashEntry hash_entry;
  HashEntry* entry_ptr = nullptr;

  auto hint = hash_table_->GetHint(key);
  std::lock_guard<SpinMutex> lg(*hint.spin);
  Status s =
      hash_table_->SearchForWrite(hint, key, StringRecordType, &entry_ptr,
                                  &hash_entry, &existing_data_entry);

  if (s == Status::MemoryOverflow) {
    return s;
  }

  bool found = s == Status::Ok;
  if (found &&
      existing_data_entry.meta.timestamp >= cached_entry.meta.timestamp) {
    purgeAndFree(pmem_record);
    return Status::Ok;
  }

  hash_table_->Insert(hint, entry_ptr, cached_entry.meta.type, pmem_record,
                      HashIndexType::StringRecord);
  if (found) {
    purgeAndFree(hash_entry.GetIndex().ptr);
  }

  return Status::Ok;
}

bool KVEngine::CheckAndRepairDLRecord(DLRecord* record) {
  uint64_t offset = pmem_allocator_->addr2offset(record);
  DLRecord* prev = pmem_allocator_->offset2addr<DLRecord>(record->prev);
  DLRecord* next = pmem_allocator_->offset2addr<DLRecord>(record->next);
  if (prev->next != offset && next->prev != offset) {
    return false;
  }
  // Repair un-finished write
  if (next && next->prev != offset) {
    next->prev = offset;
    pmem_persist(&next->prev, 8);
  }
  return true;
}

Status KVEngine::RestoreSkiplistRecord(DLRecord* pmem_record) {
  return sorted_rebuilder_->AddElement(pmem_record);
}

Status KVEngine::PersistOrRecoverImmutableConfigs() {
  size_t mapped_len;
  int is_pmem;
  uint64_t len =
      kPMEMMapSizeUnit *
      (size_t)ceil(1.0 * sizeof(ImmutableConfigs) / kPMEMMapSizeUnit);
  ImmutableConfigs* configs = (ImmutableConfigs*)pmem_map_file(
      config_file().c_str(), len, PMEM_FILE_CREATE, 0666, &mapped_len,
      &is_pmem);
  if (configs == nullptr || !is_pmem || mapped_len != len) {
    GlobalLogger.Error(
        "Open immutable configs file error %s\n",
        !is_pmem ? (dir_ + "is not a valid pmem path").c_str() : "");
    return Status::IOError;
  }
  if (configs->Valid()) {
    configs->AssignImmutableConfigs(configs_);
  }

  Status s = CheckConfigs(configs_);
  if (s == Status::Ok) {
    configs->PersistImmutableConfigs(configs_);
  }
  pmem_unmap(configs, len);
  return s;
}

Status KVEngine::Backup(const pmem::obj::string_view backup_path,
                        const Snapshot* snapshot) {
  std::string path = string_view_2_string(backup_path);
  GlobalLogger.Info("Backup to %s\n", path.c_str());
  create_dir_if_missing(path);
  // TODO: make sure backup_path is empty

  size_t mapped_len;
  BackupMark* backup_mark = static_cast<BackupMark*>(
      pmem_map_file(backup_mark_file(path).c_str(), sizeof(BackupMark),
                    PMEM_FILE_CREATE, 0666, &mapped_len,
                    nullptr /* we do not care if backup path is on PMem*/));

  if (backup_mark == nullptr || mapped_len != sizeof(BackupMark)) {
    GlobalLogger.Error("Map backup mark file %s error in Backup\n",
                       backup_mark_file(path).c_str());
    return Status::IOError;
  }

  ImmutableConfigs* imm_configs = static_cast<ImmutableConfigs*>(
      pmem_map_file(config_file(path).c_str(), sizeof(ImmutableConfigs),
                    PMEM_FILE_CREATE, 0666, &mapped_len,
                    nullptr /* we do not care if backup path is on PMem*/));
  if (imm_configs == nullptr || mapped_len != sizeof(ImmutableConfigs)) {
    GlobalLogger.Error("Map persistent config file %s error in Backup\n",
                       config_file(path).c_str());
    return Status::IOError;
  }

  CheckPoint* persistent_checkpoint = static_cast<CheckPoint*>(pmem_map_file(
      checkpoint_file(path).c_str(), sizeof(CheckPoint), PMEM_FILE_CREATE, 0666,
      &mapped_len, nullptr /* we do not care if checkpoint path is on PMem*/));

  backup_mark->stage = BackupMark::Stage::Processing;
  msync(backup_mark, sizeof(BackupMark), MS_SYNC);

  imm_configs->PersistImmutableConfigs(configs_);
  persistent_checkpoint->MakeCheckpoint(snapshot);
  msync(persistent_checkpoint, sizeof(CheckPoint), MS_SYNC);

  Status s = pmem_allocator_->Backup(data_file(path));
  if (s != Status::Ok) {
    return s;
  }

  backup_mark->stage = BackupMark::Stage::Finish;
  msync(backup_mark, sizeof(BackupMark), MS_SYNC);
  GlobalLogger.Info("Backup to %s finished\n", path.c_str());
  return Status::Ok;
}

Status KVEngine::RestoreCheckpoint() {
  size_t mapped_len;
  int is_pmem;
  persist_checkpoint_ = static_cast<CheckPoint*>(
      pmem_map_file(checkpoint_file().c_str(), sizeof(CheckPoint),
                    PMEM_FILE_CREATE, 0666, &mapped_len, &is_pmem));
  if (persist_checkpoint_ == nullptr || !is_pmem ||
      mapped_len != sizeof(CheckPoint)) {
    GlobalLogger.Error("Map persistent checkpoint file %s failed\n",
                       checkpoint_file().c_str());
    return Status::IOError;
  }
  return Status::Ok;
}

Status KVEngine::MaybeRestoreBackup() {
  size_t mapped_len;
  int is_pmem;
  BackupMark* backup_mark = static_cast<BackupMark*>(
      pmem_map_file(backup_mark_file().c_str(), sizeof(BackupMark),
                    PMEM_FILE_CREATE, 0666, &mapped_len, &is_pmem));
  if (backup_mark != nullptr) {
    if (!is_pmem || mapped_len != sizeof(BackupMark)) {
      GlobalLogger.Error("Map persisted backup mark file %s failed\n",
                         backup_mark_file().c_str());
      return Status::IOError;
    }

    switch (backup_mark->stage) {
      case BackupMark::Stage::Init: {
        break;
      }
      case BackupMark::Stage::Processing: {
        GlobalLogger.Error("Recover from a unfinished backup instance\n");
        return Status::Abort;
      }
      case BackupMark::Stage::Finish: {
        GlobalLogger.Info("Recover from a backup KVDK instance\n");
        kvdk_assert(persist_checkpoint_->Valid(),
                    "No valid checkpoint for a backup instance");
        configs_.recover_to_checkpoint = true;
        break;
      }
      default:
        GlobalLogger.Error(
            "Recover from a backup instance with wrong backup stage\n");
        return Status ::Abort;
    }
    pmem_unmap(backup_mark, sizeof(BackupMark));
  }
  return Status::Ok;
}

Status KVEngine::RestorePendingBatch() {
  DIR* dir;
  dirent* ent;
  uint64_t persisted_pending_file_size =
      kMaxWriteBatchSize * 8 /* offsets */ + sizeof(PendingBatch);
  persisted_pending_file_size =
      kPMEMMapSizeUnit *
      (size_t)ceil(1.0 * persisted_pending_file_size / kPMEMMapSizeUnit);
  size_t mapped_len;
  int is_pmem;

  // Iterate all pending batch files and rollback unfinished batch writes
  if ((dir = opendir(pending_batch_dir_.c_str())) != nullptr) {
    while ((ent = readdir(dir)) != nullptr) {
      std::string file_name = std::string(ent->d_name);
      if (file_name != "." && file_name != "..") {
        uint64_t id = std::stoul(file_name);
        std::string pending_batch_file = persisted_pending_block_file(id);

        PendingBatch* pending_batch = (PendingBatch*)pmem_map_file(
            pending_batch_file.c_str(), persisted_pending_file_size,
            PMEM_FILE_CREATE, 0666, &mapped_len, &is_pmem);

        if (pending_batch != nullptr) {
          if (!is_pmem || mapped_len != persisted_pending_file_size) {
            GlobalLogger.Error("Map persisted pending batch file %s failed\n",
                               pending_batch_file.c_str());
            return Status::IOError;
          }
          if (pending_batch->Unfinished()) {
            uint64_t* invalid_offsets = pending_batch->record_offsets;
            for (uint32_t i = 0; i < pending_batch->num_kv; i++) {
              DataEntry* data_entry =
                  pmem_allocator_->offset2addr<DataEntry>(invalid_offsets[i]);
              if (data_entry->meta.timestamp == pending_batch->timestamp) {
                data_entry->meta.type = Padding;
                pmem_persist(&data_entry->meta.type, 8);
              }
            }
            pending_batch->PersistFinish();
          }

          if (id < configs_.max_access_threads) {
            engine_thread_cache_[id].persisted_pending_batch = pending_batch;
          } else {
            remove(pending_batch_file.c_str());
          }
        }
      }
    }
    closedir(dir);
  } else {
    GlobalLogger.Error("Open persisted pending batch dir %s failed\n",
                       pending_batch_dir_.c_str());
    return Status::IOError;
  }

  return Status::Ok;
}

Status KVEngine::Recovery() {
  auto s = RestorePendingBatch();

  if (s == Status::Ok) {
    s = RestoreCheckpoint();
  }

  if (s == Status::Ok) {
    s = MaybeRestoreBackup();
  }

  if (s != Status::Ok) {
    return s;
  }

  sorted_rebuilder_.reset(new SortedCollectionRebuilder(
<<<<<<< HEAD
      pmem_allocator_.get(), hash_table_.get(),
      configs_.opt_large_sorted_collection_restore, configs_.max_access_threads,
      *persist_checkpoint_));

  list_builder_.reset(new ListBuilder{pmem_allocator_.get(), &lists_, 1U});

=======
      this, configs_.opt_large_sorted_collection_recovery,
      configs_.max_access_threads, *persist_checkpoint_));
>>>>>>> 4fd48240
  std::vector<std::future<Status>> fs;
  GlobalLogger.Info("Start restore data\n");
  for (uint32_t i = 0; i < configs_.max_access_threads; i++) {
    fs.push_back(std::async(&KVEngine::RestoreData, this));
  }

  for (auto& f : fs) {
    Status s = f.get();
    if (s != Status::Ok) {
      return s;
    }
  }
  fs.clear();

  GlobalLogger.Info("RestoreData done: iterated %lu records\n",
                    restored_.load());

  // restore skiplist by two optimization strategy
  auto ret = sorted_rebuilder_->Rebuild();
  if (ret.s != Status::Ok) {
    return ret.s;
  }
  list_id_ = ret.max_id + 1;
  skiplists_.swap(ret.rebuild_skiplits);

#ifdef DEBUG_CHECK
  for (auto skiplist : skiplists_) {
    Status s = skiplist.second->CheckIndex();
    if (s != Status::Ok) {
      GlobalLogger.Info("Check skiplist index error\n");
      return s;
    }
  }
#endif

  GlobalLogger.Info("Rebuild skiplist done\n");

<<<<<<< HEAD
  list_builder_->RebuildLists();
  list_builder_->CleanBrokens([&](DLRecord* elem) { purgeAndFree(elem); });
  s = listRegisterRecovered();
  if (s != Status::Ok) {
    return s;
  }
  list_builder_.reset(nullptr);

  GlobalLogger.Info("Rebuild Lists done\n");
=======
  sorted_rebuilder_.reset(nullptr);
>>>>>>> 4fd48240

  uint64_t latest_version_ts = 0;
  if (restored_.load() > 0) {
    for (size_t i = 0; i < engine_thread_cache_.size(); i++) {
      auto& engine_thread_cache = engine_thread_cache_[i];
      latest_version_ts =
          std::max(engine_thread_cache.newest_restored_ts, latest_version_ts);
    }
  }

  persist_checkpoint_->Release();
  pmem_persist(persist_checkpoint_, sizeof(CheckPoint));
  remove(backup_mark_file().c_str());

  version_controller_.Init(latest_version_ts);
  old_records_cleaner_.TryGlobalClean();

  return Status::Ok;
}

Status KVEngine::HashGetImpl(const StringView& key, std::string* value,
                             uint16_t type_mask) {
  DataEntry data_entry;
  while (1) {
    HashEntry hash_entry;
    HashEntry* entry_ptr = nullptr;
    bool is_found = hash_table_->SearchForRead(
                        hash_table_->GetHint(key), key, type_mask, &entry_ptr,
                        &hash_entry, &data_entry) == Status::Ok;
    if (!is_found || (hash_entry.GetRecordType() & DeleteRecordType)) {
      return Status::NotFound;
    }
    void* pmem_record = nullptr;
    if (hash_entry.GetRecordType() == StringDataRecord) {
      if (hash_entry.GetIndex().string_record->HasExpired()) {
        // TODO: push record into expired cleaner
        return Status::NotFound;
      }
      pmem_record = hash_entry.GetIndex().string_record;
    } else if (hash_entry.GetRecordType() == DlistDataRecord) {
      pmem_record = hash_entry.GetIndex().ptr;
    } else if (hash_entry.GetRecordType() == SortedDataRecord) {
      if (hash_entry.GetIndexType() == HashIndexType::SkiplistNode) {
        SkiplistNode* dram_node = hash_entry.GetIndex().skiplist_node;
        pmem_record = dram_node->record;
      } else {
        assert(hash_entry.GetIndexType() == HashIndexType::DLRecord);
        pmem_record = hash_entry.GetIndex().dl_record;
      }
    } else {
      return Status::NotSupported;
    }

    // Copy PMem data record to dram buffer
    auto record_size = data_entry.header.record_size;
    // Region of data_entry.header.record_size may be corrupted by a write
    // operation if the original reading space entry is merged with the adjacent
    // one by pmem allocator
    if (record_size > configs_.pmem_segment_blocks * configs_.pmem_block_size) {
      continue;
    }
    char data_buffer[record_size];
    memcpy(data_buffer, pmem_record, record_size);
    // If the pmem data record is corrupted or modified during get, redo search
    if (ValidateRecordAndGetValue(data_buffer, data_entry.header.checksum,
                                  value)) {
      break;
    }
  }
  return Status::Ok;
}

Status KVEngine::Get(const StringView key, std::string* value) {
  Status s = MaybeInitAccessThread();

  if (s != Status::Ok) {
    return s;
  }

  if (!CheckKeySize(key)) {
    return Status::InvalidDataSize;
  }
  return HashGetImpl(key, value, StringRecordType);
}

Status KVEngine::Delete(const StringView key) {
  Status s = MaybeInitAccessThread();

  if (s != Status::Ok) {
    return s;
  }

  if (!CheckKeySize(key)) {
    return Status::InvalidDataSize;
  }

  return StringDeleteImpl(key);
}

Status KVEngine::SDeleteImpl(Skiplist* skiplist, const StringView& user_key) {
  std::string collection_key(skiplist->InternalKey(user_key));
  if (!CheckKeySize(collection_key)) {
    return Status::InvalidDataSize;
  }

  auto hint = hash_table_->GetHint(collection_key);

  while (1) {
    std::unique_lock<SpinMutex> ul(*hint.spin);
    version_controller_.HoldLocalSnapshot();
    defer(version_controller_.ReleaseLocalSnapshot());
    TimeStampType new_ts =
        version_controller_.GetLocalSnapshot().GetTimestamp();

    auto ret = skiplist->Delete(user_key, hint, new_ts);
    switch (ret.s) {
      case Status::Fail:
        continue;
      case Status::PmemOverflow:
        return ret.s;
      case Status::Ok:
        ul.unlock();
        if (ret.write_record != nullptr) {
          kvdk_assert(
              ret.existing_record != nullptr &&
                  ret.existing_record->entry.meta.type == SortedDataRecord,
              "Wrong existing record type while insert a delete reocrd for "
              "sorted collection");
          delayFree(OldDataRecord{ret.existing_record, new_ts});
          delayFree(OldDeleteRecord{ret.write_record, new_ts});
        }
        return ret.s;
      default:
        std::abort();
    }
    break;
  }
  return Status::Ok;
}

Status KVEngine::SSetImpl(Skiplist* skiplist, const StringView& user_key,
                          const StringView& value) {
  std::string collection_key(skiplist->InternalKey(user_key));
  if (!CheckKeySize(collection_key) || !CheckValueSize(value)) {
    return Status::InvalidDataSize;
  }

  auto hint = hash_table_->GetHint(collection_key);
  while (1) {
    std::unique_lock<SpinMutex> ul(*hint.spin);
    version_controller_.HoldLocalSnapshot();
    defer(version_controller_.ReleaseLocalSnapshot());
    TimeStampType new_ts =
        version_controller_.GetLocalSnapshot().GetTimestamp();
    auto ret = skiplist->Set(user_key, value, hint, new_ts);
    switch (ret.s) {
      case Status::Fail:
        continue;
      case Status::PmemOverflow:
        break;
      case Status::Ok:
        if (ret.existing_record &&
            ret.existing_record->entry.meta.type == SortedDataRecord) {
          ul.unlock();
          delayFree(OldDataRecord{ret.existing_record, new_ts});
        }
        break;
      default:
        std::abort();  // never shoud reach
    }
    return ret.s;
  }
  return Status::Ok;
}

Status KVEngine::SSet(const StringView collection, const StringView user_key,
                      const StringView value) {
  Status s = MaybeInitAccessThread();
  if (s != Status::Ok) {
    return s;
  }

  Skiplist* skiplist = nullptr;
  s = FindCollection(collection, &skiplist, RecordType::SortedHeaderRecord);
  if (s != Status::Ok) {
    return s;
  }
  return SSetImpl(skiplist, user_key, value);
}

Status KVEngine::CheckConfigs(const Configs& configs) {
  auto is_2pown = [](uint64_t n) { return (n > 0) && (n & (n - 1)) == 0; };

  if (configs.pmem_block_size < 16) {
    GlobalLogger.Error("pmem block size too small\n");
    return Status::InvalidConfiguration;
  }

  if (configs.pmem_segment_blocks * configs.pmem_block_size < 1024) {
    GlobalLogger.Error("pmem segment size too small\n");
    return Status::InvalidConfiguration;
  }

  if (configs.pmem_file_size % configs.pmem_block_size != 0) {
    GlobalLogger.Error(
        "pmem file size should align to pmem block size (%d bytes)\n",
        configs.pmem_block_size);
    return Status::InvalidConfiguration;
  }

  auto segment_size = configs.pmem_block_size * configs.pmem_segment_blocks;
  if (configs.pmem_file_size % segment_size != 0) {
    GlobalLogger.Error(
        "pmem file size should align to segment "
        "size(pmem_segment_blocks*pmem_block_size) (%d bytes)\n",
        segment_size);
    return Status::InvalidConfiguration;
  }

  if (configs.pmem_segment_blocks * configs.pmem_block_size *
          configs.max_access_threads >
      configs.pmem_file_size) {
    GlobalLogger.Error(
        "pmem file too small, should larger than pmem_segment_blocks * "
        "pmem_block_size * max_access_threads\n");
    return Status::InvalidConfiguration;
  }

  if (configs.hash_bucket_size < sizeof(HashEntry) + 8) {
    GlobalLogger.Error("hash bucket too small\n");
    return Status::InvalidConfiguration;
  }

  if (!is_2pown(configs.hash_bucket_num) ||
      !is_2pown(configs.num_buckets_per_slot)) {
    GlobalLogger.Error(
        "hash_bucket_num and num_buckets_per_slot should be 2^n\n");
    return Status::InvalidConfiguration;
  }

  if (configs.hash_bucket_num >= ((uint64_t)1 << 32)) {
    GlobalLogger.Error("too many hash buckets\n");
    return Status::InvalidConfiguration;
  }

  if (configs.num_buckets_per_slot > configs.hash_bucket_num) {
    GlobalLogger.Error(
        "num_buckets_per_slot should less than hash_bucket_num\n");
    return Status::InvalidConfiguration;
  }

  return Status::Ok;
}

Status KVEngine::SDelete(const StringView collection,
                         const StringView user_key) {
  Status s = MaybeInitAccessThread();
  if (s != Status::Ok) {
    return s;
  }

  Skiplist* skiplist = nullptr;
  s = FindCollection(collection, &skiplist, RecordType::SortedHeaderRecord);
  if (s != Status::Ok) {
    return s == Status::NotFound ? Status::Ok : s;
  }

  return SDeleteImpl(skiplist, user_key);
}

Status KVEngine::MaybeInitPendingBatchFile() {
  if (engine_thread_cache_[access_thread.id].persisted_pending_batch ==
      nullptr) {
    int is_pmem;
    size_t mapped_len;
    uint64_t persisted_pending_file_size =
        kMaxWriteBatchSize * 8 + sizeof(PendingBatch);
    persisted_pending_file_size =
        kPMEMMapSizeUnit *
        (size_t)ceil(1.0 * persisted_pending_file_size / kPMEMMapSizeUnit);

    if ((engine_thread_cache_[access_thread.id].persisted_pending_batch =
             (PendingBatch*)pmem_map_file(
                 persisted_pending_block_file(access_thread.id).c_str(),
                 persisted_pending_file_size, PMEM_FILE_CREATE, 0666,
                 &mapped_len, &is_pmem)) == nullptr ||
        !is_pmem || mapped_len != persisted_pending_file_size) {
      return Status::PMemMapFileError;
    }
  }
  return Status::Ok;
}

Status KVEngine::BatchWrite(const WriteBatch& write_batch) {
  if (write_batch.Size() > kMaxWriteBatchSize) {
    return Status::BatchOverflow;
  }

  Status s = MaybeInitAccessThread();
  if (s != Status::Ok) {
    return s;
  }

  s = MaybeInitPendingBatchFile();
  if (s != Status::Ok) {
    return s;
  }

  engine_thread_cache_[access_thread.id].batch_writing = true;
  defer(engine_thread_cache_[access_thread.id].batch_writing = false;);

  std::set<SpinMutex*> spins_to_lock;
  std::vector<BatchWriteHint> batch_hints(write_batch.Size());
  std::vector<uint64_t> space_entry_offsets;

  for (size_t i = 0; i < write_batch.Size(); i++) {
    auto& kv = write_batch.kvs[i];
    uint32_t requested_size;
    if (kv.type == StringDataRecord) {
      requested_size = kv.key.size() + kv.value.size() + sizeof(StringRecord);
    } else if (kv.type == StringDeleteRecord) {
      requested_size = kv.key.size() + sizeof(StringRecord);
    } else {
      GlobalLogger.Error("only support string type batch write\n");
      return Status::NotSupported;
    }
    batch_hints[i].allocated_space = pmem_allocator_->Allocate(requested_size);
    // No enough space for batch write
    if (batch_hints[i].allocated_space.size == 0) {
      return Status::PmemOverflow;
    }
    space_entry_offsets.emplace_back(batch_hints[i].allocated_space.offset);

    batch_hints[i].hash_hint = hash_table_->GetHint(kv.key);
    spins_to_lock.emplace(batch_hints[i].hash_hint.spin);
  }

  size_t batch_size = write_batch.Size();
  TEST_SYNC_POINT_CALLBACK("KVEngine::BatchWrite::AllocateRecord::After",
                           &batch_size);
  // lock spin mutex with order to avoid deadlock
  std::vector<std::unique_lock<SpinMutex>> ul_locks;
  for (const SpinMutex* l : spins_to_lock) {
    ul_locks.emplace_back(const_cast<SpinMutex&>(*l));
  }

  version_controller_.HoldLocalSnapshot();
  defer(version_controller_.ReleaseLocalSnapshot());
  TimeStampType ts = version_controller_.GetLocalSnapshot().GetTimestamp();
  for (size_t i = 0; i < write_batch.Size(); i++) {
    batch_hints[i].timestamp = ts;
  }

  // Persist batch write status as processing
  engine_thread_cache_[access_thread.id]
      .persisted_pending_batch->PersistProcessing(space_entry_offsets, ts);

  // Do batch writes
  for (size_t i = 0; i < write_batch.Size(); i++) {
    if (write_batch.kvs[i].type == StringDataRecord ||
        write_batch.kvs[i].type == StringDeleteRecord) {
      s = StringBatchWriteImpl(write_batch.kvs[i], batch_hints[i]);
      TEST_SYNC_POINT_CALLBACK("KVEnigne::BatchWrite::BatchWriteRecord", &i);
    } else {
      return Status::NotSupported;
    }

    // Something wrong
    // TODO: roll back finished writes (hard to roll back hash table now)
    if (s != Status::Ok) {
      assert(s == Status::MemoryOverflow);
      std::abort();
    }
  }

  engine_thread_cache_[access_thread.id]
      .persisted_pending_batch->PersistFinish();

  std::string val;

  // Free updated kvs, we should purge all updated kvs before release locks
  // and after persist write stage
  for (size_t i = 0; i < write_batch.Size(); i++) {
    TEST_SYNC_POINT_CALLBACK("KVEngine::BatchWrite::purgeAndFree::Before", &i);
    if (batch_hints[i].data_record_to_free != nullptr) {
      delayFree(OldDataRecord{batch_hints[i].data_record_to_free, ts});
    }
    if (batch_hints[i].delete_record_to_free != nullptr) {
      delayFree(OldDeleteRecord{batch_hints[i].delete_record_to_free, ts,
                                batch_hints[i].hash_entry_ptr,
                                batch_hints[i].hash_hint.spin});
    }
    if (batch_hints[i].space_not_used) {
      pmem_allocator_->Free(batch_hints[i].allocated_space);
    }
  }
  return Status::Ok;
}

Status KVEngine::StringBatchWriteImpl(const WriteBatch::KV& kv,
                                      BatchWriteHint& batch_hint) {
  DataEntry data_entry;
  HashEntry hash_entry;
  HashEntry* entry_ptr = nullptr;

  {
    auto& hash_hint = batch_hint.hash_hint;
    // hash table for the hint should be alread locked, so we do not lock it
    // here
    Status s =
        hash_table_->SearchForWrite(hash_hint, kv.key, StringRecordType,
                                    &entry_ptr, &hash_entry, &data_entry);
    if (s == Status::MemoryOverflow) {
      return s;
    }
    batch_hint.hash_entry_ptr = entry_ptr;
    bool found = s == Status::Ok;

    // Deleting kv is not existing
    if (kv.type == StringDeleteRecord && !found) {
      batch_hint.space_not_used = true;
      return Status::Ok;
    }

    kvdk_assert(!found || batch_hint.timestamp >= data_entry.meta.timestamp,
                "ts of new data smaller than existing data in batch write");

    void* block_base =
        pmem_allocator_->offset2addr(batch_hint.allocated_space.offset);

    TEST_SYNC_POINT(
        "KVEngine::BatchWrite::StringBatchWriteImpl::Pesistent::Before");

    StringRecord::PersistStringRecord(
        block_base, batch_hint.allocated_space.size, batch_hint.timestamp,
        static_cast<RecordType>(kv.type),
        found ? pmem_allocator_->addr2offset_checked(
                    hash_entry.GetIndex().string_record)
              : kNullPMemOffset,
        kv.key, kv.type == StringDataRecord ? kv.value : "");

    hash_table_->Insert(hash_hint, entry_ptr, (RecordType)kv.type, block_base,
                        HashIndexType::StringRecord);

    if (found) {
      if (kv.type == StringDeleteRecord) {
        batch_hint.delete_record_to_free = block_base;
      }
      if (hash_entry.GetRecordType() == StringDataRecord) {
        batch_hint.data_record_to_free = hash_entry.GetIndex().string_record;
      }
    }
  }

  return Status::Ok;
}

Status KVEngine::SGet(const StringView collection, const StringView user_key,
                      std::string* value) {
  Status s = MaybeInitAccessThread();

  if (s != Status::Ok) {
    return s;
  }
  Skiplist* skiplist = nullptr;
  s = FindCollection(collection, &skiplist, RecordType::SortedHeaderRecord);

  if (s != Status::Ok) {
    return s;
  }

  assert(skiplist);
  // Set current snapshot to this thread
  version_controller_.HoldLocalSnapshot();
  defer(version_controller_.ReleaseLocalSnapshot());
  return skiplist->Get(user_key, value);
}

Status KVEngine::GetTTL(const StringView str, TTLTimeType* ttl_time) {
  HashTable::KeyHashHint hint = hash_table_->GetHint(str);
  std::unique_lock<SpinMutex> ul(*hint.spin);
  HashEntry hash_entry;
  HashEntry* entry_ptr = nullptr;
  Status s = hash_table_->SearchForRead(hint, str, ExpirableRecordType,
                                        &entry_ptr, &hash_entry, nullptr);

  ExpiredTimeType expired_time;
  *ttl_time = kInvalidTTLTime;
  if (s != Status::Ok) {
    return s;
  }

  Collection* collection_ptr = nullptr;
  switch (entry_ptr->GetIndexType()) {
    case HashIndexType::Skiplist: {
      expired_time = entry_ptr->GetIndex().skiplist->GetExpireTime();
      break;
    }
    case HashIndexType::UnorderedCollection: {
      expired_time =
          entry_ptr->GetIndex().p_unordered_collection->GetExpireTime();
      break;
    }

    case HashIndexType::List: {
      expired_time = entry_ptr->GetIndex().list->GetExpireTime();
      break;
    }

    case HashIndexType::StringRecord: {
      expired_time = entry_ptr->GetIndex().string_record->GetExpireTime();
      break;
    }
    default: {
      return Status::NotSupported;
    }
  }

  // TODO(zhichen): Free this record
  /// TODO: we should have a unified findKey() to do all these dirty work, aka,
  /// erase an expired key if it finds one and then return Status::NotFound.
  /// The problem is, after the findKey() confirms that the key has yet expired,
  /// the key may expire after we call GetExpireTime()
  /// TODO: return 0 even if the key has expired for a second or two if
  /// findKey() have successfully returned.
  if (TimeUtils::CheckIsExpired(expired_time)) {
    *ttl_time = kInvalidTTLTime;
    return Status::NotFound;
  }
  // return ttl time
<<<<<<< HEAD
  *ttl_time = expired_time ? expired_time - TimeUtils::millisecond_time()
                           : kPersistTime;
  return Status::Ok;
}

Status KVEngine::UpdateHeadWithExpiredTime(Skiplist* skiplist,
                                           ExpiredTimeType expired_time) {
  auto key = skiplist->header()->record->Key();
  while (1) {
    SkiplistNode* dram_node = nullptr;
    HashEntry* entry_ptr = nullptr;
    HashEntry hash_entry;
    DataEntry data_entry;
    DLRecord* existing_record = nullptr;
    auto hint = hash_table_->GetHint(key);
    std::unique_lock<SpinMutex> ul(*hint.spin);
    version_controller_.HoldLocalSnapshot();
    defer(version_controller_.ReleaseLocalSnapshot());
    TimeStampType new_ts =
        version_controller_.GetLocalSnapshot().GetTimestamp();
    Status s = hash_table_->SearchForRead(hint, key, SortedHeaderRecord,
                                          &entry_ptr, &hash_entry, &data_entry);
    if (s != Status::Ok) return s;

    dram_node = entry_ptr->GetIndex().skiplist->header();
    existing_record = dram_node->record;

    if (existing_record->HasExpired()) {
      hash_table_->Erase(entry_ptr);
      // Push into cleaner queue.
      return Status::NotFound;
    }

    auto value = skiplist->header()->record->Value();
    auto request_size = value.size() + key.size() + sizeof(DLRecord);
    SpaceEntry sized_space_entry = pmem_allocator_->Allocate(request_size);
    if (sized_space_entry.size == 0) {
      return Status::PmemOverflow;
    }
    void* new_head_record =
        pmem_allocator_->offset2addr(sized_space_entry.offset);

    // TODO: Replaced by new skiplist api.
    if (!skiplist->Update(key, value, existing_record, hint.spin, new_ts,
                          RecordType::SortedHeaderRecord, dram_node,
                          sized_space_entry, expired_time)) {
      continue;
    }

    hash_table_->Insert(hint, entry_ptr, SortedHeaderRecord, skiplist,
                        HashIndexType::Skiplist);
    //(TODO) free head record
    break;
=======
  if (expired_time == kPersistTime) {
    *ttl_time = kPersistTime;
  } else {
    *ttl_time = expired_time - TimeUtils::millisecond_time();
    if (*ttl_time <= 0) {
      *ttl_time = kInvalidTTLTime;
    }
>>>>>>> 4fd48240
  }
  return Status::Ok;
}

Status KVEngine::Expire(const StringView str, TTLTimeType ttl_time) {
  int64_t base_time = TimeUtils::millisecond_time();
  if (!CheckTTL(ttl_time, base_time)) {
    return Status::InvalidArgument;
  }

  ExpiredTimeType expired_time = ttl_time + base_time;

  HashTable::KeyHashHint hint = hash_table_->GetHint(str);
  std::lock_guard<SpinMutex> lg(*hint.spin);
  HashEntry hash_entry;
  HashEntry* entry_ptr = nullptr;
  Status s = hash_table_->SearchForRead(hint, str, ExpirableRecordType,
                                        &entry_ptr, &hash_entry, nullptr);
  if (s != Status::Ok) return s;

  auto hash_type = entry_ptr->GetIndexType();
  switch (entry_ptr->GetIndexType()) {
    case HashIndexType::StringRecord:
      return Status::NotSupported;
    case HashIndexType::Skiplist:
<<<<<<< HEAD
      return UpdateHeadWithExpiredTime(entry_ptr->GetIndex().skiplist,
                                       expired_time);
    case HashIndexType::UnorderedCollection: {
      auto guard = hash_table_->AcquireLock(str);
      s = hash_table_->SearchForWrite(hint, str, RecordType::DlistRecord,
                                      &entry_ptr, &hash_entry, nullptr);
      if (s != Status::Ok) {
        return s;
      }
      UnorderedCollection* pcoll = hash_entry.GetIndex().p_unordered_collection;
      /// TODO: put these unregister and delete work in findKey()
      if (pcoll->HasExpired()) {
        hash_table_->Erase(entry_ptr);
        /// TODO: Also delete from PMem
        return Status::NotFound;
      }
      pcoll->SetExpireTime(expired_time);
      if (pcoll->HasExpired()) {
        hash_table_->Erase(entry_ptr);
        /// TODO: Also delete from PMem
      }
      return Status::Ok;
    }
    case HashIndexType::List: {
      std::unique_lock<std::recursive_mutex> guard;
      List* list;
      listFind(str, &list, false, guard);
      auto guard2 = hash_table_->AcquireLock(str);
      if (list->HasExpired()) {
        auto result = removeKey(str);
        kvdk_assert(result.s == Status::Ok, "");
        listDestroy(list);
        return Status::NotFound;
      }
      list->SetExpireTime(expired_time);
      if (list->HasExpired()) {
        auto result = removeKey(str);
        kvdk_assert(result.s == Status::Ok, "");
        listDestroy(list);
        return Status::Ok;
      }
      return Status::Ok;
    }
    default: {
      return Status::NotSupported;
    }
=======
      return entry_ptr->GetIndex().skiplist->SetExpiredTime(expired_time);
    case HashIndexType::UnorderedCollection:
      return entry_ptr->GetIndex().p_unordered_collection->SetExpiredTime(
          expired_time);
    case HashIndexType::Queue:
      return entry_ptr->GetIndex().queue_ptr->SetExpiredTime(expired_time);
    default:
      Status::NotSupported;
>>>>>>> 4fd48240
  }
  return Status::Ok;
}

Status KVEngine::StringDeleteImpl(const StringView& key) {
  DataEntry data_entry;
  HashEntry hash_entry;
  HashEntry* entry_ptr = nullptr;

  uint32_t requested_size = key.size() + sizeof(StringRecord);
  SpaceEntry sized_space_entry;

  {
    auto hint = hash_table_->GetHint(key);
    std::unique_lock<SpinMutex> ul(*hint.spin);
    // Set current snapshot to this thread
    version_controller_.HoldLocalSnapshot();
    defer(version_controller_.ReleaseLocalSnapshot());
    TimeStampType new_ts =
        version_controller_.GetLocalSnapshot().GetTimestamp();
    Status s = hash_table_->SearchForWrite(
        hint, key, StringDeleteRecord | StringDataRecord, &entry_ptr,
        &hash_entry, &data_entry);

    switch (s) {
      case Status::Ok: {
        if (entry_ptr->GetRecordType() == StringDeleteRecord) {
          return s;
        }
        auto request_size = key.size() + sizeof(StringRecord);
        SpaceEntry sized_space_entry = pmem_allocator_->Allocate(request_size);
        if (sized_space_entry.size == 0) {
          return Status::PmemOverflow;
        }

        void* pmem_ptr =
            pmem_allocator_->offset2addr_checked(sized_space_entry.offset);

        StringRecord::PersistStringRecord(
            pmem_ptr, sized_space_entry.size, new_ts, StringDeleteRecord,
            pmem_allocator_->addr2offset_checked(
                hash_entry.GetIndex().string_record),
            key, "");

        hash_table_->Insert(hint, entry_ptr, StringDeleteRecord, pmem_ptr,
                            HashIndexType::StringRecord);
        ul.unlock();
        delayFree(OldDataRecord{hash_entry.GetIndex().string_record, new_ts});
        // We also delay free this delete record to recycle PMem and DRAM
        // space
        delayFree(OldDeleteRecord{pmem_ptr, new_ts, entry_ptr, hint.spin});

        return s;
      }
      case Status::NotFound:
        return Status::Ok;
      default:
        return s;
    }
  }
}

Status KVEngine::StringSetImpl(const StringView& key, const StringView& value,
                               const WriteOptions& write_options) {
  int64_t base_time = TimeUtils::millisecond_time();
  if (!CheckTTL(write_options.ttl_time, base_time)) {
    return Status::InvalidArgument;
  }
  ExpiredTimeType expired_time = write_options.ttl_time == kPersistTime
                                     ? kPersistTime
                                     : write_options.ttl_time + base_time;

  DataEntry data_entry;
  HashEntry hash_entry;
  HashEntry* hash_entry_ptr = nullptr;
  uint32_t v_size = value.size();

  uint32_t requested_size = v_size + key.size() + sizeof(StringRecord);

  // Space is already allocated for batch writes
  SpaceEntry sized_space_entry = pmem_allocator_->Allocate(requested_size);
  if (sized_space_entry.size == 0) {
    return Status::PmemOverflow;
  }

  {
    auto hint = hash_table_->GetHint(key);
    TEST_SYNC_POINT("KVEngine::StringSetImpl::BeforeLock");
    std::unique_lock<SpinMutex> ul(*hint.spin);
    // Set current snapshot to this thread
    version_controller_.HoldLocalSnapshot();
    defer(version_controller_.ReleaseLocalSnapshot());
    TimeStampType new_ts =
        version_controller_.GetLocalSnapshot().GetTimestamp();

    // Search position to write index in hash table.
    Status s = hash_table_->SearchForWrite(
        hint, key, StringDeleteRecord | StringDataRecord, &hash_entry_ptr,
        &hash_entry, &data_entry);
    if (s == Status::MemoryOverflow) {
      return s;
    }
    bool found = s == Status::Ok;

    void* block_base = pmem_allocator_->offset2addr(sized_space_entry.offset);

    kvdk_assert(!found || new_ts > data_entry.meta.timestamp,
                "old record has newer timestamp!");
    // Persist key-value pair to PMem
    StringRecord::PersistStringRecord(
        block_base, sized_space_entry.size, new_ts, StringDataRecord,
        found ? pmem_allocator_->addr2offset_checked(
                    hash_entry.GetIndex().string_record)
              : kNullPMemOffset,
        key, value, expired_time);

    auto updated_type = hash_entry_ptr->GetRecordType();
    // Write hash index
    hash_table_->Insert(hint, hash_entry_ptr, StringDataRecord, block_base,
                        HashIndexType::StringRecord);
    if (found && updated_type == StringDataRecord /* delete record is self-freed, so we don't need to free it here */) {
      ul.unlock();
      delayFree(OldDataRecord{hash_entry.GetIndex().string_record, new_ts});
    }
  }

  return Status::Ok;
}

Status KVEngine::Set(const StringView key, const StringView value,
                     const WriteOptions& options) {
  Status s = MaybeInitAccessThread();
  if (s != Status::Ok) {
    return s;
  }

  if (!CheckKeySize(key) || !CheckValueSize(value)) {
    return Status::InvalidDataSize;
  }

  return StringSetImpl(key, value, options);
}

}  // namespace KVDK_NAMESPACE

// UnorderedCollection
namespace KVDK_NAMESPACE {
std::shared_ptr<UnorderedCollection> KVEngine::createUnorderedCollection(
    StringView const collection_name) {
  TimeStampType ts = version_controller_.GetCurrentTimestamp();
  CollectionIDType id = list_id_.fetch_add(1);
  std::string name(collection_name.data(), collection_name.size());
  std::shared_ptr<UnorderedCollection> sp_uncoll =
      std::make_shared<UnorderedCollection>(
          hash_table_.get(), pmem_allocator_.get(), name, id, ts);
  return sp_uncoll;
}

Status KVEngine::HGet(StringView const collection_name, StringView const key,
                      std::string* value) {
  Status s = MaybeInitAccessThread();

  if (s != Status::Ok) {
    return s;
  }

  UnorderedCollection* p_uncoll;
  s = FindCollection(collection_name, &p_uncoll, RecordType::DlistRecord);
  if (s != Status::Ok) {
    return s;
  }

  std::string internal_key = p_uncoll->InternalKey(key);
  return HashGetImpl(internal_key, value, RecordType::DlistDataRecord);
}

Status KVEngine::HSet(StringView const collection_name, StringView const key,
                      StringView const value) {
  Status s = MaybeInitAccessThread();
  if (s != Status::Ok) {
    return s;
  }

  UnorderedCollection* p_collection;

  // Find UnorederedCollection, create if none exists
  {
    s = FindCollection(collection_name, &p_collection, RecordType::DlistRecord);
    if (s == Status::NotFound) {
      HashTable::KeyHashHint hint_collection =
          hash_table_->GetHint(collection_name);
      std::unique_lock<SpinMutex> lock_collection{*hint_collection.spin};
      {
        // Lock and find again in case other threads have created the
        // UnorderedCollection
        s = FindCollection(collection_name, &p_collection,
                           RecordType::DlistRecord);
        if (s == Status::Ok) {
          // Some thread already created the collection
          // Do nothing
        } else {
          auto sp_collection = createUnorderedCollection(collection_name);

          p_collection = sp_collection.get();
          {
            std::lock_guard<std::mutex> lg{list_mu_};
            vec_sp_unordered_collections_.push_back(sp_collection);
          }

          HashEntry hash_entry_collection;
          HashEntry* p_hash_entry_collection = nullptr;
          Status s = hash_table_->SearchForWrite(
              hint_collection, collection_name, RecordType::DlistRecord,
              &p_hash_entry_collection, &hash_entry_collection, nullptr);
          kvdk_assert(s == Status::NotFound, "Logically impossible!");
          hash_table_->Insert(hint_collection, p_hash_entry_collection,
                              RecordType::DlistRecord, p_collection,
                              HashIndexType::UnorderedCollection);
        }
      }
    }
  }

  // Emplace the new DlistDataRecord
  {
    auto internal_key = p_collection->InternalKey(key);
    HashTable::KeyHashHint hint_record = hash_table_->GetHint(internal_key);

    int n_try = 0;
    while (true) {
      ++n_try;

      std::unique_lock<SpinMutex> lock_record{*hint_record.spin};

      TimeStampType ts = version_controller_.GetCurrentTimestamp();

      HashEntry hash_entry_record;
      HashEntry* p_hash_entry_record = nullptr;
      Status search_result = hash_table_->SearchForWrite(
          hint_record, internal_key, RecordType::DlistDataRecord,
          &p_hash_entry_record, &hash_entry_record, nullptr);

      ModifyReturn emplace_result{};
      switch (search_result) {
        case Status::NotFound: {
          emplace_result = p_collection->Emplace(ts, key, value, lock_record);
          break;
        }
        case Status::Ok: {
          DLRecord* pmp_old_record = hash_entry_record.GetIndex().dl_record;
          emplace_result = p_collection->Replace(pmp_old_record, ts, key, value,
                                                 lock_record);
          // Additional check
          if (emplace_result.success) {
            kvdk_assert(pmem_allocator_->addr2offset_checked(pmp_old_record) ==
                            emplace_result.offset_old,
                        "Updated a record, but HashEntry in HashTable is "
                        "inconsistent with data on PMem!");

            DLRecord* pmp_new_record =
                pmem_allocator_->offset2addr_checked<DLRecord>(
                    emplace_result.offset_new);
            kvdk_assert(
                pmp_old_record->entry.meta.timestamp <
                    pmp_new_record->entry.meta.timestamp,
                "Old record has newer timestamp than newly inserted record!");
            purgeAndFree(pmp_old_record);
          }
          break;
        }
        default: {
          kvdk_assert(false,
                      "Invalid search result when trying to insert "
                      "a new DlistDataRecord!");
        }
      }

      if (!emplace_result.success) {
        // Retry
        continue;
      } else {
        // Successfully emplaced the new record
        DLRecord* pmp_new_record =
            pmem_allocator_->offset2addr_checked<DLRecord>(
                emplace_result.offset_new);
        hash_table_->Insert(hint_record, p_hash_entry_record,
                            RecordType::DlistDataRecord, pmp_new_record,
                            HashIndexType::UnorderedCollectionElement);
        return Status::Ok;
      }
    }
  }
}

Status KVEngine::HDelete(StringView const collection_name,
                         StringView const key) {
  Status s = MaybeInitAccessThread();
  if (s != Status::Ok) {
    return s;
  }
  UnorderedCollection* p_collection;
  s = FindCollection(collection_name, &p_collection, RecordType::DlistRecord);
  if (s == Status::NotFound) return Status::Ok;

  // Erase DlistDataRecord if found one.
  {
    auto internal_key = p_collection->InternalKey(key);
    HashTable::KeyHashHint hint_record = hash_table_->GetHint(internal_key);

    int n_try = 0;
    while (true) {
      ++n_try;
      std::unique_lock<SpinMutex> lock_record{*hint_record.spin};

      HashEntry hash_entry;
      HashEntry* p_hash_entry = nullptr;
      Status search_result = hash_table_->SearchForWrite(
          hint_record, internal_key, RecordType::DlistDataRecord, &p_hash_entry,
          &hash_entry, nullptr);

      ModifyReturn erase_result{};
      switch (search_result) {
        case Status::NotFound: {
          return Status::Ok;
        }
        case Status::Ok: {
          DLRecord* pmp_old_record = hash_entry.GetIndex().dl_record;

          erase_result = p_collection->Erase(pmp_old_record, lock_record);
          if (erase_result.success) {
            hash_table_->Erase(p_hash_entry);
            purgeAndFree(pmp_old_record);
            return Status::Ok;
          } else {
            // !erase_result.success
            continue;
          }
          break;
        }
        default: {
          kvdk_assert(false,
                      "Invalid search result when trying to erase "
                      "a DlistDataRecord!");
        }
      }
    }
  }
}

std::shared_ptr<Iterator> KVEngine::NewUnorderedIterator(
    StringView const collection_name) {
  UnorderedCollection* p_collection;
  Status s =
      FindCollection(collection_name, &p_collection, RecordType::DlistRecord);
  return s == Status::Ok ? std::make_shared<UnorderedIterator>(
                               p_collection->shared_from_this())
                         : nullptr;
}

Status KVEngine::RestoreDlistRecords(DLRecord* pmp_record) {
  switch (pmp_record->entry.meta.type) {
    case RecordType::DlistRecord: {
      UnorderedCollection* p_collection = nullptr;
      std::lock_guard<std::mutex> lg{list_mu_};
      {
        std::shared_ptr<UnorderedCollection> sp_collection =
            std::make_shared<UnorderedCollection>(
                hash_table_.get(), pmem_allocator_.get(), pmp_record);
        p_collection = sp_collection.get();
        vec_sp_unordered_collections_.emplace_back(sp_collection);
        CollectionIDType id = p_collection->ID();
        auto old = list_id_.load();
        while (id >= old && !list_id_.compare_exchange_strong(old, id + 1)) {
        }
      }

      std::string collection_name = p_collection->Name();
      HashTable::KeyHashHint hint_collection =
          hash_table_->GetHint(collection_name);
      std::unique_lock<SpinMutex> guard{*hint_collection.spin};

      HashEntry hash_entry_collection;
      HashEntry* p_hash_entry_collection = nullptr;
      Status s = hash_table_->SearchForWrite(
          hint_collection, collection_name, RecordType::DlistRecord,
          &p_hash_entry_collection, &hash_entry_collection, nullptr);
      hash_table_->Insert(hint_collection, p_hash_entry_collection,
                          RecordType::DlistRecord, p_collection,
                          HashIndexType::UnorderedCollection);
      kvdk_assert((s == Status::NotFound), "Impossible situation occurs!");
      return Status::Ok;
    }
    case RecordType::DlistHeadRecord: {
      kvdk_assert(pmp_record->prev == kNullPMemOffset &&
                      checkDLRecordLinkageRight(pmp_record),
                  "Bad linkage found when RestoreDlistRecords. Broken head.");
      return Status::Ok;
    }
    case RecordType::DlistTailRecord: {
      kvdk_assert(pmp_record->next == kNullPMemOffset &&
                      checkDLRecordLinkageLeft(pmp_record),
                  "Bad linkage found when RestoreDlistRecords. Broken tail.");
      return Status::Ok;
    }
    case RecordType::DlistDataRecord: {
      bool linked = checkLinkage(static_cast<DLRecord*>(pmp_record));
      if (!linked) {
        GlobalLogger.Error("Bad linkage!\n");
#if DEBUG_LEVEL == 0
        GlobalLogger.Error(
            "Bad linkage can only be repaired when DEBUG_LEVEL > 0!\n");
        std::abort();
#endif
        return Status::Ok;
      }

      auto internal_key = pmp_record->Key();
      HashTable::KeyHashHint hint_record = hash_table_->GetHint(internal_key);
      std::unique_lock<SpinMutex> lock_record{*hint_record.spin};

      HashEntry hash_entry_record;
      HashEntry* p_hash_entry_record = nullptr;
      Status search_status = hash_table_->SearchForWrite(
          hint_record, internal_key, RecordType::DlistDataRecord,
          &p_hash_entry_record, &hash_entry_record, nullptr);

      switch (search_status) {
        case Status::NotFound: {
          hash_table_->Insert(hint_record, p_hash_entry_record,
                              pmp_record->entry.meta.type, pmp_record,
                              HashIndexType::UnorderedCollectionElement);
          return Status::Ok;
        }
        case Status::Ok: {
          DLRecord* pmp_old_record = hash_entry_record.GetIndex().dl_record;
          if (pmp_old_record->entry.meta.timestamp <
              pmp_record->entry.meta.timestamp) {
            if (checkDLRecordLinkageRight((DLRecord*)pmp_old_record) ||
                checkDLRecordLinkageLeft((DLRecord*)pmp_old_record)) {
              assert(false && "Old record is linked in Dlinkedlist!");
              throw std::runtime_error{"Old record is linked in Dlinkedlist!"};
            }
            hash_table_->Insert(hint_record, p_hash_entry_record,
                                pmp_record->entry.meta.type, pmp_record,
                                HashIndexType::UnorderedCollectionElement);
            purgeAndFree(pmp_old_record);

          } else if (pmp_old_record->entry.meta.timestamp ==
                     pmp_record->entry.meta.timestamp) {
            GlobalLogger.Info("Met two DlistRecord with same timestamp");
            purgeAndFree(pmp_record);

          } else {
            if (checkDLRecordLinkageRight((DLRecord*)pmp_record) ||
                checkDLRecordLinkageLeft((DLRecord*)pmp_record)) {
              assert(false && "Old record is linked in Dlinkedlist!");
              throw std::runtime_error{"Old record is linked in Dlinkedlist!"};
            }
            purgeAndFree(pmp_record);
          }
          return Status::Ok;
        }
        default: {
          kvdk_assert(false,
                      "Invalid search result when trying to insert a new "
                      "DlistDataRecord!\n");
          return search_status;
        }
      }
    }
    default: {
      kvdk_assert(false, "Wrong type in RestoreDlistRecords!\n");
      return Status::Abort;
    }
  }
}

}  // namespace KVDK_NAMESPACE

// Snapshot, delayFree and background work
namespace KVDK_NAMESPACE {

Snapshot* KVEngine::GetSnapshot(bool make_checkpoint) {
  Snapshot* ret = version_controller_.NewGlobalSnapshot();
  TimeStampType snapshot_ts = static_cast<SnapshotImpl*>(ret)->GetTimestamp();

  // A snapshot should not contain any ongoing batch write
  for (auto i = 0; i < configs_.max_access_threads; i++) {
    while (engine_thread_cache_[i].batch_writing &&
           snapshot_ts >=
               version_controller_.GetLocalSnapshot(i).GetTimestamp()) {
      asm volatile("pause");
    }
  }

  if (make_checkpoint) {
    std::lock_guard<std::mutex> lg(checkpoint_lock_);
    persist_checkpoint_->MakeCheckpoint(ret);
    pmem_persist(persist_checkpoint_, sizeof(CheckPoint));
  }

  return ret;
}

void KVEngine::delayFree(const OldDataRecord& old_data_record) {
  old_records_cleaner_.Push(old_data_record);
  // To avoid too many cached old records pending clean, we try to clean
  // cached records while pushing new one
  if (old_records_cleaner_.NumCachedOldRecords() > kMaxCachedOldRecords &&
      !bg_cleaner_processing_) {
    bg_work_signals_.old_records_cleaner_cv.notify_all();
  } else {
    old_records_cleaner_.TryCleanCachedOldRecords(
        kLimitForegroundCleanOldRecords);
  }
}

void KVEngine::delayFree(const OldDeleteRecord& old_delete_record) {
  old_records_cleaner_.Push(old_delete_record);
  // To avoid too many cached old records pending clean, we try to clean
  // cached records while pushing new one
  if (old_records_cleaner_.NumCachedOldRecords() > kMaxCachedOldRecords &&
      !bg_cleaner_processing_) {
    bg_work_signals_.old_records_cleaner_cv.notify_all();
  } else {
    old_records_cleaner_.TryCleanCachedOldRecords(
        kLimitForegroundCleanOldRecords);
  }
}

void KVEngine::backgroundOldRecordCleaner() {
  auto interval = std::chrono::milliseconds{
      static_cast<std::uint64_t>(configs_.background_work_interval * 1000)};
  while (!bg_work_signals_.terminating) {
    bg_cleaner_processing_ = false;
    {
      std::unique_lock<SpinMutex> ul(bg_work_signals_.terminating_lock);
      if (!bg_work_signals_.terminating) {
        bg_work_signals_.old_records_cleaner_cv.wait_for(ul, interval);
      }
    }
    bg_cleaner_processing_ = true;
    old_records_cleaner_.TryGlobalClean();
  }
}

void KVEngine::backgroundPMemUsageReporter() {
  auto interval = std::chrono::milliseconds{
      static_cast<std::uint64_t>(configs_.report_pmem_usage_interval * 1000)};
  while (!bg_work_signals_.terminating) {
    {
      std::unique_lock<SpinMutex> ul(bg_work_signals_.terminating_lock);
      if (!bg_work_signals_.terminating) {
        bg_work_signals_.pmem_usage_reporter_cv.wait_for(ul, interval);
      }
    }
    ReportPMemUsage();
  }
}

void KVEngine::backgroundPMemAllocatorOrgnizer() {
  auto interval = std::chrono::milliseconds{
      static_cast<std::uint64_t>(configs_.background_work_interval * 1000)};
  while (!bg_work_signals_.terminating) {
    {
      std::unique_lock<SpinMutex> ul(bg_work_signals_.terminating_lock);
      if (!bg_work_signals_.terminating) {
        bg_work_signals_.pmem_allocator_organizer_cv.wait_for(ul, interval);
      }
    }
    pmem_allocator_->BackgroundWork();
  }
}

void KVEngine::backgroundDramCleaner() {
  auto interval = std::chrono::milliseconds{1000};
  while (!bg_work_signals_.terminating) {
    {
      std::unique_lock<SpinMutex> ul(bg_work_signals_.terminating_lock);
      if (!bg_work_signals_.terminating) {
        bg_work_signals_.dram_cleaner_cv.wait_for(ul, interval);
      }
    }
    FreeSkiplistDramNodes();
  }
}

}  // namespace KVDK_NAMESPACE

// List
namespace KVDK_NAMESPACE {
Status KVEngine::ListLock(StringView key) {
  std::unique_lock<std::recursive_mutex> guard;
  List* list;
  Status s = listFind(key, &list, false, guard);
  if (s != Status::Ok) {
    return s;
  }
  list->Mutex()->lock();
  return Status::Ok;
}

Status KVEngine::ListTryLock(StringView key) {
  std::unique_lock<std::recursive_mutex> guard;
  List* list;
  Status s = listFind(key, &list, false, guard);
  if (s != Status::Ok) {
    return s;
  }
  if (list->Mutex()->try_lock()) {
    return Status::Ok;
  } else {
    return Status::OperationFail;
  }
}

Status KVEngine::ListUnlock(StringView key) {
  std::unique_lock<std::recursive_mutex> guard;
  List* list;
  Status s = listFind(key, &list, false, guard);
  if (s != Status::Ok) {
    return s;
  }
  list->Mutex()->unlock();
  return Status::Ok;
}

Status KVEngine::ListLength(StringView key, size_t* sz) {
  std::unique_lock<std::recursive_mutex> guard;
  List* list;
  Status s = listFind(key, &list, false, guard);
  if (s != Status::Ok) {
    return s;
  }
  *sz = list->Size();
  return Status::Ok;
}

Status KVEngine::ListPos(StringView key, StringView elem,
                         std::vector<size_t>* indices, IndexType rank,
                         size_t count, size_t max_len) {
  kvdk_assert(rank != 0, "Invalid argument!");
  kvdk_assert(indices != nullptr && indices->empty(),
              "Invalid output parameter!");

  std::unique_lock<std::recursive_mutex> guard;
  List* list;
  Status s = listFind(key, &list, false, guard);
  if (s != Status::Ok) {
    return s;
  }

  max_len = (max_len == 0) ? list->Size() : max_len;
  if (rank > 0) {
    size_t index = 0;
    for (auto iter = list->Front();
         iter != list->Tail() && max_len != 0 && count != 0;
         ++iter, ++index, --max_len) {
      if (iter->Value() == elem) {
        --rank;
        if (rank <= 0) {
          indices->push_back(index);
          --count;
        }
      }
    }
  } else {
    size_t index = list->Size();
    for (auto iter = list->Front();
         iter != list->Tail() && max_len != 0 && count != 0;
         ++iter, --index, --max_len) {
      if (iter->Value() == elem) {
        --rank;
        if (rank <= 0) {
          indices->push_back(index);
          --count;
        }
      }
    }
  }
  return Status::Ok;
}

Status KVEngine::ListPos(StringView key, StringView elem, size_t* index,
                         IndexType rank, size_t max_len) {
  std::vector<size_t> indices;
  Status s = ListPos(key, elem, &indices, rank, 1, max_len);
  if (s != Status::Ok) {
    return s;
  }

  kvdk_assert(indices.size() == 1, "");
  *index = indices.front();
  return s;
}

Status KVEngine::ListRange(StringView key, IndexType start, IndexType stop,
                           GetterCallBack cb, void* cb_args) {
  std::unique_lock<std::recursive_mutex> guard;
  List* list;
  Status s = listFind(key, &list, false, guard);
  if (s != Status::Ok) {
    return s;
  }

  auto iter = list->Seek(start);
  if (iter == list->Tail()) {
    return Status::OutOfRange;
  }
  stop = (stop >= 0) ? stop : list->Size() + stop + 1;
  /// TODO: what if stop < start?
  while (start <= stop && iter != list->Tail()) {
    cb(iter->Value(), cb_args);
    ++start;
    ++iter;
  }
  return Status::Ok;
}

Status KVEngine::ListIndex(StringView key, IndexType index, GetterCallBack cb,
                           void* cb_args) {
  return ListRange(key, index, index, cb, cb_args);
}

Status KVEngine::ListIndex(StringView key, IndexType index, std::string* elem) {
  return ListIndex(key, index, CopyToString, elem);
}

Status KVEngine::ListPush(StringView key, ListPosition pos, StringView elem) {
  std::unique_lock<std::recursive_mutex> guard;
  List* list;
  Status s = listFind(key, &list, true, guard);
  if (s != Status::Ok) {
    return s;
  }

  auto space = pmem_allocator_->Allocate(
      sizeof(DLRecord) + sizeof(CollectionIDType) + elem.size());
  if (space.size == 0) {
    return Status::PmemOverflow;
  }

  switch (pos) {
    case ListPosition::Left: {
      list->PushFront(space, version_controller_.GetCurrentTimestamp(), "",
                      elem);
      return Status::Ok;
    }
    case ListPosition::Right: {
      list->PushBack(space, version_controller_.GetCurrentTimestamp(), "",
                     elem);
      return Status::Ok;
    }
    default: {
      kvdk_assert(
          false,
          "Only ListPosition::Left and ListPosition::Right are supported!");
      return Status::InvalidArgument;
    }
  }
}

Status KVEngine::ListPop(StringView key, ListPosition pos, GetterCallBack cb,
                         void* cb_args, size_t cnt) {
  std::unique_lock<std::recursive_mutex> guard;
  List* list;
  Status s = listFind(key, &list, false, guard);
  if (s != Status::Ok) {
    return s;
  }

  switch (pos) {
    case ListPosition::Left: {
      while (list->Size() > 0 && cnt > 0) {
        cb(list->Front()->Value(), cb_args);
        --cnt;
        DLRecord* front = list->Front().Address();
        list->PopFront([&](DLRecord* rec) { purgeAndFree(rec); });
      }
      break;
    }
    case ListPosition::Right: {
      while (list->Size() > 0 && cnt > 0) {
        cb(list->Back()->Value(), cb_args);
        --cnt;
        DLRecord* back = list->Back().Address();
        list->PopBack([&](DLRecord* rec) { purgeAndFree(rec); });
      }
      break;
    }
    default: {
      kvdk_assert(
          false,
          "Only ListPosition::Left and ListPosition::Right are supported!");
      return Status::InvalidArgument;
    }
  }
  if (list->Size() == 0) {
    auto guard = hash_table_->AcquireLock(key);
    auto result = removeKey(key);
    kvdk_assert(result.s == Status::Ok, "");
    listDestroy(list);
  }
  return Status::Ok;
}

Status KVEngine::ListPop(StringView key, ListPosition pos, std::string* elem) {
  return ListPop(key, pos, CopyToString, elem);
}

Status KVEngine::ListInsert(StringView key, ListPosition pos, IndexType pivot,
                            StringView elem) {
  std::unique_lock<std::recursive_mutex> guard;
  List* list;
  Status s = listFind(key, &list, true, guard);
  if (s != Status::Ok) {
    return s;
  }

  auto space = pmem_allocator_->Allocate(
      sizeof(DLRecord) + sizeof(CollectionIDType) + elem.size());
  if (space.size == 0) {
    return Status::PmemOverflow;
  }

  auto iter = list->Seek(pivot);
  if (iter == list->Tail()) {
    return Status::OutOfRange;
  }

  switch (pos) {
    case ListPosition::Before: {
      list->EmplaceBefore(space, iter,
                          version_controller_.GetCurrentTimestamp(), "", elem);
      return Status::Ok;
    }
    case ListPosition::After: {
      list->EmplaceAfter(space, iter, version_controller_.GetCurrentTimestamp(),
                         "", elem);
      return Status::Ok;
    }
    default: {
      kvdk_assert(
          false,
          "Only ListPosition::Before and ListPosition::After supported!");
      return Status::InvalidArgument;
    }
  }
}

Status KVEngine::ListInsert(StringView key, ListPosition pos, StringView pivot,
                            StringView elem, IndexType rank) {
  std::unique_lock<std::recursive_mutex> guard;
  List* list;
  Status s = listFind(key, &list, true, guard);
  if (s != Status::Ok) {
    return s;
  }

  size_t index;
  s = ListPos(key, elem, &index, rank, 0);
  if (s != Status::Ok) {
    return s;
  }
  return ListInsert(key, pos, static_cast<IndexType>(index), elem);
}

Status KVEngine::ListRemove(StringView key, IndexType cnt, StringView elem) {
  std::unique_lock<std::recursive_mutex> guard;
  List* list;
  Status s = listFind(key, &list, false, guard);
  if (s != Status::Ok) {
    return s;
  }

  for (auto iter = list->Front(); iter != list->Tail() && cnt > 0; ++iter) {
    if (iter->Value() == elem) {
      DLRecord* old = iter.Address();
      iter = list->Erase(iter, [&](DLRecord* rec) { purgeAndFree(rec); });
      --cnt;
    }
  }
  if (list->Size() == 0) {
    auto guard = hash_table_->AcquireLock(key);
    auto result = removeKey(key);
    kvdk_assert(result.s == Status::Ok, "");
    listDestroy(list);
  }
  return Status::Ok;
}

Status KVEngine::ListSet(StringView key, IndexType index, StringView elem) {
  std::unique_lock<std::recursive_mutex> guard;
  List* list;
  Status s = listFind(key, &list, false, guard);
  if (s != Status::Ok) {
    return s;
  }

  auto space = pmem_allocator_->Allocate(
      sizeof(DLRecord) + sizeof(CollectionIDType) + elem.size());
  if (space.size == 0) {
    return Status::PmemOverflow;
  }

  auto iter = list->Seek(index);
  if (iter == list->Tail()) {
    return Status::OutOfRange;
  }
  DLRecord* old = iter.Address();
  list->Replace(space, iter, version_controller_.GetCurrentTimestamp(), "",
                elem, [&](DLRecord* rec) { purgeAndFree(rec); });
  return Status::Ok;
}

List* KVEngine::listCreate(StringView key) {
  std::uint64_t ts = version_controller_.GetCurrentTimestamp();
  CollectionIDType id = list_id_.fetch_add(1);
  List* list = new List{};
  auto space = pmem_allocator_->Allocate(sizeof(DLRecord) + key.size() +
                                         sizeof(CollectionIDType));
  if (space.size == 0) {
    return nullptr;
  }
  list->Init(pmem_allocator_.get(), space, ts, key, id);
  std::lock_guard<std::mutex> guard{list_mu_};
  lists_.emplace_back(list);
  return list;
}

Status KVEngine::listRestoreElem(DLRecord* pmp_record) {
  list_builder_->AddListElem(pmp_record);
  return Status::Ok;
}

Status KVEngine::listRestoreList(DLRecord* pmp_record) {
  list_builder_->AddListRecord(pmp_record);
  return Status::Ok;
}

Status KVEngine::listRegisterRecovered() {
  CollectionIDType max_id = 0;
  for (auto const& list : lists_) {
    auto guard = hash_table_->AcquireLock(list->Name());
    Status s = registerCollection(list.get());
    max_id = std::max(max_id, list->ID());
  }
  auto old = list_id_.load();
  while (max_id >= old && !list_id_.compare_exchange_strong(old, max_id + 1)) {
  }
  return Status::Ok;
}

Status KVEngine::listDestroy(List* list) {
  while (list->Size() > 0) {
    list->PopFront([&](DLRecord* elem) { purgeAndFree(elem); });
  }
  list->Destroy([&](DLRecord* lrec) { purgeAndFree(lrec); });
  return Status::Ok;
}

Status KVEngine::listFind(StringView key, List** list, bool init_nx,
                          std::unique_lock<std::recursive_mutex>& guard) {
  // The life cycle of a List includes following stages
  // Uninitialized. List not created yet.
  // Active. Initialized and registered on HashTable.
  // Inactive. Destroyed and unregistered from HashTable.
  // Always lock List visible to other threads first,
  // then lock the HashTable to avoid deadlock.
  if (MaybeInitAccessThread() != Status::Ok) {
    return Status::TooManyAccessThreads;
  }
  {
    auto result = lookupKey(key, RecordType::ListRecord);
    if (result.s != Status::Ok && result.s != Status::NotFound) {
      return result.s;
    }
    if (result.s == Status::Ok) {
      (*list) = result.entry.GetIndex().list;
      guard = (*list)->AcquireLock();
      if ((*list)->Valid()) {
        // Active and successfully locked
        return Status::Ok;
      }
      // Inactive, already destroyed by other thread.
      // The inactive List will be removed from HashTable
      // by caller that destroys it with HashTable locked.
    }
    if (!init_nx) {
      // Uninitialized or Inactive
      return Status::NotFound;
    }
  }

  // Uninitialized or Inactive, initialize new one
  /// TODO: may deadlock!
  {
    auto guard2 = hash_table_->AcquireLock(key);
    auto result = lookupKey(key, RecordType::ListRecord);
    if (result.s != Status::Ok && result.s != Status::NotFound) {
      return result.s;
    }
    if (result.s == Status::Ok) {
      (*list) = result.entry.GetIndex().list;
      guard = (*list)->AcquireLock();
      kvdk_assert((*list)->Valid(), "Invalid list should have been removed!");
      return Status::Ok;
    }
    // No other thread have created one, create one here.
    (*list) = listCreate(key);
    if ((*list) == nullptr) {
      return Status::PmemOverflow;
    }
    guard = (*list)->AcquireLock();
    return registerCollection(*list);
  }
}

}  // namespace KVDK_NAMESPACE<|MERGE_RESOLUTION|>--- conflicted
+++ resolved
@@ -32,11 +32,6 @@
 constexpr uint64_t kPMEMMapSizeUnit = (1 << 21);
 constexpr uint64_t kMaxCachedOldRecords = 10000;
 constexpr size_t kLimitForegroundCleanOldRecords = 1;
-<<<<<<< HEAD
-constexpr TTLTimeType kInvalidTTLTime = -2;
-constexpr ExpiredTimeType kPersistTime = -1;
-=======
->>>>>>> 4fd48240
 
 void PendingBatch::PersistFinish() {
   num_kv = 0;
@@ -771,17 +766,11 @@
   }
 
   sorted_rebuilder_.reset(new SortedCollectionRebuilder(
-<<<<<<< HEAD
-      pmem_allocator_.get(), hash_table_.get(),
-      configs_.opt_large_sorted_collection_restore, configs_.max_access_threads,
-      *persist_checkpoint_));
-
-  list_builder_.reset(new ListBuilder{pmem_allocator_.get(), &lists_, 1U});
-
-=======
       this, configs_.opt_large_sorted_collection_recovery,
       configs_.max_access_threads, *persist_checkpoint_));
->>>>>>> 4fd48240
+
+  list_builder_.reset(new ListBuilder{pmem_allocator_.get(), &lists_, 1U});
+
   std::vector<std::future<Status>> fs;
   GlobalLogger.Info("Start restore data\n");
   for (uint32_t i = 0; i < configs_.max_access_threads; i++) {
@@ -816,10 +805,9 @@
     }
   }
 #endif
-
   GlobalLogger.Info("Rebuild skiplist done\n");
-
-<<<<<<< HEAD
+  sorted_rebuilder_.reset(nullptr);
+
   list_builder_->RebuildLists();
   list_builder_->CleanBrokens([&](DLRecord* elem) { purgeAndFree(elem); });
   s = listRegisterRecovered();
@@ -827,11 +815,7 @@
     return s;
   }
   list_builder_.reset(nullptr);
-
   GlobalLogger.Info("Rebuild Lists done\n");
-=======
-  sorted_rebuilder_.reset(nullptr);
->>>>>>> 4fd48240
 
   uint64_t latest_version_ts = 0;
   if (restored_.load() > 0) {
@@ -1362,61 +1346,6 @@
     return Status::NotFound;
   }
   // return ttl time
-<<<<<<< HEAD
-  *ttl_time = expired_time ? expired_time - TimeUtils::millisecond_time()
-                           : kPersistTime;
-  return Status::Ok;
-}
-
-Status KVEngine::UpdateHeadWithExpiredTime(Skiplist* skiplist,
-                                           ExpiredTimeType expired_time) {
-  auto key = skiplist->header()->record->Key();
-  while (1) {
-    SkiplistNode* dram_node = nullptr;
-    HashEntry* entry_ptr = nullptr;
-    HashEntry hash_entry;
-    DataEntry data_entry;
-    DLRecord* existing_record = nullptr;
-    auto hint = hash_table_->GetHint(key);
-    std::unique_lock<SpinMutex> ul(*hint.spin);
-    version_controller_.HoldLocalSnapshot();
-    defer(version_controller_.ReleaseLocalSnapshot());
-    TimeStampType new_ts =
-        version_controller_.GetLocalSnapshot().GetTimestamp();
-    Status s = hash_table_->SearchForRead(hint, key, SortedHeaderRecord,
-                                          &entry_ptr, &hash_entry, &data_entry);
-    if (s != Status::Ok) return s;
-
-    dram_node = entry_ptr->GetIndex().skiplist->header();
-    existing_record = dram_node->record;
-
-    if (existing_record->HasExpired()) {
-      hash_table_->Erase(entry_ptr);
-      // Push into cleaner queue.
-      return Status::NotFound;
-    }
-
-    auto value = skiplist->header()->record->Value();
-    auto request_size = value.size() + key.size() + sizeof(DLRecord);
-    SpaceEntry sized_space_entry = pmem_allocator_->Allocate(request_size);
-    if (sized_space_entry.size == 0) {
-      return Status::PmemOverflow;
-    }
-    void* new_head_record =
-        pmem_allocator_->offset2addr(sized_space_entry.offset);
-
-    // TODO: Replaced by new skiplist api.
-    if (!skiplist->Update(key, value, existing_record, hint.spin, new_ts,
-                          RecordType::SortedHeaderRecord, dram_node,
-                          sized_space_entry, expired_time)) {
-      continue;
-    }
-
-    hash_table_->Insert(hint, entry_ptr, SortedHeaderRecord, skiplist,
-                        HashIndexType::Skiplist);
-    //(TODO) free head record
-    break;
-=======
   if (expired_time == kPersistTime) {
     *ttl_time = kPersistTime;
   } else {
@@ -1424,7 +1353,6 @@
     if (*ttl_time <= 0) {
       *ttl_time = kInvalidTTLTime;
     }
->>>>>>> 4fd48240
   }
   return Status::Ok;
 }
@@ -1450,23 +1378,13 @@
     case HashIndexType::StringRecord:
       return Status::NotSupported;
     case HashIndexType::Skiplist:
-<<<<<<< HEAD
-      return UpdateHeadWithExpiredTime(entry_ptr->GetIndex().skiplist,
-                                       expired_time);
+    {
+      return entry_ptr->GetIndex().skiplist->SetExpiredTime(expired_time);
+    }
     case HashIndexType::UnorderedCollection: {
-      auto guard = hash_table_->AcquireLock(str);
-      s = hash_table_->SearchForWrite(hint, str, RecordType::DlistRecord,
-                                      &entry_ptr, &hash_entry, nullptr);
-      if (s != Status::Ok) {
-        return s;
-      }
       UnorderedCollection* pcoll = hash_entry.GetIndex().p_unordered_collection;
       /// TODO: put these unregister and delete work in findKey()
-      if (pcoll->HasExpired()) {
-        hash_table_->Erase(entry_ptr);
-        /// TODO: Also delete from PMem
-        return Status::NotFound;
-      }
+      kvdk_assert(!pcoll->HasExpired(), "Impossible");
       pcoll->SetExpireTime(expired_time);
       if (pcoll->HasExpired()) {
         hash_table_->Erase(entry_ptr);
@@ -1477,14 +1395,9 @@
     case HashIndexType::List: {
       std::unique_lock<std::recursive_mutex> guard;
       List* list;
+      /// TODO: (Ziyan) This may deadlock!
       listFind(str, &list, false, guard);
-      auto guard2 = hash_table_->AcquireLock(str);
-      if (list->HasExpired()) {
-        auto result = removeKey(str);
-        kvdk_assert(result.s == Status::Ok, "");
-        listDestroy(list);
-        return Status::NotFound;
-      }
+      kvdk_assert(!list->HasExpired(), "Impossible!");
       list->SetExpireTime(expired_time);
       if (list->HasExpired()) {
         auto result = removeKey(str);
@@ -1497,16 +1410,6 @@
     default: {
       return Status::NotSupported;
     }
-=======
-      return entry_ptr->GetIndex().skiplist->SetExpiredTime(expired_time);
-    case HashIndexType::UnorderedCollection:
-      return entry_ptr->GetIndex().p_unordered_collection->SetExpiredTime(
-          expired_time);
-    case HashIndexType::Queue:
-      return entry_ptr->GetIndex().queue_ptr->SetExpiredTime(expired_time);
-    default:
-      Status::NotSupported;
->>>>>>> 4fd48240
   }
   return Status::Ok;
 }
