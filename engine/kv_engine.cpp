--- conflicted
+++ resolved
@@ -1532,13 +1532,10 @@
   if (s != Status::Ok) {
     return s;
   }
-<<<<<<< HEAD
   auto guard = list->AcquireLock();
-=======
   if (list->Size() == 0) {
     return Status::NotFound;
   }
->>>>>>> 431bebe4
 
   StringView sw = list->Front()->Value();
   elem->assign(sw.data(), sw.size());
@@ -1560,13 +1557,10 @@
   if (s != Status::Ok) {
     return s;
   }
-<<<<<<< HEAD
   auto guard = list->AcquireLock();
-=======
   if (list->Size() == 0) {
     return Status::NotFound;
   }
->>>>>>> 431bebe4
 
   StringView sw = list->Back()->Value();
   elem->assign(sw.data(), sw.size());
