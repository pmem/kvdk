/* SPDX-License-Identifier: BSD-3-Clause
 * Copyright(c) 2021 Intel Corporation
 */

#pragma once

#include <cassert>
#include <cstdint>

#include <algorithm>
#include <thread>
#include <unordered_map>
#include <unordered_set>

#include "kvdk/engine.hpp"

#include "hash_table.hpp"
#include "structures.hpp"
#include "utils.hpp"

namespace KVDK_NAMESPACE {
static const uint8_t kMaxHeight = 32;
static const uint8_t kCacheHeight = 3;

struct Splice;

/* Format:
 * next pointers | DLRecord on pmem | height | cached key size |
 * cached key We only cache key if height > kCache height or there are enough
 * space in the end of malloced space to cache the key (4B here).
 * */
struct SkiplistNode {
public:
  // Tagged pointers means this node has been logically removed from the list
  std::atomic<PointerWithTag<SkiplistNode>> next[0];
  // Doubly linked record on PMem
  DLRecord *record;
  // TODO: save memory
  uint16_t cached_key_size;
  uint8_t height;
  // How many height this node are linked on its skiplist. If this node is
  // phisically remove from some height of a skiplist, then valid_links-=1.
  // valid_links==0 means this node is removed from every height of the
  // skiplist, free this node.
  std::atomic<uint8_t> valid_links{0};
  // 4 bytes for alignment, the actually allocated size may > 4
  char cached_key[4];

  static void DeleteNode(SkiplistNode *node) { free(node->heap_space_start()); }

  static SkiplistNode *NewNode(const StringView &key, DLRecord *record_on_pmem,
                               uint8_t height) {
    size_t size;
    if (height >= kCacheHeight && key.size() > 4) {
      size = sizeof(SkiplistNode) + 8 * height + key.size() - 4;
    } else {
      size = sizeof(SkiplistNode) + 8 * height;
    }
    SkiplistNode *node = nullptr;
    void *space = malloc(size);
    if (space != nullptr) {
      node = (SkiplistNode *)((char *)space + 8 * height);
      node->record = record_on_pmem;
      node->height = height;
      // make sure this will be linked to skiplist at all the height after
      // creation
      node->valid_links = height;
      node->MaybeCacheKey(key);
    }
    return node;
  }

  // Start seek from this node, find dram position of "key" in the skiplist
  // between height "start_height" and "end"_height", and store position in
  // "result_splice", if "key" existing, the next pointers in splice point to
  // node of "key"
  void SeekNode(const StringView &key, uint8_t start_height, uint8_t end_height,
                Splice *result_splice);

  uint16_t Height() { return height; }

  StringView UserKey();

  uint64_t SkiplistId();

  PointerWithTag<SkiplistNode> Next(int l) {
    assert(l > 0 && l <= height && "should be less than node's height");
    return next[-l].load(std::memory_order_acquire);
  }

  bool CASNext(int l, PointerWithTag<SkiplistNode> expected,
               PointerWithTag<SkiplistNode> x) {
    assert(l > 0 && l <= height && "should be less than node's height");
    return (next[-l].compare_exchange_strong(expected, x));
  }

  PointerWithTag<SkiplistNode> RelaxedNext(int l) {
    assert(l > 0 && l <= height && "should be less than node's height");
    return next[-l].load(std::memory_order_relaxed);
  }

  void SetNext(int l, PointerWithTag<SkiplistNode> x) {
    assert(l > 0 && l <= height && "should be less than node's height");
    next[-l].store(x, std::memory_order_release);
  }

  void RelaxedSetNext(int l, PointerWithTag<SkiplistNode> x) {
    assert(l > 0 && l <= height && "should be less than node's height");
    next[-l].store(x, std::memory_order_relaxed);
  }

  // Logically delete node by tag next pointers from bottom to top
  void MarkAsRemoved() {
    for (int l = 1; l <= height; l++) {
      while (1) {
        auto next = RelaxedNext(l);
        // This node alread tagged by another thread
        if (next.GetTag()) {
          continue;
        }
        auto tagged = PointerWithTag<SkiplistNode>(next.RawPointer(), 1);
        if (CASNext(l, next, tagged)) {
          break;
        }
      }
    }
  }

private:
  SkiplistNode() {}

  void MaybeCacheKey(const StringView &key) {
    if (height >= kCacheHeight || key.size() <= 4) {
      cached_key_size = key.size();
      memcpy(cached_key, key.data(), key.size());
    } else {
      cached_key_size = 0;
    }
  }

  void *heap_space_start() { return (char *)this - height * 8; }
};

class Skiplist : public PersistentList {
public:
  Skiplist(DLRecord *h, const std::string &n, uint64_t i,
           const std::shared_ptr<PMEMAllocator> &pmem_allocator,
           std::shared_ptr<HashTable> hash_table)
      : name_(n), id_(i), pmem_allocator_(pmem_allocator),
        hash_table_(hash_table) {
    header_ = SkiplistNode::NewNode(n, h, kMaxHeight);
    for (uint8_t i = 1; i <= kMaxHeight; i++) {
      header_->RelaxedSetNext(i, nullptr);
    }
  }

  ~Skiplist() {
    if (header_) {
      SkiplistNode *to_delete = header_;
      while (to_delete) {
        SkiplistNode *next = to_delete->Next(1).RawPointer();
        SkiplistNode::DeleteNode(to_delete);
        to_delete = next;
      }
      std::lock_guard<SpinMutex> lg_a(pending_delete_nodes_spin_);
      for (SkiplistNode *node : pending_deletion_nodes_) {
        SkiplistNode::DeleteNode(node);
      }
      pending_deletion_nodes_.clear();
      std::lock_guard<SpinMutex> lg_b(obsolete_nodes_spin_);
      for (SkiplistNode *node : obsolete_nodes_) {
        SkiplistNode::DeleteNode(node);
      }
      obsolete_nodes_.clear();
    }
  }

  static uint8_t RandomHeight() {
    uint8_t height = 0;
    while (height < kMaxHeight && fast_random_64() & 1) {
      height++;
    }

    return height;
  }

<<<<<<< HEAD
  inline static StringView UserKey(const StringView &skiplist_key) {
    return StringView(skiplist_key.data() + 8, skiplist_key.size() - 8);
=======
  uint64_t id() override { return id_; }

  const std::string &name() { return name_; }

  SkiplistNode *header() { return header_; }

  std::string InternalKey(const pmem::obj::string_view &key) {
    return PersistentList::ListKey(key, id_);
  }

  inline static pmem::obj::string_view
  UserKey(const pmem::obj::string_view &skiplist_key) {
    return pmem::obj::string_view(skiplist_key.data() + 8,
                                  skiplist_key.size() - 8);
>>>>>>> 5e136aa5
  }

  inline static pmem::obj::string_view UserKey(const SkiplistNode *node) {
    assert(node != nullptr);
    if (node->cached_key_size > 0) {
      return pmem::obj::string_view(node->cached_key, node->cached_key_size);
    }
    return UserKey(node->record->Key());
  }

  inline static pmem::obj::string_view UserKey(const DLRecord *record) {
    assert(record != nullptr);
    return UserKey(record->Key());
  }

  inline static uint64_t
  SkiplistId(const pmem::obj::string_view &skiplist_key) {
    uint64_t id;
    memcpy_8(&id, skiplist_key.data());
    return id;
  }

  inline static uint64_t SkiplistId(const DLRecord *record) {
    assert(record != nullptr);
    uint64_t id = 0;
    switch (record->entry.meta.type) {
    case RecordType::SortedDataRecord:
      id = SkiplistId(record->Key());
      break;
    case RecordType::SortedHeaderRecord:
      memcpy_8(&id, record->Value().data());
      break;
    default:
      kvdk_assert(false, "Wrong type in SkiplistId");
      break;
    }
    return id;
  }

  inline static uint64_t SkiplistId(const SkiplistNode *node) {
    assert(node != nullptr);
    return SkiplistId(node->record);
  }

  // Start position of "key" on both dram and PMem node in the skiplist, and
  // store position in "result_splice". If "key" existing, the next pointers in
  // splice point to node of "key"
  void Seek(const StringView &key, Splice *result_splice);

  Status Rebuild();

<<<<<<< HEAD
  bool FindAndLockWritePos(std::vector<SpinMutex *> &spins, Splice *splice,
                           const StringView &insert_key,
                           const HashTable::KeyHashHint &hint,
                           const DLRecord *updated_record);

  // Remove "deleting_record" from dram and PMem part of the skiplist
  void DeleteRecord(DLRecord *deleting_record, Splice *delete_splice,
                    SkiplistNode *dram_node);

  // Insert "inserting_record" to the skiplist on pmem, and create dram node for
  // it. Insertion position of PMem and dram stored in "insert_splice". Return
  // dram node of inserting record, return nullptr if inserting record is
  // height 0.
  SkiplistNode *InsertRecord(Splice *insert_splice, DLRecord *inserting_record,
                             const StringView &inserting_key,
                             SkiplistNode *data_node, bool is_update);
=======
  // Insert a new key "key" to skiplist,
  //
  // space_to_write: PMem space entry to store new record.
  // dram_node: If height of new record > 0, store new dram node to it,
  // otherwise store nullptr instead
  // inserting_key_lock: lock of inserting key, should be already locked while
  // calling this function
  //
  // Return true on success, return false on fail.
  bool Insert(const pmem::obj::string_view &key,
              const pmem::obj::string_view &value,
              const SizedSpaceEntry &space_to_write, uint64_t timestamp,
              SkiplistNode **dram_node, const SpinMutex *inserting_key_lock);

  // Update "key" in skiplist
  //
  // space_to_write: PMem space entry to store new record
  // updated_record: existing record of updating key
  // dram_node: dram node of existing record, if it's a height 0 record, then
  // pass nullptr
  // updating_key_lock: lock of updating key, should be already locked while
  // calling this function
  //
  // Return true on success, return false on fail.
  bool Update(const pmem::obj::string_view &key,
              const pmem::obj::string_view &value,
              const DLRecord *updated_record,
              const SizedSpaceEntry &space_to_write, uint64_t timestamp,
              SkiplistNode *dram_node, const SpinMutex *updating_key_lock);

  // Delete "key" from skiplist
  //
  // deleted_record:existing record of deleting key
  // dram_node:dram node of existing record, if it's a height 0 record, then
  // pass nullptr
  // deleting_key_lock: lock of deleting key, should be already locked while
  // calling this function
  //
  // Return true on success, return false on fail.
  bool Delete(const pmem::obj::string_view &key, DLRecord *deleted_record,
              SkiplistNode *dram_node, const SpinMutex *deleting_key_lock);
>>>>>>> 5e136aa5

  void ObsoleteNodes(const std::vector<SkiplistNode *> nodes) {
    std::lock_guard<SpinMutex> lg(obsolete_nodes_spin_);
    for (SkiplistNode *node : nodes) {
      obsolete_nodes_.push_back(node);
    }
  }

  void PurgeObsoletedNodes() {
    std::lock_guard<SpinMutex> lg_a(pending_delete_nodes_spin_);
    if (pending_deletion_nodes_.size() > 0) {
      for (SkiplistNode *node : pending_deletion_nodes_) {
        SkiplistNode::DeleteNode(node);
      }
      pending_deletion_nodes_.clear();
    }

    std::lock_guard<SpinMutex> lg_b(obsolete_nodes_spin_);
    obsolete_nodes_.swap(pending_deletion_nodes_);
  }

  Status CheckConnection(int height);

private:
  // Insert DLRecord "inserting" between "prev" and "next"
  void InsertDLRecord(DLRecord *prev, DLRecord *next, DLRecord *inserting);

  // Find and lock skiplist position to insert "key"
  //
  // Store prev dram nodes and prev/next PMem DLRecord in "splice", lock
  // prev DLRecord and manage the lock with "prev_record_lock".
  //
  // The "insert_key" should be already locked before call this function
  bool FindInsertPos(Splice *splice,
                     const pmem::obj::string_view &inserting_key,
                     const SpinMutex *inserting_key_lock,
                     std::unique_lock<SpinMutex> *prev_record_lock);

  // Find and lock skiplist position to update"key".
  //
  // Store prev/next PMem DLRecord in "splice", lock prev DLRecord and manage
  // the lock with "prev_record_lock".
  //
  //  The "updated_key" should be already locked before call this function
  bool FindUpdatePos(Splice *splice, const pmem::obj::string_view &updating_key,
                     const SpinMutex *updating_key_lock,
                     const DLRecord *updated_record,
                     std::unique_lock<SpinMutex> *prev_record_lock);

  bool FindDeletePos(Splice *splice, const pmem::obj::string_view &deleting_key,
                     const SpinMutex *deleting_key_lock,
                     const DLRecord *deleted_record,
                     std::unique_lock<SpinMutex> *prev_record_lock) {
    return FindUpdatePos(splice, deleting_key, deleting_key_lock,
                         deleted_record, prev_record_lock);
  }

  SkiplistNode *header_;
  std::string name_;
  uint64_t id_;
  std::shared_ptr<HashTable> hash_table_;
  std::shared_ptr<PMEMAllocator> pmem_allocator_;
  // nodes that unlinked on every height
  std::vector<SkiplistNode *> obsolete_nodes_;
  // to avoid concurrent access a just deleted node, a node can be safely
  // deleted only if a certain interval is passes after being moved from
  // obsolete_nodes_ to pending_deletion_nodes_, this is guaranteed by
  // background thread of kvdk instance
  std::vector<SkiplistNode *> pending_deletion_nodes_;
  // protect obsolete_nodes_
  SpinMutex obsolete_nodes_spin_;
  // protect pending_deletion_nodes_
  SpinMutex pending_delete_nodes_spin_;
};

class SortedIterator : public Iterator {
public:
  SortedIterator(Skiplist *skiplist,
                 const std::shared_ptr<PMEMAllocator> &pmem_allocator)
      : skiplist_(skiplist), pmem_allocator_(pmem_allocator), current(nullptr) {
  }

  virtual void Seek(const std::string &key) override;

  virtual void SeekToFirst() override;

  virtual void SeekToLast() override;

  virtual bool Valid() override {
    return (current != nullptr && current != skiplist_->header()->record);
  }

  virtual void Next() override;

  virtual void Prev() override;

  virtual std::string Key() override;

  virtual std::string Value() override;

private:
  Skiplist *skiplist_;
  std::shared_ptr<PMEMAllocator> pmem_allocator_;
  DLRecord *current;
};

// A helper struct for seeking skiplist
struct Splice {
  // Seeking skiplist
  Skiplist *seeking_list;
  std::array<SkiplistNode *, kMaxHeight + 1> nexts;
  std::array<SkiplistNode *, kMaxHeight + 1> prevs;
  DLRecord *prev_pmem_record{nullptr};
  DLRecord *next_pmem_record{nullptr};

  Splice(Skiplist *s) : seeking_list(s) {}

  void Recompute(const StringView &key, uint8_t l) {
    SkiplistNode *start_node;
    uint8_t start_height = l;
    while (1) {
      if (start_height > kMaxHeight || prevs[start_height] == nullptr) {
        assert(seeking_list != nullptr);
        start_height = kMaxHeight;
        start_node = seeking_list->header();
      } else if (prevs[start_height]->Next(start_height).GetTag()) {
        // If prev on this height has been deleted, roll back to higher height
        start_height++;
        continue;
      } else {
        start_node = prevs[start_height];
      }
      start_node->SeekNode(key, start_height, l, this);
      return;
    }
  }
};
class KVEngine;
class SortedCollectionRebuilder {
public:
  SortedCollectionRebuilder() = default;
  Status DealWithFirstHeight(uint64_t thread_id, SkiplistNode *cur_node,
                             const KVEngine *engine);

  void
  DealWithOtherHeight(uint64_t thread_id, SkiplistNode *cur_node, int heightm,
                      const std::shared_ptr<PMEMAllocator> &pmem_allocator);

  SkiplistNode *GetSortedOffset(int height);

  void LinkedNode(uint64_t thread_id, int height, const KVEngine *engine);

  Status Rebuild(const KVEngine *engine);

  void UpdateEntriesOffset(const KVEngine *engine);

  void SetEntriesOffsets(uint64_t entry_offset, bool is_visited,
                         SkiplistNode *node) {
    entries_offsets_.insert({entry_offset, {is_visited, node}});
  }

private:
  struct SkiplistNodeInfo {
    bool is_visited;
    SkiplistNode *visited_node;
  };
  SpinMutex map_mu_;
  std::vector<std::unordered_set<SkiplistNode *>> thread_cache_node_;
  std::unordered_map<uint64_t, SkiplistNodeInfo> entries_offsets_;
};

} // namespace KVDK_NAMESPACE<|MERGE_RESOLUTION|>--- conflicted
+++ resolved
@@ -184,10 +184,6 @@
     return height;
   }
 
-<<<<<<< HEAD
-  inline static StringView UserKey(const StringView &skiplist_key) {
-    return StringView(skiplist_key.data() + 8, skiplist_key.size() - 8);
-=======
   uint64_t id() override { return id_; }
 
   const std::string &name() { return name_; }
@@ -202,7 +198,6 @@
   UserKey(const pmem::obj::string_view &skiplist_key) {
     return pmem::obj::string_view(skiplist_key.data() + 8,
                                   skiplist_key.size() - 8);
->>>>>>> 5e136aa5
   }
 
   inline static pmem::obj::string_view UserKey(const SkiplistNode *node) {
@@ -254,24 +249,6 @@
 
   Status Rebuild();
 
-<<<<<<< HEAD
-  bool FindAndLockWritePos(std::vector<SpinMutex *> &spins, Splice *splice,
-                           const StringView &insert_key,
-                           const HashTable::KeyHashHint &hint,
-                           const DLRecord *updated_record);
-
-  // Remove "deleting_record" from dram and PMem part of the skiplist
-  void DeleteRecord(DLRecord *deleting_record, Splice *delete_splice,
-                    SkiplistNode *dram_node);
-
-  // Insert "inserting_record" to the skiplist on pmem, and create dram node for
-  // it. Insertion position of PMem and dram stored in "insert_splice". Return
-  // dram node of inserting record, return nullptr if inserting record is
-  // height 0.
-  SkiplistNode *InsertRecord(Splice *insert_splice, DLRecord *inserting_record,
-                             const StringView &inserting_key,
-                             SkiplistNode *data_node, bool is_update);
-=======
   // Insert a new key "key" to skiplist,
   //
   // space_to_write: PMem space entry to store new record.
@@ -313,7 +290,6 @@
   // Return true on success, return false on fail.
   bool Delete(const pmem::obj::string_view &key, DLRecord *deleted_record,
               SkiplistNode *dram_node, const SpinMutex *deleting_key_lock);
->>>>>>> 5e136aa5
 
   void ObsoleteNodes(const std::vector<SkiplistNode *> nodes) {
     std::lock_guard<SpinMutex> lg(obsolete_nodes_spin_);
