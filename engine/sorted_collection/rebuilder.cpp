--- conflicted
+++ resolved
@@ -310,17 +310,10 @@
       DataEntry data_entry;
       StringView internal_key = next_record->Key();
 
-<<<<<<< HEAD
       auto ul = kv_engine_->hash_table_->AcquireLock(internal_key);
-      DLRecord* valid_version_record = findValidVersion(next_record, nullptr);
-      if (valid_version_record == nullptr) {
-=======
-      auto hash_hint = kv_engine_->hash_table_->GetHint(internal_key);
-      std::lock_guard<SpinMutex> lg(*hash_hint.spin);
       DLRecord* valid_version_record = findCheckpointVersion(next_record);
       if (valid_version_record == nullptr ||
           valid_version_record->entry.meta.type == SortedElemDelete) {
->>>>>>> 7e80d75f
         Skiplist::Purge(next_record, nullptr, kv_engine_->pmem_allocator_.get(),
                         kv_engine_->skiplist_locks_.get());
         addUnlinkedRecord(next_record);
@@ -471,17 +464,10 @@
     }
 
     StringView internal_key = next_record->Key();
-<<<<<<< HEAD
     auto ul = kv_engine_->hash_table_->AcquireLock(internal_key);
-    DLRecord* valid_version_record = findValidVersion(next_record, nullptr);
-    if (valid_version_record == nullptr) {
-=======
-    auto hash_hint = kv_engine_->hash_table_->GetHint(internal_key);
-    std::lock_guard<SpinMutex> lg(*hash_hint.spin);
     DLRecord* valid_version_record = findCheckpointVersion(next_record);
     if (valid_version_record == nullptr ||
         valid_version_record->entry.meta.type == SortedElemDelete) {
->>>>>>> 7e80d75f
       // purge invalid version record from list
       Skiplist::Purge(next_record, nullptr, kv_engine_->pmem_allocator_.get(),
                       kv_engine_->skiplist_locks_.get());
